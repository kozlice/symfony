--- conflicted
+++ resolved
@@ -33,19 +33,6 @@
     - IF %PHP%==1 echo extension=php_pdo_sqlite.dll >> php.ini-max-ext
     - IF %PHP%==1 echo extension=php_ldap.dll >> php.ini-max-ext
     - appveyor DownloadFile https://getcomposer.org/composer.phar
-<<<<<<< HEAD
-    - copy php.ini-production php.ini /Y
-    - echo date.timezone="UTC" >> php.ini
-    - echo extension_dir=ext >> php.ini
-    - echo extension=php_openssl.dll >> php.ini
-    - IF %PHP_EXT%==1 echo extension=php_intl.dll >> php.ini
-    - IF %PHP_EXT%==1 echo extension=php_mbstring.dll >> php.ini
-    - IF %PHP_EXT%==1 echo extension=php_fileinfo.dll >> php.ini
-    - IF %PHP_EXT%==1 echo extension=php_pdo_sqlite.dll >> php.ini
-    - IF %PHP_EXT%==1 echo extension=php_ldap.dll >> php.ini
-=======
-    - copy /Y php.ini-max-ext php.ini
->>>>>>> 591cd087
     - cd c:\projects\symfony
     - php phpunit install
     - IF %APPVEYOR_REPO_BRANCH%==master (SET COMPOSER_ROOT_VERSION=dev-master) ELSE (SET COMPOSER_ROOT_VERSION=%APPVEYOR_REPO_BRANCH%.x-dev)
