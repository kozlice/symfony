--- conflicted
+++ resolved
@@ -44,14 +44,8 @@
     - echo extension=php_sodium.dll >> php.ini-max
     - copy /Y php.ini-max php.ini
     - cd c:\projects\symfony
-<<<<<<< HEAD
-    - IF NOT EXIST composer.phar (appveyor DownloadFile https://github.com/composer/composer/releases/download/2.2.10/composer.phar)
-    - php composer.phar self-update --2
-    - copy /Y .github\composer-config.json %APPDATA%\Composer\config.json
-=======
-    - appveyor DownloadFile https://getcomposer.org/download/latest-2.2.x/composer.phar
+    - appveyor DownloadFile https://getcomposer.org/download/latest-stable/composer.phar
     - mkdir %APPDATA%\Composer && copy /Y .github\composer-config.json %APPDATA%\Composer\config.json
->>>>>>> f55927a0
     - git config --global user.email ""
     - git config --global user.name "Symfony"
     - FOR /F "tokens=* USEBACKQ" %%F IN (`bash -c "grep ' VERSION = ' src/Symfony/Component/HttpKernel/Kernel.php | grep -o '[0-9][0-9]*\.[0-9]'"`) DO (SET SYMFONY_VERSION=%%F)
