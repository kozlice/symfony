--- conflicted
+++ resolved
@@ -16,13 +16,8 @@
         }
     ],
     "require": {
-<<<<<<< HEAD
         "php": ">=5.3.9",
-        "doctrine/common": "~2.3"
-=======
-        "php": ">=5.3.3",
         "doctrine/common": "~2.4"
->>>>>>> c4bb79a7
     },
     "require-dev": {
         "symfony/phpunit-bridge": "~2.7",
