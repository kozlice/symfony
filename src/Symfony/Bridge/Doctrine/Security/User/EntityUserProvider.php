<?php

/*
 * This file is part of the Symfony package.
 *
 * (c) Fabien Potencier <fabien@symfony.com>
 *
 * For the full copyright and license information, please view the LICENSE
 * file that was distributed with this source code.
 */

namespace Symfony\Bridge\Doctrine\Security\User;

<<<<<<< HEAD
use Doctrine\Common\Persistence\ManagerRegistry;
use Doctrine\Common\Persistence\Mapping\ClassMetadata;
use Doctrine\Common\Persistence\ObjectManager;
use Doctrine\Common\Persistence\ObjectRepository;
=======
use Doctrine\Common\Persistence\ManagerRegistry as LegacyManagerRegistry;
use Doctrine\Persistence\ManagerRegistry;
>>>>>>> ad4b5fd6
use Symfony\Component\Security\Core\Exception\UnsupportedUserException;
use Symfony\Component\Security\Core\Exception\UsernameNotFoundException;
use Symfony\Component\Security\Core\User\PasswordUpgraderInterface;
use Symfony\Component\Security\Core\User\UserInterface;
use Symfony\Component\Security\Core\User\UserProviderInterface;

/**
 * Wrapper around a Doctrine ObjectManager.
 *
 * Provides provisioning for Doctrine entity users.
 *
 * @author Fabien Potencier <fabien@symfony.com>
 * @author Johannes M. Schmitt <schmittjoh@gmail.com>
 */
class EntityUserProvider implements UserProviderInterface, PasswordUpgraderInterface
{
    private $registry;
    private $managerName;
    private $classOrAlias;
    private $class;
    private $property;

    /**
     * @param ManagerRegistry|LegacyManagerRegistry $registry
     */
    public function __construct($registry, string $classOrAlias, string $property = null, string $managerName = null)
    {
        $this->registry = $registry;
        $this->managerName = $managerName;
        $this->classOrAlias = $classOrAlias;
        $this->property = $property;
    }

    /**
     * {@inheritdoc}
     */
    public function loadUserByUsername($username)
    {
        $repository = $this->getRepository();
        if (null !== $this->property) {
            $user = $repository->findOneBy([$this->property => $username]);
        } else {
            if (!$repository instanceof UserLoaderInterface) {
                throw new \InvalidArgumentException(sprintf('You must either make the "%s" entity Doctrine Repository ("%s") implement "Symfony\Bridge\Doctrine\Security\User\UserLoaderInterface" or set the "property" option in the corresponding entity provider configuration.', $this->classOrAlias, \get_class($repository)));
            }

            $user = $repository->loadUserByUsername($username);
        }

        if (null === $user) {
            throw new UsernameNotFoundException(sprintf('User "%s" not found.', $username));
        }

        return $user;
    }

    /**
     * {@inheritdoc}
     */
    public function refreshUser(UserInterface $user)
    {
        $class = $this->getClass();
        if (!$user instanceof $class) {
            throw new UnsupportedUserException(sprintf('Instances of "%s" are not supported.', \get_class($user)));
        }

        $repository = $this->getRepository();
        if ($repository instanceof UserProviderInterface) {
            $refreshedUser = $repository->refreshUser($user);
        } else {
            // The user must be reloaded via the primary key as all other data
            // might have changed without proper persistence in the database.
            // That's the case when the user has been changed by a form with
            // validation errors.
            if (!$id = $this->getClassMetadata()->getIdentifierValues($user)) {
                throw new \InvalidArgumentException('You cannot refresh a user from the EntityUserProvider that does not contain an identifier. The user object has to be serialized with its own identifier mapped by Doctrine.');
            }

            $refreshedUser = $repository->find($id);
            if (null === $refreshedUser) {
                throw new UsernameNotFoundException(sprintf('User with id %s not found', json_encode($id)));
            }
        }

        return $refreshedUser;
    }

    /**
     * {@inheritdoc}
     */
    public function supportsClass($class)
    {
        return $class === $this->getClass() || is_subclass_of($class, $this->getClass());
    }

    /**
     * {@inheritdoc}
     */
    public function upgradePassword(UserInterface $user, string $newEncodedPassword): void
    {
        $class = $this->getClass();
        if (!$user instanceof $class) {
            throw new UnsupportedUserException(sprintf('Instances of "%s" are not supported.', \get_class($user)));
        }

        $repository = $this->getRepository();
        if ($repository instanceof PasswordUpgraderInterface) {
            $repository->upgradePassword($user, $newEncodedPassword);
        }
    }

    private function getObjectManager(): ObjectManager
    {
        return $this->registry->getManager($this->managerName);
    }

    private function getRepository(): ObjectRepository
    {
        return $this->getObjectManager()->getRepository($this->classOrAlias);
    }

    private function getClass(): string
    {
        if (null === $this->class) {
            $class = $this->classOrAlias;

            if (false !== strpos($class, ':')) {
                $class = $this->getClassMetadata()->getName();
            }

            $this->class = $class;
        }

        return $this->class;
    }

    private function getClassMetadata(): ClassMetadata
    {
        return $this->getObjectManager()->getClassMetadata($this->classOrAlias);
    }
}<|MERGE_RESOLUTION|>--- conflicted
+++ resolved
@@ -11,15 +11,8 @@
 
 namespace Symfony\Bridge\Doctrine\Security\User;
 
-<<<<<<< HEAD
-use Doctrine\Common\Persistence\ManagerRegistry;
-use Doctrine\Common\Persistence\Mapping\ClassMetadata;
-use Doctrine\Common\Persistence\ObjectManager;
-use Doctrine\Common\Persistence\ObjectRepository;
-=======
 use Doctrine\Common\Persistence\ManagerRegistry as LegacyManagerRegistry;
 use Doctrine\Persistence\ManagerRegistry;
->>>>>>> ad4b5fd6
 use Symfony\Component\Security\Core\Exception\UnsupportedUserException;
 use Symfony\Component\Security\Core\Exception\UsernameNotFoundException;
 use Symfony\Component\Security\Core\User\PasswordUpgraderInterface;
@@ -58,7 +51,7 @@
      */
     public function loadUserByUsername($username)
     {
-        $repository = $this->getRepository();
+        $repository = $this->registry->getManager($this->managerName)->getRepository($this->classOrAlias);
         if (null !== $this->property) {
             $user = $repository->findOneBy([$this->property => $username]);
         } else {
@@ -86,7 +79,7 @@
             throw new UnsupportedUserException(sprintf('Instances of "%s" are not supported.', \get_class($user)));
         }
 
-        $repository = $this->getRepository();
+        $repository = $this->registry->getManager($this->managerName)->getRepository($this->classOrAlias);
         if ($repository instanceof UserProviderInterface) {
             $refreshedUser = $repository->refreshUser($user);
         } else {
@@ -94,7 +87,7 @@
             // might have changed without proper persistence in the database.
             // That's the case when the user has been changed by a form with
             // validation errors.
-            if (!$id = $this->getClassMetadata()->getIdentifierValues($user)) {
+            if (!$id = $this->registry->getManager($this->managerName)->getClassMetadata($this->classOrAlias)->getIdentifierValues($user)) {
                 throw new \InvalidArgumentException('You cannot refresh a user from the EntityUserProvider that does not contain an identifier. The user object has to be serialized with its own identifier mapped by Doctrine.');
             }
 
@@ -125,20 +118,10 @@
             throw new UnsupportedUserException(sprintf('Instances of "%s" are not supported.', \get_class($user)));
         }
 
-        $repository = $this->getRepository();
+        $repository = $this->registry->getManager($this->managerName)->getRepository($this->classOrAlias);
         if ($repository instanceof PasswordUpgraderInterface) {
             $repository->upgradePassword($user, $newEncodedPassword);
         }
-    }
-
-    private function getObjectManager(): ObjectManager
-    {
-        return $this->registry->getManager($this->managerName);
-    }
-
-    private function getRepository(): ObjectRepository
-    {
-        return $this->getObjectManager()->getRepository($this->classOrAlias);
     }
 
     private function getClass(): string
@@ -147,7 +130,7 @@
             $class = $this->classOrAlias;
 
             if (false !== strpos($class, ':')) {
-                $class = $this->getClassMetadata()->getName();
+                $class = $this->registry->getManager($this->managerName)->getClassMetadata($this->classOrAlias)->getName();
             }
 
             $this->class = $class;
@@ -155,9 +138,4 @@
 
         return $this->class;
     }
-
-    private function getClassMetadata(): ClassMetadata
-    {
-        return $this->getObjectManager()->getClassMetadata($this->classOrAlias);
-    }
 }