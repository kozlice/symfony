<?php

/*
 * This file is part of the Symfony package.
 *
 * (c) Fabien Potencier <fabien@symfony.com>
 *
 * For the full copyright and license information, please view the LICENSE
 * file that was distributed with this source code.
 */

namespace Symfony\Bridge\Propel1\Tests\Fixtures;

class ItemQuery
{
    private $map = array(
<<<<<<< HEAD
        'id'            => \PropelColumnTypes::INTEGER,
        'value'         => \PropelColumnTypes::VARCHAR,
        'price'         => \PropelColumnTypes::FLOAT,
        'is_active'     => \PropelColumnTypes::BOOLEAN,
        'slug'          => \PropelColumnTypes::VARCHAR,
        'enabled'       => \PropelColumnTypes::BOOLEAN_EMU,
        'updated_at'    => \PropelColumnTypes::TIMESTAMP,
=======
        'id' => \PropelColumnTypes::INTEGER,
        'value' => \PropelColumnTypes::VARCHAR,
        'price' => \PropelColumnTypes::FLOAT,
        'is_active' => \PropelColumnTypes::BOOLEAN,
        'enabled' => \PropelColumnTypes::BOOLEAN_EMU,
        'updated_at' => \PropelColumnTypes::TIMESTAMP,
>>>>>>> 20e7cf12
    );

    private $caseInsensitiveMap = array(
        'isactive'      => 'is_active',
        'updatedat'     => 'updated_at',
    );

    public static $result = array();

    public function find()
    {
        return self::$result;
    }

    public function filterById($id)
    {
        return $this;
    }

    public function getTableMap()
    {
        // Allows to define methods in this class
        // to avoid a lot of mock classes
        return $this;
    }

    public function getPrimaryKeys()
    {
        $cm = new \ColumnMap('id', new \TableMap());
        $cm->setType('INTEGER');
        $cm->setPhpName('Id');

        return array('id' => $cm);
    }

    /**
     * Method from the TableMap API
     */
    public function hasColumn($column)
    {
        return in_array($column, array_keys($this->map));
    }

    /**
     * Method from the TableMap API
     */
    public function getColumn($column)
    {
        if ($this->hasColumn($column)) {
            return new Column($column, $this->map[$column]);
        }
    }

    /**
     * Method from the TableMap API
     */
    public function hasColumnByInsensitiveCase($column)
    {
        $column = strtolower($column);

        return in_array($column, array_keys($this->caseInsensitiveMap));
    }

    /**
     * Method from the TableMap API
     */
    public function getColumnByInsensitiveCase($column)
    {
        $column = strtolower($column);

        if (isset($this->caseInsensitiveMap[$column])) {
            return $this->getColumn($this->caseInsensitiveMap[$column]);
        }
    }

    /**
     * Method from the TableMap API
     */
    public function getRelations()
    {
        // table maps
        $authorTable = new \TableMap();
        $authorTable->setClassName('\Foo\Author');

        $resellerTable = new \TableMap();
        $resellerTable->setClassName('\Foo\Reseller');

        // relations
        $mainAuthorRelation = new \RelationMap('MainAuthor');
        $mainAuthorRelation->setType(\RelationMap::MANY_TO_ONE);
        $mainAuthorRelation->setForeignTable($authorTable);

        $authorRelation = new \RelationMap('Author');
        $authorRelation->setType(\RelationMap::ONE_TO_MANY);
        $authorRelation->setForeignTable($authorTable);

        $resellerRelation = new \RelationMap('Reseller');
        $resellerRelation->setType(\RelationMap::MANY_TO_MANY);
        $resellerRelation->setLocalTable($resellerTable);

        return array(
            $mainAuthorRelation,
            $authorRelation,
            $resellerRelation,
        );
    }
}<|MERGE_RESOLUTION|>--- conflicted
+++ resolved
@@ -14,27 +14,18 @@
 class ItemQuery
 {
     private $map = array(
-<<<<<<< HEAD
-        'id'            => \PropelColumnTypes::INTEGER,
-        'value'         => \PropelColumnTypes::VARCHAR,
-        'price'         => \PropelColumnTypes::FLOAT,
-        'is_active'     => \PropelColumnTypes::BOOLEAN,
-        'slug'          => \PropelColumnTypes::VARCHAR,
-        'enabled'       => \PropelColumnTypes::BOOLEAN_EMU,
-        'updated_at'    => \PropelColumnTypes::TIMESTAMP,
-=======
         'id' => \PropelColumnTypes::INTEGER,
         'value' => \PropelColumnTypes::VARCHAR,
         'price' => \PropelColumnTypes::FLOAT,
         'is_active' => \PropelColumnTypes::BOOLEAN,
+        'slug' => \PropelColumnTypes::VARCHAR,
         'enabled' => \PropelColumnTypes::BOOLEAN_EMU,
         'updated_at' => \PropelColumnTypes::TIMESTAMP,
->>>>>>> 20e7cf12
     );
 
     private $caseInsensitiveMap = array(
-        'isactive'      => 'is_active',
-        'updatedat'     => 'updated_at',
+        'isactive' => 'is_active',
+        'updatedat' => 'updated_at',
     );
 
     public static $result = array();
