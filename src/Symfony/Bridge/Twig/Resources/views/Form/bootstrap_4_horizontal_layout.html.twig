--- conflicted
+++ resolved
@@ -81,11 +81,7 @@
         <div class="{{ block('form_label_class') }}"></div>{#--#}
         <div class="{{ block('form_group_class') }}">
             {{- form_widget(form) -}}
-<<<<<<< HEAD
             {{- form_help(form) -}}
-            {{- form_errors(form) -}}
-=======
->>>>>>> 8920672b
         </div>{#--#}
     </div>
 {%- endblock checkbox_row %}