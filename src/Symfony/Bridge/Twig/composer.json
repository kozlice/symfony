--- conflicted
+++ resolved
@@ -34,7 +34,7 @@
         "symfony/translation": "^5.0",
         "symfony/yaml": "^4.4|^5.0",
         "symfony/security-acl": "^2.8|^3.0",
-<<<<<<< HEAD
+        "symfony/security-core": "^4.4|^5.0",
         "symfony/security-csrf": "^4.4|^5.0",
         "symfony/security-http": "^4.4|^5.0",
         "symfony/stopwatch": "^4.4|^5.0",
@@ -43,17 +43,6 @@
         "symfony/expression-language": "^4.4|^5.0",
         "symfony/web-link": "^4.4|^5.0",
         "symfony/workflow": "^4.4|^5.0"
-=======
-        "symfony/security-core": "^3.0|^4.0|^5.0",
-        "symfony/security-csrf": "^3.4|^4.0|^5.0",
-        "symfony/security-http": "^3.4|^4.0|^5.0",
-        "symfony/stopwatch": "^3.4|^4.0|^5.0",
-        "symfony/console": "^3.4|^4.0|^5.0",
-        "symfony/var-dumper": "^3.4|^4.0|^5.0",
-        "symfony/expression-language": "^3.4|^4.0|^5.0",
-        "symfony/web-link": "^3.4|^4.0|^5.0",
-        "symfony/workflow": "^4.3|^5.0"
->>>>>>> 181ef137
     },
     "conflict": {
         "symfony/console": "<4.4",
