<?php

/*
 * This file is part of the Symfony package.
 *
 * (c) Fabien Potencier <fabien@symfony.com>
 *
 * For the full copyright and license information, please view the LICENSE
 * file that was distributed with this source code.
 */

namespace Symfony\Bridge\PhpUnit;

/**
 * Catch deprecation notices and print a summary report at the end of the test suite.
 *
 * @author Nicolas Grekas <p@tchwork.com>
 */
class DeprecationErrorHandler
{
    const MODE_WEAK = 'weak';
    const MODE_DISABLED = 'disabled';

    private static $isRegistered = false;

    /**
     * Registers and configures the deprecation handler.
     *
     * The following reporting modes are supported:
     * - use "weak" to hide the deprecation report but keep a global count;
     * - use "/some-regexp/" to stop the test suite whenever a deprecation
     *   message matches the given regular expression;
     * - use a number to define the upper bound of allowed deprecations,
     *   making the test suite fail whenever more notices are trigerred.
     *
     * @param int|string|false $mode The reporting mode, defaults to not allowing any deprecations
     */
    public static function register($mode = 0)
    {
        if (self::$isRegistered) {
            return;
        }

        $getMode = function () use ($mode) {
            static $memoizedMode = false;

            if (false !== $memoizedMode) {
                return $memoizedMode;
            }
            if (false === $mode) {
                $mode = getenv('SYMFONY_DEPRECATIONS_HELPER');
            }
            if (DeprecationErrorHandler::MODE_WEAK !== $mode && (!isset($mode[0]) || '/' !== $mode[0])) {
                $mode = preg_match('/^[1-9][0-9]*$/', $mode) ? (int) $mode : 0;
            }

            return $memoizedMode = $mode;
        };

        $deprecations = array(
            'unsilencedCount' => 0,
            'remainingCount' => 0,
            'legacyCount' => 0,
            'otherCount' => 0,
            'unsilenced' => array(),
            'remaining' => array(),
            'legacy' => array(),
            'other' => array(),
        );
        $deprecationHandler = function ($type, $msg, $file, $line, $context) use (&$deprecations, $getMode) {
<<<<<<< HEAD
            if ((E_USER_DEPRECATED !== $type && E_DEPRECATED !== $type) || DeprecationErrorHandler::MODE_DISABLED === $mode = $getMode()) {
=======
            $mode = $getMode();
            if (E_USER_DEPRECATED !== $type || DeprecationErrorHandler::MODE_DISABLED === $mode) {
>>>>>>> b77d6d90
                return \PHPUnit_Util_ErrorHandler::handleError($type, $msg, $file, $line, $context);
            }

            $trace = debug_backtrace(true);
            $group = 'other';

            $i = count($trace);
            while (1 < $i && (!isset($trace[--$i]['class']) || ('ReflectionMethod' === $trace[$i]['class'] || 0 === strpos($trace[$i]['class'], 'PHPUnit_')))) {
                // No-op
            }

            if (isset($trace[$i]['object']) || isset($trace[$i]['class'])) {
                $class = isset($trace[$i]['object']) ? get_class($trace[$i]['object']) : $trace[$i]['class'];
                $method = $trace[$i]['function'];

                if (0 !== error_reporting()) {
                    $group = 'unsilenced';
                } elseif (0 === strpos($method, 'testLegacy')
                    || 0 === strpos($method, 'provideLegacy')
                    || 0 === strpos($method, 'getLegacy')
                    || strpos($class, '\Legacy')
                    || in_array('legacy', \PHPUnit_Util_Test::getGroups($class, $method), true)
                ) {
                    $group = 'legacy';
                } else {
                    $group = 'remaining';
                }

                if (isset($mode[0]) && '/' === $mode[0] && preg_match($mode, $msg)) {
                    $e = new \Exception($msg);
                    $r = new \ReflectionProperty($e, 'trace');
                    $r->setAccessible(true);
                    $r->setValue($e, array_slice($trace, 1, $i));

                    echo "\n".ucfirst($group).' deprecation triggered by '.$class.'::'.$method.':';
                    echo "\n".$msg;
                    echo "\nStack trace:";
                    echo "\n".str_replace(' '.getcwd().DIRECTORY_SEPARATOR, ' ', $e->getTraceAsString());
                    echo "\n";

                    exit(1);
                }
                if ('legacy' !== $group && DeprecationErrorHandler::MODE_WEAK !== $mode) {
                    $ref = &$deprecations[$group][$msg]['count'];
                    ++$ref;
                    $ref = &$deprecations[$group][$msg][$class.'::'.$method];
                    ++$ref;
                }
            } elseif (DeprecationErrorHandler::MODE_WEAK !== $mode) {
                $ref = &$deprecations[$group][$msg]['count'];
                ++$ref;
            }
            ++$deprecations[$group.'Count'];
        };
        $oldErrorHandler = set_error_handler($deprecationHandler);

        if (null !== $oldErrorHandler) {
            restore_error_handler();
            if (array('PHPUnit_Util_ErrorHandler', 'handleError') === $oldErrorHandler) {
                restore_error_handler();
                self::register($mode);
            }
        } else {
            self::$isRegistered = true;
            if (self::hasColorSupport()) {
                $colorize = function ($str, $red) {
                    $color = $red ? '41;37' : '43;30';

                    return "\x1B[{$color}m{$str}\x1B[0m";
                };
            } else {
                $colorize = function ($str) {return $str;};
            }
            register_shutdown_function(function () use ($getMode, &$deprecations, $deprecationHandler, $colorize) {
                $mode = $getMode();
                if (isset($mode[0]) && '/' === $mode[0]) {
                    return;
                }
                $currErrorHandler = set_error_handler('var_dump');
                restore_error_handler();

                if (DeprecationErrorHandler::MODE_WEAK === $mode) {
                    $colorize = function ($str) {return $str;};
                }
                if ($currErrorHandler !== $deprecationHandler) {
                    echo "\n", $colorize('THE ERROR HANDLER HAS CHANGED!', true), "\n";
                }

                $cmp = function ($a, $b) {
                    return $b['count'] - $a['count'];
                };

                foreach (array('unsilenced', 'remaining', 'legacy', 'other') as $group) {
                    if ($deprecations[$group.'Count']) {
                        echo "\n", $colorize(sprintf('%s deprecation notices (%d)', ucfirst($group), $deprecations[$group.'Count']), 'legacy' !== $group), "\n";

                        uasort($deprecations[$group], $cmp);

                        foreach ($deprecations[$group] as $msg => $notices) {
                            echo "\n", rtrim($msg, '.'), ': ', $notices['count'], "x\n";

                            arsort($notices);

                            foreach ($notices as $method => $count) {
                                if ('count' !== $method) {
                                    echo '    ', $count, 'x in ', preg_replace('/(.*)\\\\(.*?::.*?)$/', '$2 from $1', $method), "\n";
                                }
                            }
                        }
                    }
                }
                if (!empty($notices)) {
                    echo "\n";
                }

                if (DeprecationErrorHandler::MODE_WEAK !== $mode && $mode < $deprecations['unsilencedCount'] + $deprecations['remainingCount'] + $deprecations['otherCount']) {
                    exit(1);
                }
            });
        }
    }

    private static function hasColorSupport()
    {
        if ('\\' === DIRECTORY_SEPARATOR) {
            return
                '10.0.10586' === PHP_WINDOWS_VERSION_MAJOR.'.'.PHP_WINDOWS_VERSION_MINOR.'.'.PHP_WINDOWS_VERSION_BUILD
                || false !== getenv('ANSICON')
                || 'ON' === getenv('ConEmuANSI')
                || 'xterm' === getenv('TERM');
        }

        return defined('STDOUT') && function_exists('posix_isatty') && @posix_isatty(STDOUT);
    }
}<|MERGE_RESOLUTION|>--- conflicted
+++ resolved
@@ -68,12 +68,8 @@
             'other' => array(),
         );
         $deprecationHandler = function ($type, $msg, $file, $line, $context) use (&$deprecations, $getMode) {
-<<<<<<< HEAD
-            if ((E_USER_DEPRECATED !== $type && E_DEPRECATED !== $type) || DeprecationErrorHandler::MODE_DISABLED === $mode = $getMode()) {
-=======
             $mode = $getMode();
-            if (E_USER_DEPRECATED !== $type || DeprecationErrorHandler::MODE_DISABLED === $mode) {
->>>>>>> b77d6d90
+            if ((E_USER_DEPRECATED !== $type && E_DEPRECATED !== $type) || DeprecationErrorHandler::MODE_DISABLED === $mode) {
                 return \PHPUnit_Util_ErrorHandler::handleError($type, $msg, $file, $line, $context);
             }
 
