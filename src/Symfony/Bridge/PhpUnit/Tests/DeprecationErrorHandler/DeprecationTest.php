--- conflicted
+++ resolved
@@ -186,7 +186,7 @@
         $fakeTrace = [
             ['function' => 'trigger_error'],
             ['class' => SymfonyTestsListenerTrait::class, 'function' => 'endTest'],
-            ['class' => SymfonyTestsListenerForV5::class, 'function' => 'endTest'],
+            ['class' => SymfonyTestsListenerForV7::class, 'function' => 'endTest'],
         ];
 
         return [
@@ -210,11 +210,7 @@
                         $vendorDir.'/myfakevendor/myfakepackage1/MyFakeFile2.php',
                     ],
                 ]),
-<<<<<<< HEAD
-                [['function' => 'myfunc1'], ['class' => SymfonyTestsListenerForV7::class, 'method' => 'mymethod']],
-=======
                 $fakeTrace,
->>>>>>> 854eabdf
             ],
             'serialized_stack_files_from_various_packages' => [
                 Deprecation::TYPE_INDIRECT,
@@ -227,11 +223,7 @@
                         $vendorDir.'/myfakevendor/myfakepackage2/MyFakeFile.php',
                     ],
                 ]),
-<<<<<<< HEAD
-                [['function' => 'myfunc1'], ['class' => SymfonyTestsListenerForV7::class, 'method' => 'mymethod']],
-=======
                 $fakeTrace,
->>>>>>> 854eabdf
             ],
         ];
     }
