--- conflicted
+++ resolved
@@ -21,11 +21,8 @@
         "php": ">=5.5.9"
     },
     "require-dev": {
-<<<<<<< HEAD
-        "symfony/deprecation-contracts": "^2.1"
-=======
+        "symfony/deprecation-contracts": "^2.1",
         "symfony/error-handler": "^4.4|^5.0"
->>>>>>> 6224ffa5
     },
     "suggest": {
         "symfony/error-handler": "For tracking deprecated interfaces usages at runtime with DebugClassLoader"
