<?php

/*
 * This file is part of the Symfony package.
 *
 * (c) Fabien Potencier <fabien@symfony.com>
 *
 * For the full copyright and license information, please view the LICENSE
 * file that was distributed with this source code.
 */

namespace Symfony\Bridge\PhpUnit\DeprecationErrorHandler;

use PHPUnit\Util\Test;
use Symfony\Bridge\PhpUnit\Legacy\SymfonyTestsListenerFor;
use Symfony\Component\Debug\DebugClassLoader as LegacyDebugClassLoader;
use Symfony\Component\ErrorHandler\DebugClassLoader;

/**
 * @internal
 */
class Deprecation
{
    const PATH_TYPE_VENDOR = 'path_type_vendor';
    const PATH_TYPE_SELF = 'path_type_internal';
    const PATH_TYPE_UNDETERMINED = 'path_type_undetermined';

    const TYPE_SELF = 'type_self';
    const TYPE_DIRECT = 'type_direct';
    const TYPE_INDIRECT = 'type_indirect';
    const TYPE_UNDETERMINED = 'type_undetermined';

    private $trace = [];
    private $message;
    private $originClass;
    private $originMethod;
    private $triggeringFile;

    /** @var string[] Absolute paths to vendor directories */
    private static $vendors;

    /**
     * @var string[] Absolute paths to source or tests of the project, cache
     *               directories excluded because it is based on autoloading
     *               rules and cache systems typically do not use those
     */
    private static $internalPaths = [];

    private $originalFilesStack;

    /**
     * @param string $message
     * @param string $file
     */
    public function __construct($message, array $trace, $file)
    {
        if (isset($trace[2]['function']) && 'trigger_deprecation' === $trace[2]['function']) {
            $file = $trace[2]['file'];
            array_splice($trace, 1, 1);
        }

        $this->trace = $trace;
        $this->message = $message;
<<<<<<< HEAD
        $i = \count($this->trace);
        while (1 < $i && $this->lineShouldBeSkipped($this->trace[--$i])) {
            // No-op
        }
        $line = $this->trace[$i];
        $this->triggeringFile = $file;
        if (isset($line['object']) || isset($line['class'])) {
            set_error_handler(function () {});
            $parsedMsg = unserialize($this->message);
            restore_error_handler();
            if ($parsedMsg && isset($parsedMsg['deprecation'])) {
                $this->message = $parsedMsg['deprecation'];
                $this->originClass = $parsedMsg['class'];
                $this->originMethod = $parsedMsg['method'];
                if (isset($parsedMsg['files_stack'])) {
                    $this->originalFilesStack = $parsedMsg['files_stack'];
                }
                // If the deprecation has been triggered via
                // \Symfony\Bridge\PhpUnit\Legacy\SymfonyTestsListenerTrait::endTest()
                // then we need to use the serialized information to determine
                // if the error has been triggered from vendor code.
                if (isset($parsedMsg['triggering_file'])) {
                    $this->triggeringFile = $parsedMsg['triggering_file'];
=======

        $i = \count($trace);
        while (1 < $i && $this->lineShouldBeSkipped($trace[--$i])) {
            // No-op
        }

        $line = $trace[$i];
        $this->triggeringFile = $file;

        for ($j = 1; $j < $i; ++$j) {
            if (!isset($trace[$j]['function'], $trace[1 + $j]['class'], $trace[1 + $j]['args'][0])) {
                continue;
            }

            if ('trigger_error' === $trace[$j]['function'] && !isset($trace[$j]['class'])) {
                if (\in_array($trace[1 + $j]['class'], [DebugClassLoader::class, LegacyDebugClassLoader::class], true)) {
                    $class = $trace[1 + $j]['args'][0];
                    $this->triggeringFile = isset($trace[1 + $j]['args'][1]) ? realpath($trace[1 + $j]['args'][1]) : (new \ReflectionClass($class))->getFileName();
                    $this->getOriginalFilesStack();
                    array_splice($this->originalFilesStack, 0, $j, [$this->triggeringFile]);
>>>>>>> 42b242c8
                }

                break;
            }
        }

        if (isset($line['object']) || isset($line['class'])) {
            if (!isset($line['class'], $trace[$i - 2]['function']) || 0 !== strpos($line['class'], SymfonyTestsListenerFor::class)) {
                $this->originClass = isset($line['object']) ? \get_class($line['object']) : $line['class'];
                $this->originMethod = $line['function'];

                return;
            }

            if ('trigger_error' !== $trace[$i - 2]['function'] || isset($trace[$i - 2]['class'])) {
                $this->originClass = \get_class($line['args'][0]);
                $this->originMethod = $line['args'][0]->getName();

                return;
            }

<<<<<<< HEAD
            if (isset($line['class']) && 0 === strpos($line['class'], SymfonyTestsListenerFor::class)) {
                return;
            }

            $this->originClass = isset($line['object']) ? \get_class($line['object']) : $line['class'];
            $this->originMethod = $line['function'];
=======
            set_error_handler(function () {});
            $parsedMsg = unserialize($this->message);
            restore_error_handler();
            $this->message = $parsedMsg['deprecation'];
            $this->originClass = $parsedMsg['class'];
            $this->originMethod = $parsedMsg['method'];
            if (isset($parsedMsg['files_stack'])) {
                $this->originalFilesStack = $parsedMsg['files_stack'];
            }
            // If the deprecation has been triggered via
            // \Symfony\Bridge\PhpUnit\Legacy\SymfonyTestsListenerTrait::endTest()
            // then we need to use the serialized information to determine
            // if the error has been triggered from vendor code.
            if (isset($parsedMsg['triggering_file'])) {
                $this->triggeringFile = $parsedMsg['triggering_file'];
            }
>>>>>>> 42b242c8
        }
    }

    /**
     * @return bool
     */
    private function lineShouldBeSkipped(array $line)
    {
        if (!isset($line['class'])) {
            return true;
        }
        $class = $line['class'];

        return 'ReflectionMethod' === $class || 0 === strpos($class, 'PHPUnit_') || 0 === strpos($class, 'PHPUnit\\');
    }

    /**
     * @return bool
     */
    public function originatesFromAnObject()
    {
        return isset($this->originClass);
    }

    /**
     * @return string
     */
    public function originatingClass()
    {
        if (null === $this->originClass) {
            throw new \LogicException('Check with originatesFromAnObject() before calling this method.');
        }

        $class = $this->originClass;

        return false !== strpos($class, "@anonymous\0") ? (get_parent_class($class) ?: key(class_implements($class)) ?: 'class').'@anonymous' : $class;
    }

    /**
     * @return string
     */
    public function originatingMethod()
    {
        if (null === $this->originMethod) {
            throw new \LogicException('Check with originatesFromAnObject() before calling this method.');
        }

        return $this->originMethod;
    }

    /**
     * @return string
     */
    public function getMessage()
    {
        return $this->message;
    }

    /**
     * @return bool
     */
    public function isLegacy()
    {
        if (!$this->originClass || (new \ReflectionClass($this->originClass))->isInternal()) {
            return false;
        }

        $method = $this->originatingMethod();

        return 0 === strpos($method, 'testLegacy')
            || 0 === strpos($method, 'provideLegacy')
            || 0 === strpos($method, 'getLegacy')
            || strpos($this->originClass, '\Legacy')
            || \in_array('legacy', Test::getGroups($this->originClass, $method), true);
    }

    /**
     * @return bool
     */
    public function isMuted()
    {
        if ('Function ReflectionType::__toString() is deprecated' !== $this->message) {
            return false;
        }
        if (isset($this->trace[1]['class'])) {
            return 0 === strpos($this->trace[1]['class'], 'PHPUnit\\');
        }

        return false !== strpos($this->triggeringFile, \DIRECTORY_SEPARATOR.'vendor'.\DIRECTORY_SEPARATOR.'phpunit'.\DIRECTORY_SEPARATOR);
    }

    /**
     * Tells whether both the calling package and the called package are vendor
     * packages.
     *
     * @return string
     */
    public function getType()
    {
        if (self::PATH_TYPE_SELF === $pathType = $this->getPathType($this->triggeringFile)) {
            return self::TYPE_SELF;
        }
        if (self::PATH_TYPE_UNDETERMINED === $pathType) {
            return self::TYPE_UNDETERMINED;
        }
        $erroringFile = $erroringPackage = null;

        foreach ($this->getOriginalFilesStack() as $file) {
            if ('-' === $file || 'Standard input code' === $file || !realpath($file)) {
                continue;
            }
            if (self::PATH_TYPE_SELF === $pathType = $this->getPathType($file)) {
                return self::TYPE_DIRECT;
            }
            if (self::PATH_TYPE_UNDETERMINED === $pathType) {
                return self::TYPE_UNDETERMINED;
            }
            if (null !== $erroringFile && null !== $erroringPackage) {
                $package = $this->getPackage($file);
                if ('composer' !== $package && $package !== $erroringPackage) {
                    return self::TYPE_INDIRECT;
                }
                continue;
            }
            $erroringFile = $file;
            $erroringPackage = $this->getPackage($file);
        }

        return self::TYPE_DIRECT;
    }

    private function getOriginalFilesStack()
    {
        if (null === $this->originalFilesStack) {
            $this->originalFilesStack = [];
            foreach ($this->trace as $frame) {
                if (!isset($frame['file'], $frame['function']) || (!isset($frame['class']) && \in_array($frame['function'], ['require', 'require_once', 'include', 'include_once'], true))) {
                    continue;
                }

                $this->originalFilesStack[] = $frame['file'];
            }
        }

        return $this->originalFilesStack;
    }

    /**
     * getPathType() should always be called prior to calling this method.
     *
     * @param string $path
     *
     * @return string
     */
    private function getPackage($path)
    {
        $path = realpath($path) ?: $path;
        foreach (self::getVendors() as $vendorRoot) {
            if (0 === strpos($path, $vendorRoot)) {
                $relativePath = substr($path, \strlen($vendorRoot) + 1);
                $vendor = strstr($relativePath, \DIRECTORY_SEPARATOR, true);
                if (false === $vendor) {
                    return 'symfony';
                }

                return rtrim($vendor.'/'.strstr(substr($relativePath, \strlen($vendor) + 1), \DIRECTORY_SEPARATOR, true), '/');
            }
        }

        throw new \RuntimeException(sprintf('No vendors found for path "%s".', $path));
    }

    /**
     * @return string[] an array of paths
     */
    private static function getVendors()
    {
        if (null === self::$vendors) {
            self::$vendors = $paths = [];
            self::$vendors[] = \dirname(__DIR__).\DIRECTORY_SEPARATOR.'Legacy';
            if (class_exists(DebugClassLoader::class, false)) {
                self::$vendors[] = \dirname((new \ReflectionClass(DebugClassLoader::class))->getFileName());
            }
            if (class_exists(LegacyDebugClassLoader::class, false)) {
                self::$vendors[] = \dirname((new \ReflectionClass(LegacyDebugClassLoader::class))->getFileName());
            }
            foreach (get_declared_classes() as $class) {
                if ('C' === $class[0] && 0 === strpos($class, 'ComposerAutoloaderInit')) {
                    $r = new \ReflectionClass($class);
                    $v = \dirname(\dirname($r->getFileName()));
                    if (file_exists($v.'/composer/installed.json')) {
                        self::$vendors[] = $v;
                        $loader = require $v.'/autoload.php';
                        $paths = self::addSourcePathsFromPrefixes(
                            array_merge($loader->getPrefixes(), $loader->getPrefixesPsr4()),
                            $paths
                        );
                    }
                }
            }
            foreach ($paths as $path) {
                foreach (self::$vendors as $vendor) {
                    if (0 !== strpos($path, $vendor)) {
                        self::$internalPaths[] = $path;
                    }
                }
            }
        }

        return self::$vendors;
    }

    private static function addSourcePathsFromPrefixes(array $prefixesByNamespace, array $paths)
    {
        foreach ($prefixesByNamespace as $prefixes) {
            foreach ($prefixes as $prefix) {
                if (false !== realpath($prefix)) {
                    $paths[] = realpath($prefix);
                }
            }
        }

        return $paths;
    }

    /**
     * @param string $path
     *
     * @return string
     */
    private function getPathType($path)
    {
        $realPath = realpath($path);
        if (false === $realPath && '-' !== $path && 'Standard input code' !== $path) {
            return self::PATH_TYPE_UNDETERMINED;
        }
        foreach (self::getVendors() as $vendor) {
            if (0 === strpos($realPath, $vendor) && false !== strpbrk(substr($realPath, \strlen($vendor), 1), '/'.\DIRECTORY_SEPARATOR)) {
                return self::PATH_TYPE_VENDOR;
            }
        }

        foreach (self::$internalPaths as $internalPath) {
            if (0 === strpos($realPath, $internalPath)) {
                return self::PATH_TYPE_SELF;
            }
        }

        return self::PATH_TYPE_UNDETERMINED;
    }

    /**
     * @return string
     */
    public function toString()
    {
        $exception = new \Exception($this->message);
        $reflection = new \ReflectionProperty($exception, 'trace');
        $reflection->setAccessible(true);
        $reflection->setValue($exception, $this->trace);

        return ($this->originatesFromAnObject() ? 'deprecation triggered by '.$this->originatingClass().'::'.$this->originatingMethod().":\n" : '')
            .$this->message."\n"
            ."Stack trace:\n"
            .str_replace(' '.getcwd().\DIRECTORY_SEPARATOR, ' ', $exception->getTraceAsString())."\n";
    }
}<|MERGE_RESOLUTION|>--- conflicted
+++ resolved
@@ -61,13 +61,32 @@
 
         $this->trace = $trace;
         $this->message = $message;
-<<<<<<< HEAD
-        $i = \count($this->trace);
-        while (1 < $i && $this->lineShouldBeSkipped($this->trace[--$i])) {
+
+        $i = \count($trace);
+        while (1 < $i && $this->lineShouldBeSkipped($trace[--$i])) {
             // No-op
         }
-        $line = $this->trace[$i];
+
+        $line = $trace[$i];
         $this->triggeringFile = $file;
+
+        for ($j = 1; $j < $i; ++$j) {
+            if (!isset($trace[$j]['function'], $trace[1 + $j]['class'], $trace[1 + $j]['args'][0])) {
+                continue;
+            }
+
+            if ('trigger_error' === $trace[$j]['function'] && !isset($trace[$j]['class'])) {
+                if (\in_array($trace[1 + $j]['class'], [DebugClassLoader::class, LegacyDebugClassLoader::class], true)) {
+                    $class = $trace[1 + $j]['args'][0];
+                    $this->triggeringFile = isset($trace[1 + $j]['args'][1]) ? realpath($trace[1 + $j]['args'][1]) : (new \ReflectionClass($class))->getFileName();
+                    $this->getOriginalFilesStack();
+                    array_splice($this->originalFilesStack, 0, $j, [$this->triggeringFile]);
+                }
+
+                break;
+            }
+        }
+
         if (isset($line['object']) || isset($line['class'])) {
             set_error_handler(function () {});
             $parsedMsg = unserialize($this->message);
@@ -85,35 +104,11 @@
                 // if the error has been triggered from vendor code.
                 if (isset($parsedMsg['triggering_file'])) {
                     $this->triggeringFile = $parsedMsg['triggering_file'];
-=======
-
-        $i = \count($trace);
-        while (1 < $i && $this->lineShouldBeSkipped($trace[--$i])) {
-            // No-op
-        }
-
-        $line = $trace[$i];
-        $this->triggeringFile = $file;
-
-        for ($j = 1; $j < $i; ++$j) {
-            if (!isset($trace[$j]['function'], $trace[1 + $j]['class'], $trace[1 + $j]['args'][0])) {
-                continue;
-            }
-
-            if ('trigger_error' === $trace[$j]['function'] && !isset($trace[$j]['class'])) {
-                if (\in_array($trace[1 + $j]['class'], [DebugClassLoader::class, LegacyDebugClassLoader::class], true)) {
-                    $class = $trace[1 + $j]['args'][0];
-                    $this->triggeringFile = isset($trace[1 + $j]['args'][1]) ? realpath($trace[1 + $j]['args'][1]) : (new \ReflectionClass($class))->getFileName();
-                    $this->getOriginalFilesStack();
-                    array_splice($this->originalFilesStack, 0, $j, [$this->triggeringFile]);
->>>>>>> 42b242c8
-                }
-
-                break;
-            }
-        }
-
-        if (isset($line['object']) || isset($line['class'])) {
+                }
+
+                return;
+            }
+
             if (!isset($line['class'], $trace[$i - 2]['function']) || 0 !== strpos($line['class'], SymfonyTestsListenerFor::class)) {
                 $this->originClass = isset($line['object']) ? \get_class($line['object']) : $line['class'];
                 $this->originMethod = $line['function'];
@@ -127,32 +122,6 @@
 
                 return;
             }
-
-<<<<<<< HEAD
-            if (isset($line['class']) && 0 === strpos($line['class'], SymfonyTestsListenerFor::class)) {
-                return;
-            }
-
-            $this->originClass = isset($line['object']) ? \get_class($line['object']) : $line['class'];
-            $this->originMethod = $line['function'];
-=======
-            set_error_handler(function () {});
-            $parsedMsg = unserialize($this->message);
-            restore_error_handler();
-            $this->message = $parsedMsg['deprecation'];
-            $this->originClass = $parsedMsg['class'];
-            $this->originMethod = $parsedMsg['method'];
-            if (isset($parsedMsg['files_stack'])) {
-                $this->originalFilesStack = $parsedMsg['files_stack'];
-            }
-            // If the deprecation has been triggered via
-            // \Symfony\Bridge\PhpUnit\Legacy\SymfonyTestsListenerTrait::endTest()
-            // then we need to use the serialized information to determine
-            // if the error has been triggered from vendor code.
-            if (isset($parsedMsg['triggering_file'])) {
-                $this->triggeringFile = $parsedMsg['triggering_file'];
-            }
->>>>>>> 42b242c8
         }
     }
 
