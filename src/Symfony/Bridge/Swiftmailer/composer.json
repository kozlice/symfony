{
    "name": "symfony/swiftmailer-bridge",
    "type": "symfony-bridge",
    "description": "Symfony Swiftmailer Bridge",
    "keywords": [],
    "homepage": "http://symfony.com",
    "version": "2.1.0",
    "license": "MIT",
    "authors": [
        {
            "name": "Fabien Potencier",
            "email": "fabien@symfony.com"
        },
        {
            "name": "Symfony Community",
            "homepage": "http://symfony.com/contributors"
        }
    ],
    "require": {
        "php": ">=5.3.2",
        "swiftmailer/swiftmailer": ">=4.1"
    },
    "suggest": {
<<<<<<< HEAD
        "symfony/http-kernel": ">=2.1.0-dev"
=======
        "symfony/http-kernel": "self.version"
>>>>>>> 29bc4157
    },
    "autoload": {
        "psr-0": { "Symfony\\Bridge\\Swiftmailer": "" }
    },
    "target-dir": "Symfony/Bridge/Swiftmailer"
}<|MERGE_RESOLUTION|>--- conflicted
+++ resolved
@@ -21,11 +21,7 @@
         "swiftmailer/swiftmailer": ">=4.1"
     },
     "suggest": {
-<<<<<<< HEAD
-        "symfony/http-kernel": ">=2.1.0-dev"
-=======
         "symfony/http-kernel": "self.version"
->>>>>>> 29bc4157
     },
     "autoload": {
         "psr-0": { "Symfony\\Bridge\\Swiftmailer": "" }
