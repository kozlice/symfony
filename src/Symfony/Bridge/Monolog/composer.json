--- conflicted
+++ resolved
@@ -27,12 +27,8 @@
         "symfony/var-dumper": "~3.4|~4.0"
     },
     "conflict": {
-<<<<<<< HEAD
+        "symfony/console": "<3.4",
         "symfony/http-foundation": "<3.4"
-=======
-        "symfony/console": "<2.8",
-        "symfony/http-foundation": "<3.3"
->>>>>>> cdf86bb3
     },
     "suggest": {
         "symfony/http-kernel": "For using the debugging handlers together with the response life cycle of the HTTP kernel.",
