--- conflicted
+++ resolved
@@ -10,13 +10,7 @@
             <tag name="twig.loader"/>
         </service>
 
-<<<<<<< HEAD
-        <service id="twig.loader" alias="twig.loader.filesystem" />
-
         <service id="templating.engine.twig" class="Symfony\Bundle\TwigBundle\TwigEngine" public="false">
-=======
-        <service id="templating.engine.twig" class="%templating.engine.twig.class%" public="false">
->>>>>>> 45463771
             <argument type="service" id="twig" />
             <argument type="service" id="templating.name_parser" />
             <argument type="service" id="templating.locator" />
