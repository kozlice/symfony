--- conflicted
+++ resolved
@@ -59,18 +59,10 @@
 
         // Globals
         $calls = $container->getDefinition('twig')->getMethodCalls();
-<<<<<<< HEAD
         $this->assertEquals('app', $calls[0][1][0], '->load() registers services as Twig globals');
-
-        $this->assertEquals('foo', $calls[1][1][0], '->load() registers services as Twig globals');
-        $this->assertEquals(new Reference('bar'), $calls[1][1][1], '->load() registers services as Twig globals');
-
-=======
-        $this->assertEquals('app', $calls[0][1][0]);
         $this->assertEquals(new Reference('templating.globals'), $calls[0][1][1]);
         $this->assertEquals('foo', $calls[1][1][0], '->load() registers services as Twig globals');
         $this->assertEquals(new Reference('bar'), $calls[1][1][1], '->load() registers services as Twig globals');
->>>>>>> 889bd2ee
         $this->assertEquals('pi', $calls[2][1][0], '->load() registers variables as Twig globals');
         $this->assertEquals(3.14, $calls[2][1][1], '->load() registers variables as Twig globals');
 
@@ -110,13 +102,7 @@
         $this->compileContainer($container);
 
         $calls = $container->getDefinition('twig')->getMethodCalls();
-<<<<<<< HEAD
-        array_shift($calls);
-        foreach ($calls as $call) {
-=======
-
         foreach (array_slice($calls, 1) as $call) {
->>>>>>> 889bd2ee
             list($name, $value) = each($globals);
             $this->assertEquals($name, $call[1][0]);
             $this->assertSame($value, $call[1][1]);
