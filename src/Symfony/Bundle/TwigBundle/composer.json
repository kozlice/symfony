{
    "name": "symfony/twig-bundle",
    "type": "symfony-bundle",
    "description": "Symfony TwigBundle",
    "keywords": [],
    "homepage": "https://symfony.com",
    "license": "MIT",
    "authors": [
        {
            "name": "Fabien Potencier",
            "email": "fabien@symfony.com"
        },
        {
            "name": "Symfony Community",
            "homepage": "https://symfony.com/contributors"
        }
    ],
    "require": {
<<<<<<< HEAD
        "php": "^7.2.5",
        "symfony/config": "^4.4|^5.0",
        "symfony/twig-bridge": "^5.0",
        "symfony/http-foundation": "^4.4|^5.0",
        "symfony/http-kernel": "^5.0",
=======
        "php": ">=7.1.3",
        "symfony/twig-bridge": "^4.4|^5.0",
        "symfony/http-foundation": "^4.3|^5.0",
        "symfony/http-kernel": "^4.4",
>>>>>>> 53d89f71
        "symfony/polyfill-ctype": "~1.8",
        "twig/twig": "^2.10|^3.0"
    },
    "require-dev": {
        "symfony/asset": "^4.4|^5.0",
        "symfony/stopwatch": "^4.4|^5.0",
        "symfony/dependency-injection": "^4.4|^5.0",
        "symfony/expression-language": "^4.4|^5.0",
        "symfony/finder": "^4.4|^5.0",
        "symfony/form": "^4.4|^5.0",
        "symfony/routing": "^4.4|^5.0",
        "symfony/translation": "^5.0",
        "symfony/yaml": "^4.4|^5.0",
        "symfony/framework-bundle": "^5.0",
        "symfony/web-link": "^4.4|^5.0",
        "doctrine/annotations": "~1.7",
        "doctrine/cache": "~1.0"
    },
    "conflict": {
        "symfony/dependency-injection": "<4.4",
        "symfony/framework-bundle": "<5.0",
        "symfony/translation": "<5.0"
    },
    "autoload": {
        "psr-4": { "Symfony\\Bundle\\TwigBundle\\": "" },
        "exclude-from-classmap": [
            "/Tests/"
        ]
    },
    "minimum-stability": "dev",
    "extra": {
        "branch-alias": {
            "dev-master": "5.0-dev"
        }
    }
}<|MERGE_RESOLUTION|>--- conflicted
+++ resolved
@@ -16,18 +16,11 @@
         }
     ],
     "require": {
-<<<<<<< HEAD
-        "php": "^7.2.5",
+        "php": ">=7.2.5",
         "symfony/config": "^4.4|^5.0",
         "symfony/twig-bridge": "^5.0",
         "symfony/http-foundation": "^4.4|^5.0",
         "symfony/http-kernel": "^5.0",
-=======
-        "php": ">=7.1.3",
-        "symfony/twig-bridge": "^4.4|^5.0",
-        "symfony/http-foundation": "^4.3|^5.0",
-        "symfony/http-kernel": "^4.4",
->>>>>>> 53d89f71
         "symfony/polyfill-ctype": "~1.8",
         "twig/twig": "^2.10|^3.0"
     },
