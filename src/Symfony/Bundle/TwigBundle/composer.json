--- conflicted
+++ resolved
@@ -16,19 +16,11 @@
         }
     ],
     "require": {
-<<<<<<< HEAD
         "php": "^7.1.3",
         "symfony/config": "~3.4|~4.0",
-        "symfony/twig-bridge": "~3.4|~4.0",
+        "symfony/twig-bridge": "^3.4.3|~4.0",
         "symfony/http-foundation": "~3.4|~4.0",
         "symfony/http-kernel": "~3.4|~4.0",
-=======
-        "php": "^5.5.9|>=7.0.8",
-        "symfony/config": "~3.2|~4.0",
-        "symfony/twig-bridge": "^3.4.3|~4.0",
-        "symfony/http-foundation": "~2.8|~3.0|~4.0",
-        "symfony/http-kernel": "^3.3|~4.0",
->>>>>>> dd665127
         "twig/twig": "~1.34|~2.4"
     },
     "require-dev": {
