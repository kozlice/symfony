--- conflicted
+++ resolved
@@ -18,16 +18,10 @@
     "require": {
         "php": ">=7.2.5",
         "ext-xml": "*",
-<<<<<<< HEAD
         "symfony/http-kernel": "^4.4|^5.0",
+        "symfony/polyfill-php80": "^1.16",
         "symfony/twig-bridge": "^4.4|^5.0",
         "symfony/var-dumper": "^4.4|^5.0"
-=======
-        "symfony/http-kernel": "^3.4|^4.0|^5.0",
-        "symfony/polyfill-php80": "^1.16",
-        "symfony/twig-bridge": "^3.4|^4.0|^5.0",
-        "symfony/var-dumper": "^4.1.1|^5.0"
->>>>>>> c7dc7f82
     },
     "require-dev": {
         "symfony/config": "^4.4|^5.0",
