{# This file is partially duplicated in TwigBundle/Resources/views/base_js.html.twig. If you
   make any change in this file, verify the same change is needed in the other file. #}
<script{% if csp_script_nonce is defined and csp_script_nonce %} nonce="{{ csp_script_nonce }}"{% endif %}>/*<![CDATA[*/
    {# Caution: the contents of this file are processed by Twig before loading
                them as JavaScript source code. Always use '/*' comments instead
                of '//' comments to avoid impossible-to-debug side-effects #}

    Sfjs = (function() {
        "use strict";

        if ('classList' in document.documentElement) {
            var hasClass = function (el, cssClass) { return el.classList.contains(cssClass); };
            var removeClass = function(el, cssClass) { el.classList.remove(cssClass); };
            var addClass = function(el, cssClass) { el.classList.add(cssClass); };
            var toggleClass = function(el, cssClass) { el.classList.toggle(cssClass); };
        } else {
            var hasClass = function (el, cssClass) { return el.className.match(new RegExp('\\b' + cssClass + '\\b')); };
            var removeClass = function(el, cssClass) { el.className = el.className.replace(new RegExp('\\b' + cssClass + '\\b'), ' '); };
            var addClass = function(el, cssClass) { if (!hasClass(el, cssClass)) { el.className += " " + cssClass; } };
            var toggleClass = function(el, cssClass) { hasClass(el, cssClass) ? removeClass(el, cssClass) : addClass(el, cssClass); };
        }

        var noop = function() {};

        var profilerStorageKey = 'symfony/profiler/';

        var request = function(url, onSuccess, onError, payload, options) {
            var xhr = window.XMLHttpRequest ? new XMLHttpRequest() : new ActiveXObject('Microsoft.XMLHTTP');
            options = options || {};
            options.maxTries = options.maxTries || 0;
            xhr.open(options.method || 'GET', url, true);
            xhr.setRequestHeader('X-Requested-With', 'XMLHttpRequest');
            xhr.onreadystatechange = function(state) {
                if (4 !== xhr.readyState) {
                    return null;
                }

<<<<<<< HEAD
                if (xhr.status == 404 && options.maxTries > 1) {
                    setTimeout(function(){
                        options.maxTries--;
                        request(url, onSuccess, onError, payload, options);
                    }, 500);
=======
                return results;
            },

            profilerStorageKey = 'sf2/profiler/',

            request = function(url, onSuccess, onError, payload, options) {
                var xhr = window.XMLHttpRequest ? new XMLHttpRequest() : new ActiveXObject('Microsoft.XMLHTTP');
                options = options || {};
                options.maxTries = options.maxTries || 0;
                xhr.open(options.method || 'GET', url, true);
                xhr.setRequestHeader('X-Requested-With', 'XMLHttpRequest');
                xhr.onreadystatechange = function(state) {
                    if (4 !== xhr.readyState) {
                        return null;
                    }

                    if (xhr.status == 404 && options.maxTries > 1) {
                        setTimeout(function(){
                            options.maxTries--;
                            request(url, onSuccess, onError, payload, options);
                        }, 1000);

                        return null;
                    }

                    if (200 === xhr.status) {
                        (onSuccess || noop)(xhr);
                    } else {
                        (onError || noop)(xhr);
                    }
                };
                xhr.send(payload || '');
            },
>>>>>>> 49b94cc9

                    return null;
                }

                if (200 === xhr.status) {
                    (onSuccess || noop)(xhr);
                } else {
                    (onError || noop)(xhr);
                }
            };
            xhr.send(payload || '');
        };

        var getPreference = function(name) {
            if (!window.localStorage) {
                return null;
            }

            return localStorage.getItem(profilerStorageKey + name);
        };

        var setPreference = function(name, value) {
            if (!window.localStorage) {
                return null;
            }

            localStorage.setItem(profilerStorageKey + name, value);
        };

        var requestStack = [];

        var extractHeaders = function(xhr, stackElement) {
            /* Here we avoid to call xhr.getResponseHeader in order to */
            /* prevent polluting the console with CORS security errors */
            var allHeaders = xhr.getAllResponseHeaders();
            var ret;

            if (ret = allHeaders.match(/^x-debug-token:\s+(.*)$/im)) {
                stackElement.profile = ret[1];
            }
            if (ret = allHeaders.match(/^x-debug-token-link:\s+(.*)$/im)) {
                stackElement.profilerUrl = ret[1];
            }
        };

        var successStreak = 4;
        var pendingRequests = 0;
        var renderAjaxRequests = function() {
            var requestCounter = document.querySelector('.sf-toolbar-ajax-request-counter');
            if (!requestCounter) {
                return;
            }
            requestCounter.textContent = requestStack.length;

            var infoSpan = document.querySelector(".sf-toolbar-ajax-info");
            if (infoSpan) {
                infoSpan.textContent = requestStack.length + ' AJAX request' + (requestStack.length !== 1 ? 's' : '');
            }

            var ajaxToolbarPanel = document.querySelector('.sf-toolbar-block-ajax');
            if (requestStack.length) {
                ajaxToolbarPanel.style.display = 'block';
            } else {
                ajaxToolbarPanel.style.display = 'none';
            }
            if (pendingRequests > 0) {
                addClass(ajaxToolbarPanel, 'sf-ajax-request-loading');
            } else if (successStreak < 4) {
                addClass(ajaxToolbarPanel, 'sf-toolbar-status-red');
                removeClass(ajaxToolbarPanel, 'sf-ajax-request-loading');
            } else {
                removeClass(ajaxToolbarPanel, 'sf-ajax-request-loading');
                removeClass(ajaxToolbarPanel, 'sf-toolbar-status-red');
            }
        };

        var startAjaxRequest = function(index) {
            var tbody = document.querySelector('.sf-toolbar-ajax-request-list');
            if (!tbody) {
                return;
            }

            var request = requestStack[index];
            pendingRequests++;
            var row = document.createElement('tr');
            request.DOMNode = row;

            var methodCell = document.createElement('td');
            methodCell.textContent = request.method;
            row.appendChild(methodCell);

            var typeCell = document.createElement('td');
            typeCell.textContent = request.type;
            row.appendChild(typeCell);

            var statusCodeCell = document.createElement('td');
            var statusCode = document.createElement('span');
            statusCode.textContent = 'n/a';
            statusCodeCell.appendChild(statusCode);
            row.appendChild(statusCodeCell);

            var pathCell = document.createElement('td');
            pathCell.className = 'sf-ajax-request-url';
            if ('GET' === request.method) {
                var pathLink = document.createElement('a');
                pathLink.setAttribute('href', request.url);
                pathLink.textContent = request.url;
                pathCell.appendChild(pathLink);
            } else {
                pathCell.textContent = request.url;
            }
            pathCell.setAttribute('title', request.url);
            row.appendChild(pathCell);

            var durationCell = document.createElement('td');
            durationCell.className = 'sf-ajax-request-duration';
            durationCell.textContent = 'n/a';
            row.appendChild(durationCell);

            var profilerCell = document.createElement('td');
            profilerCell.textContent = 'n/a';
            row.appendChild(profilerCell);

            row.className = 'sf-ajax-request sf-ajax-request-loading';
            tbody.insertBefore(row, tbody.firstChild);

            renderAjaxRequests();
        };

        var finishAjaxRequest = function(index) {
            var request = requestStack[index];
            if (!request.DOMNode) {
                return;
            }
            pendingRequests--;
            var row = request.DOMNode;
            /* Unpack the children from the row */
            var methodCell = row.children[0];
            var statusCodeCell = row.children[2];
            var statusCodeElem = statusCodeCell.children[0];
            var durationCell = row.children[4];
            var profilerCell = row.children[5];

            if (request.error) {
                row.className = 'sf-ajax-request sf-ajax-request-error';
                methodCell.className = 'sf-ajax-request-error';
                successStreak = 0;
            } else {
                row.className = 'sf-ajax-request sf-ajax-request-ok';
                successStreak++;
            }

            if (request.statusCode) {
                if (request.statusCode < 300) {
                    statusCodeElem.setAttribute('class', 'sf-toolbar-status');
                } else if (request.statusCode < 400) {
                    statusCodeElem.setAttribute('class', 'sf-toolbar-status sf-toolbar-status-yellow');
                } else {
                    statusCodeElem.setAttribute('class', 'sf-toolbar-status sf-toolbar-status-red');
                }
                statusCodeElem.textContent = request.statusCode;
            } else {
                statusCodeElem.setAttribute('class', 'sf-toolbar-status sf-toolbar-status-red');
            }

            if (request.duration) {
                durationCell.textContent = request.duration + 'ms';
            }

            if (request.profilerUrl) {
                profilerCell.textContent = '';
                var profilerLink = document.createElement('a');
                profilerLink.setAttribute('href', request.profilerUrl);
                profilerLink.textContent = request.profile;
                profilerCell.appendChild(profilerLink);
            }

            renderAjaxRequests();
        };

        var addEventListener;

        var el = document.createElement('div');
        if (!('addEventListener' in el)) {
            addEventListener = function (element, eventName, callback) {
                element.attachEvent('on' + eventName, callback);
            };
        } else {
            addEventListener = function (element, eventName, callback) {
                element.addEventListener(eventName, callback, false);
            };
        }

        {% if excluded_ajax_paths is defined %}
            if (window.fetch && window.fetch.polyfill === undefined) {
                var oldFetch = window.fetch;
                window.fetch = function () {
                    var promise = oldFetch.apply(this, arguments);
                    var url = arguments[0];
                    var params = arguments[1];
                    var paramType = Object.prototype.toString.call(arguments[0]);
                    if (paramType === '[object Request]') {
                        url = arguments[0].url;
                        params = {
                            method: arguments[0].method,
                            credentials: arguments[0].credentials,
                            headers: arguments[0].headers,
                            mode: arguments[0].mode,
                            redirect: arguments[0].redirect
                        };
                    } else {
                        url = String(url);
                    }
                    if (!url.match(new RegExp({{ excluded_ajax_paths|json_encode|raw }}))) {
                        var method = 'GET';
                        if (params && params.method !== undefined) {
                            method = params.method;
                        }

                        var stackElement = {
                            error: false,
                            url: url,
                            method: method,
                            type: 'fetch',
                            start: new Date()
                        };

                        var idx = requestStack.push(stackElement) - 1;
                        promise.then(function (r) {
                            stackElement.duration = new Date() - stackElement.start;
                            stackElement.error = r.status < 200 || r.status >= 400;
                            stackElement.statusCode = r.status;
                            stackElement.profile = r.headers.get('x-debug-token');
                            stackElement.profilerUrl = r.headers.get('x-debug-token-link');
                            finishAjaxRequest(idx);
                        }, function (e){
                            stackElement.error = true;
                            finishAjaxRequest(idx);
                        });
                        startAjaxRequest(idx);
                    }

                    return promise;
                };
            }
            if (window.XMLHttpRequest && XMLHttpRequest.prototype.addEventListener) {
                var proxied = XMLHttpRequest.prototype.open;

                XMLHttpRequest.prototype.open = function(method, url, async, user, pass) {
                    var self = this;

                    /* prevent logging AJAX calls to static and inline files, like templates */
                    var path = url;
                    if (url.substr(0, 1) === '/') {
                        if (0 === url.indexOf('{{ request.basePath|e('js') }}')) {
                            path = url.substr({{ request.basePath|length }});
                        }
                    }
                    else if (0 === url.indexOf('{{ (request.schemeAndHttpHost ~ request.basePath)|e('js') }}')) {
                        path = url.substr({{ (request.schemeAndHttpHost ~ request.basePath)|length }});
                    }

                    if (!path.match(new RegExp({{ excluded_ajax_paths|json_encode|raw }}))) {
                        var stackElement = {
                            error: false,
                            url: url,
                            method: method,
                            type: 'xhr',
                            start: new Date()
                        };

                        var idx = requestStack.push(stackElement) - 1;

                        this.addEventListener('readystatechange', function() {
                            if (self.readyState == 4) {
                                stackElement.duration = new Date() - stackElement.start;
                                stackElement.error = self.status < 200 || self.status >= 400;
                                stackElement.statusCode = self.status;
                                extractHeaders(self, stackElement);

                                finishAjaxRequest(idx);
                            }
                        }, false);

                        startAjaxRequest(idx);
                    }

                    proxied.apply(this, Array.prototype.slice.call(arguments));
                };
            }
        {% endif %}

        return {
            hasClass: hasClass,

            removeClass: removeClass,

            addClass: addClass,

            toggleClass: toggleClass,

            getPreference: getPreference,

            setPreference: setPreference,

            addEventListener: addEventListener,

            request: request,

            renderAjaxRequests: renderAjaxRequests,

            load: function(selector, url, onSuccess, onError, options) {
                var el = document.getElementById(selector);

                if (el && el.getAttribute('data-sfurl') !== url) {
                    request(
                        url,
                        function(xhr) {
                            el.innerHTML = xhr.responseText;
                            el.setAttribute('data-sfurl', url);
                            removeClass(el, 'loading');
                            for (var i = 0; i < requestStack.length; i++) {
                                startAjaxRequest(i);
                                if (requestStack[i].duration) {
                                    finishAjaxRequest(i);
                                }
                            }
                            (onSuccess || noop)(xhr, el);
                        },
                        function(xhr) { (onError || noop)(xhr, el); },
                        '',
                        options
                    );
                }

                return this;
            },

            toggle: function(selector, elOn, elOff) {
                var tmp = elOn.style.display,
                    el = document.getElementById(selector);

                elOn.style.display = elOff.style.display;
                elOff.style.display = tmp;

                if (el) {
                    el.style.display = 'none' === tmp ? 'none' : 'block';
                }

                return this;
            },

            createTabs: function() {
                var tabGroups = document.querySelectorAll('.sf-tabs');

                /* create the tab navigation for each group of tabs */
                for (var i = 0; i < tabGroups.length; i++) {
                    var tabs = tabGroups[i].querySelectorAll('.tab');
                    var tabNavigation = document.createElement('ul');
                    tabNavigation.className = 'tab-navigation';

                    for (var j = 0; j < tabs.length; j++) {
                        var tabId = 'tab-' + i + '-' + j;
                        var tabTitle = tabs[j].querySelector('.tab-title').innerHTML;

                        var tabNavigationItem = document.createElement('li');
                        tabNavigationItem.setAttribute('data-tab-id', tabId);
                        if (j == 0) { addClass(tabNavigationItem, 'active'); }
                        if (hasClass(tabs[j], 'disabled')) { addClass(tabNavigationItem, 'disabled'); }
                        tabNavigationItem.innerHTML = tabTitle;
                        tabNavigation.appendChild(tabNavigationItem);

                        var tabContent = tabs[j].querySelector('.tab-content');
                        tabContent.parentElement.setAttribute('id', tabId);
                    }

                    tabGroups[i].insertBefore(tabNavigation, tabGroups[i].firstChild);
                }

                /* display the active tab and add the 'click' event listeners */
                for (i = 0; i < tabGroups.length; i++) {
                    tabNavigation = tabGroups[i].querySelectorAll('.tab-navigation li');

                    for (j = 0; j < tabNavigation.length; j++) {
                        tabId = tabNavigation[j].getAttribute('data-tab-id');
                        document.getElementById(tabId).querySelector('.tab-title').className = 'hidden';

                        if (hasClass(tabNavigation[j], 'active')) {
                            document.getElementById(tabId).className = 'block';
                        } else {
                            document.getElementById(tabId).className = 'hidden';
                        }

                        tabNavigation[j].addEventListener('click', function(e) {
                            var activeTab = e.target || e.srcElement;

                            /* needed because when the tab contains HTML contents, user can click */
                            /* on any of those elements instead of their parent '<li>' element */
                            while (activeTab.tagName.toLowerCase() !== 'li') {
                                activeTab = activeTab.parentNode;
                            }

                            /* get the full list of tabs through the parent of the active tab element */
                            var tabNavigation = activeTab.parentNode.children;
                            for (var k = 0; k < tabNavigation.length; k++) {
                                var tabId = tabNavigation[k].getAttribute('data-tab-id');
                                document.getElementById(tabId).className = 'hidden';
                                removeClass(tabNavigation[k], 'active');
                            }

                            addClass(activeTab, 'active');
                            var activeTabId = activeTab.getAttribute('data-tab-id');
                            document.getElementById(activeTabId).className = 'block';
                        });
                    }
                }
            },

            createToggles: function() {
                var toggles = document.querySelectorAll('.sf-toggle');

                for (var i = 0; i < toggles.length; i++) {
                    var elementSelector = toggles[i].getAttribute('data-toggle-selector');
                    var element = document.querySelector(elementSelector);

                    addClass(element, 'sf-toggle-content');

                    if (toggles[i].hasAttribute('data-toggle-initial') && toggles[i].getAttribute('data-toggle-initial') == 'display') {
                        addClass(toggles[i], 'sf-toggle-on');
                        addClass(element, 'sf-toggle-visible');
                    } else {
                        addClass(toggles[i], 'sf-toggle-off');
                        addClass(element, 'sf-toggle-hidden');
                    }

                    addEventListener(toggles[i], 'click', function(e) {
                        e.preventDefault();

                        if ('' !== window.getSelection().toString()) {
                            /* Don't do anything on text selection */
                            return;
                        }

                        var toggle = e.target || e.srcElement;

                        /* needed because when the toggle contains HTML contents, user can click */
                        /* on any of those elements instead of their parent '.sf-toggle' element */
                        while (!hasClass(toggle, 'sf-toggle')) {
                            toggle = toggle.parentNode;
                        }

                        var element = document.querySelector(toggle.getAttribute('data-toggle-selector'));

                        toggleClass(toggle, 'sf-toggle-on');
                        toggleClass(toggle, 'sf-toggle-off');
                        toggleClass(element, 'sf-toggle-hidden');
                        toggleClass(element, 'sf-toggle-visible');

                        /* the toggle doesn't change its contents when clicking on it */
                        if (!toggle.hasAttribute('data-toggle-alt-content')) {
                            return;
                        }

                        if (!toggle.hasAttribute('data-toggle-original-content')) {
                            toggle.setAttribute('data-toggle-original-content', toggle.innerHTML);
                        }

                        var currentContent = toggle.innerHTML;
                        var originalContent = toggle.getAttribute('data-toggle-original-content');
                        var altContent = toggle.getAttribute('data-toggle-alt-content');
                        toggle.innerHTML = currentContent !== altContent ? altContent : originalContent;
                    });
                }

                /* Prevents from disallowing clicks on links inside toggles */
                var toggleLinks = document.querySelectorAll('.sf-toggle a');
                for (var i = 0; i < toggleLinks.length; i++) {
                    addEventListener(toggleLinks[i], 'click', function(e) {
                        e.stopPropagation();
                    });
                }
            }
        };
    })();

    Sfjs.addEventListener(document, 'DOMContentLoaded', function() {
        Sfjs.createTabs();
        Sfjs.createToggles();
    });

/*]]>*/</script><|MERGE_RESOLUTION|>--- conflicted
+++ resolved
@@ -35,47 +35,11 @@
                     return null;
                 }
 
-<<<<<<< HEAD
                 if (xhr.status == 404 && options.maxTries > 1) {
                     setTimeout(function(){
                         options.maxTries--;
                         request(url, onSuccess, onError, payload, options);
-                    }, 500);
-=======
-                return results;
-            },
-
-            profilerStorageKey = 'sf2/profiler/',
-
-            request = function(url, onSuccess, onError, payload, options) {
-                var xhr = window.XMLHttpRequest ? new XMLHttpRequest() : new ActiveXObject('Microsoft.XMLHTTP');
-                options = options || {};
-                options.maxTries = options.maxTries || 0;
-                xhr.open(options.method || 'GET', url, true);
-                xhr.setRequestHeader('X-Requested-With', 'XMLHttpRequest');
-                xhr.onreadystatechange = function(state) {
-                    if (4 !== xhr.readyState) {
-                        return null;
-                    }
-
-                    if (xhr.status == 404 && options.maxTries > 1) {
-                        setTimeout(function(){
-                            options.maxTries--;
-                            request(url, onSuccess, onError, payload, options);
-                        }, 1000);
-
-                        return null;
-                    }
-
-                    if (200 === xhr.status) {
-                        (onSuccess || noop)(xhr);
-                    } else {
-                        (onError || noop)(xhr);
-                    }
-                };
-                xhr.send(payload || '');
-            },
->>>>>>> 49b94cc9
+                    }, 1000);
 
                     return null;
                 }
