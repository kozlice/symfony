<?php

/*
 * This file is part of the Symfony package.
 *
 * (c) Fabien Potencier <fabien@symfony.com>
 *
 * For the full copyright and license information, please view the LICENSE
 * file that was distributed with this source code.
 */

namespace Symfony\Bundle\FrameworkBundle\Kernel;

use Symfony\Component\Config\Loader\LoaderInterface;
use Symfony\Component\DependencyInjection\ContainerBuilder;
use Symfony\Component\EventDispatcher\EventSubscriberInterface;
use Symfony\Component\Routing\RouteCollectionBuilder;

/**
 * A Kernel that provides configuration hooks.
 *
 * @author Ryan Weaver <ryan@knpuniversity.com>
 * @author Fabien Potencier <fabien@symfony.com>
 */
trait MicroKernelTrait
{
    /**
     * Add or import routes into your application.
     *
     *     $routes->import('config/routing.yml');
<<<<<<< HEAD
     *     $routes->add('/admin', 'App\Controller\AdminController::dashboard', 'admin_dashboard');
     *
     * @param RouteCollectionBuilder $routes
=======
     *     $routes->add('/admin', 'AppBundle:Admin:dashboard', 'admin_dashboard');
>>>>>>> 6a138263
     */
    abstract protected function configureRoutes(RouteCollectionBuilder $routes);

    /**
     * Configures the container.
     *
     * You can register extensions:
     *
     *     $c->loadFromExtension('framework', [
     *         'secret' => '%secret%'
     *     ]);
     *
     * Or services:
     *
     *     $c->register('halloween', 'FooBundle\HalloweenProvider');
     *
     * Or parameters:
     *
     *     $c->setParameter('halloween', 'lot of fun');
     */
    abstract protected function configureContainer(ContainerBuilder $c, LoaderInterface $loader);

    /**
     * {@inheritdoc}
     */
    public function registerContainerConfiguration(LoaderInterface $loader)
    {
        $loader->load(function (ContainerBuilder $container) use ($loader) {
            $container->loadFromExtension('framework', [
                'router' => [
                    'resource' => 'kernel::loadRoutes',
                    'type' => 'service',
                ],
            ]);

            if ($this instanceof EventSubscriberInterface) {
                $container->register('kernel', static::class)
                    ->setSynthetic(true)
                    ->setPublic(true)
                    ->addTag('kernel.event_subscriber')
                ;
            }

            $this->configureContainer($container, $loader);

            $container->addObjectResource($this);
        });
    }

    /**
     * @internal
     */
    public function loadRoutes(LoaderInterface $loader)
    {
        $routes = new RouteCollectionBuilder($loader);
        $this->configureRoutes($routes);

        return $routes->build();
    }
}<|MERGE_RESOLUTION|>--- conflicted
+++ resolved
@@ -28,13 +28,7 @@
      * Add or import routes into your application.
      *
      *     $routes->import('config/routing.yml');
-<<<<<<< HEAD
      *     $routes->add('/admin', 'App\Controller\AdminController::dashboard', 'admin_dashboard');
-     *
-     * @param RouteCollectionBuilder $routes
-=======
-     *     $routes->add('/admin', 'AppBundle:Admin:dashboard', 'admin_dashboard');
->>>>>>> 6a138263
      */
     abstract protected function configureRoutes(RouteCollectionBuilder $routes);
 
