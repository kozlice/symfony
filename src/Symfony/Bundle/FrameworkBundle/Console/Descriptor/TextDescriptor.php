<?php

/*
 * This file is part of the Symfony package.
 *
 * (c) Fabien Potencier <fabien@symfony.com>
 *
 * For the full copyright and license information, please view the LICENSE
 * file that was distributed with this source code.
 */

namespace Symfony\Bundle\FrameworkBundle\Console\Descriptor;

use Symfony\Component\Console\Helper\Table;
use Symfony\Component\Console\Style\SymfonyStyle;
use Symfony\Component\DependencyInjection\Alias;
use Symfony\Component\DependencyInjection\ContainerBuilder;
use Symfony\Component\DependencyInjection\Definition;
use Symfony\Component\DependencyInjection\ParameterBag\ParameterBag;
use Symfony\Component\DependencyInjection\Reference;
use Symfony\Component\EventDispatcher\EventDispatcherInterface;
use Symfony\Component\Routing\Route;
use Symfony\Component\Routing\RouteCollection;

/**
 * @author Jean-François Simon <jeanfrancois.simon@sensiolabs.com>
 *
 * @internal
 */
class TextDescriptor extends Descriptor
{
    /**
     * {@inheritdoc}
     */
    protected function describeRouteCollection(RouteCollection $routes, array $options = array())
    {
        $showControllers = isset($options['show_controllers']) && $options['show_controllers'];

        $tableHeaders = array('Name', 'Method', 'Scheme', 'Host', 'Path');
        if ($showControllers) {
            $tableHeaders[] = 'Controller';
        }

        $tableRows = array();
        foreach ($routes->all() as $name => $route) {
            $row = array(
                $name,
                $route->getMethods() ? implode('|', $route->getMethods()) : 'ANY',
                $route->getSchemes() ? implode('|', $route->getSchemes()) : 'ANY',
                '' !== $route->getHost() ? $route->getHost() : 'ANY',
                $route->getPath(),
            );

            if ($showControllers) {
                $controller = $route->getDefault('_controller');
                if ($controller instanceof \Closure) {
                    $controller = 'Closure';
                } elseif (is_object($controller)) {
                    $controller = get_class($controller);
                }
                $row[] = $controller;
            }

            $tableRows[] = $row;
        }

        if (isset($options['output'])) {
            $options['output']->table($tableHeaders, $tableRows);
        } else {
            $table = new Table($this->getOutput());
            $table->setHeaders($tableHeaders)->setRows($tableRows);
            $table->render();
        }
    }

    /**
     * {@inheritdoc}
     */
    protected function describeRoute(Route $route, array $options = array())
    {
        $requirements = $route->getRequirements();
        unset($requirements['_scheme'], $requirements['_method']);

        $tableHeaders = array('Property', 'Value');
        $tableRows = array(
            array('Route Name', isset($options['name']) ? $options['name'] : ''),
            array('Path', $route->getPath()),
            array('Path Regex', $route->compile()->getRegex()),
            array('Host', ('' !== $route->getHost() ? $route->getHost() : 'ANY')),
            array('Host Regex', ('' !== $route->getHost() ? $route->compile()->getHostRegex() : '')),
            array('Scheme', ($route->getSchemes() ? implode('|', $route->getSchemes()) : 'ANY')),
            array('Method', ($route->getMethods() ? implode('|', $route->getMethods()) : 'ANY')),
            array('Requirements', ($requirements ? $this->formatRouterConfig($requirements) : 'NO CUSTOM')),
            array('Class', get_class($route)),
            array('Defaults', $this->formatRouterConfig($route->getDefaults())),
            array('Options', $this->formatRouterConfig($route->getOptions())),
        );

        $table = new Table($this->getOutput());
        $table->setHeaders($tableHeaders)->setRows($tableRows);
        $table->render();
    }

    /**
     * {@inheritdoc}
     */
    protected function describeContainerParameters(ParameterBag $parameters, array $options = array())
    {
        $tableHeaders = array('Parameter', 'Value');

        $tableRows = array();
        foreach ($this->sortParameters($parameters) as $parameter => $value) {
            $tableRows[] = array($parameter, $this->formatParameter($value));
        }

        $options['output']->title('Symfony Container Parameters');
        $options['output']->table($tableHeaders, $tableRows);
    }

    /**
     * {@inheritdoc}
     */
    protected function describeContainerTags(ContainerBuilder $builder, array $options = array())
    {
        $showPrivate = isset($options['show_private']) && $options['show_private'];

        if ($showPrivate) {
            $options['output']->title('Symfony Container Public and Private Tags');
        } else {
            $options['output']->title('Symfony Container Public Tags');
        }

        foreach ($this->findDefinitionsByTag($builder, $showPrivate) as $tag => $definitions) {
            $options['output']->section(sprintf('"%s" tag', $tag));
            $options['output']->listing(array_keys($definitions));
        }
    }

    /**
     * {@inheritdoc}
     */
    protected function describeContainerService($service, array $options = array())
    {
        if (!isset($options['id'])) {
            throw new \InvalidArgumentException('An "id" option must be provided.');
        }

        if ($service instanceof Alias) {
            $this->describeContainerAlias($service, $options);
        } elseif ($service instanceof Definition) {
            $this->describeContainerDefinition($service, $options);
        } else {
            $options['output']->title(sprintf('Information for Service "<info>%s</info>"', $options['id']));
            $options['output']->table(
                array('Service ID', 'Class'),
                array(
                    array(isset($options['id']) ? $options['id'] : '-', get_class($service)),
                )
            );
        }
    }

    /**
     * {@inheritdoc}
     */
    protected function describeContainerServices(ContainerBuilder $builder, array $options = array())
    {
        $showPrivate = isset($options['show_private']) && $options['show_private'];
        $showTag = isset($options['tag']) ? $options['tag'] : null;

        if ($showPrivate) {
            $title = 'Symfony Container Public and Private Services';
        } else {
            $title = 'Symfony Container Public Services';
        }

        if ($showTag) {
            $title .= sprintf(' Tagged with "%s" Tag', $options['tag']);
        }

        $options['output']->title($title);

        $serviceIds = isset($options['tag']) && $options['tag'] ? array_keys($builder->findTaggedServiceIds($options['tag'])) : $builder->getServiceIds();
        $maxTags = array();

        foreach ($serviceIds as $key => $serviceId) {
            $definition = $this->resolveServiceDefinition($builder, $serviceId);
            if ($definition instanceof Definition) {
                // filter out private services unless shown explicitly
                if (!$showPrivate && !$definition->isPublic()) {
                    unset($serviceIds[$key]);
                    continue;
                }
                if ($showTag) {
                    $tags = $definition->getTag($showTag);
                    foreach ($tags as $tag) {
                        foreach ($tag as $key => $value) {
                            if (!isset($maxTags[$key])) {
                                $maxTags[$key] = strlen($key);
                            }
                            if (strlen($value) > $maxTags[$key]) {
                                $maxTags[$key] = strlen($value);
                            }
                        }
                    }
                }
            }
        }

        $tagsCount = count($maxTags);
        $tagsNames = array_keys($maxTags);

        $tableHeaders = array_merge(array('Service ID'), $tagsNames, array('Class name'));
        $tableRows = array();
        foreach ($this->sortServiceIds($serviceIds) as $serviceId) {
            $definition = $this->resolveServiceDefinition($builder, $serviceId);
            if ($definition instanceof Definition) {
                if ($showTag) {
                    foreach ($definition->getTag($showTag) as $key => $tag) {
                        $tagValues = array();
                        foreach ($tagsNames as $tagName) {
                            $tagValues[] = isset($tag[$tagName]) ? $tag[$tagName] : '';
                        }
                        if (0 === $key) {
                            $tableRows[] = array_merge(array($serviceId), $tagValues, array($definition->getClass()));
                        } else {
                            $tableRows[] = array_merge(array('  "'), $tagValues, array(''));
                        }
                    }
                } else {
                    $tableRows[] = array($serviceId, $definition->getClass());
                }
            } elseif ($definition instanceof Alias) {
                $alias = $definition;
                $tableRows[] = array_merge(array($serviceId, sprintf('alias for "%s"', $alias)), $tagsCount ? array_fill(0, $tagsCount, '') : array());
            } else {
<<<<<<< HEAD
                // we have no information (happens with "service_container")
                $tableRows[] = array_merge(array($serviceId, get_class($definition)), $tagsCount ? array_fill(0, $tagsCount, '') : array());
=======
                $table->addRow(array_merge(array($serviceId, get_class($definition)), $tagsCount ? array_fill(0, $tagsCount, '') : array()));
>>>>>>> 591fc3a4
            }
        }

        $options['output']->table($tableHeaders, $tableRows);
    }

    /**
     * {@inheritdoc}
     */
    protected function describeContainerDefinition(Definition $definition, array $options = array())
    {
        if (isset($options['id'])) {
            $options['output']->title(sprintf('Information for Service "<info>%s</info>"', $options['id']));
        }

        $tableHeaders = array('Option', 'Value');

        $tableRows[] = array('Service ID', isset($options['id']) ? $options['id'] : '-');
        $tableRows[] = array('Class', $definition->getClass() ?: '-');

        $tags = $definition->getTags();
        if (count($tags)) {
            $tagInformation = '';
            foreach ($tags as $tagName => $tagData) {
                foreach ($tagData as $tagParameters) {
                    $parameters = array_map(function ($key, $value) {
                        return sprintf('<info>%s</info>: %s', $key, $value);
                    }, array_keys($tagParameters), array_values($tagParameters));
                    $parameters = implode(', ', $parameters);

                    if ('' === $parameters) {
                        $tagInformation .= sprintf('%s', $tagName);
                    } else {
                        $tagInformation .= sprintf('%s (%s)', $tagName, $parameters);
                    }
                }
            }
        } else {
            $tagInformation = '-';
        }
        $tableRows[] = array('Tags', $tagInformation);

        $tableRows[] = array('Scope', $definition->getScope(false));
        $tableRows[] = array('Public', $definition->isPublic() ? 'yes' : 'no');
        $tableRows[] = array('Synthetic', $definition->isSynthetic() ? 'yes' : 'no');
        $tableRows[] = array('Lazy', $definition->isLazy() ? 'yes' : 'no');

        if (method_exists($definition, 'isSynchronized')) {
            $tableRows[] = array('Synchronized', $definition->isSynchronized(false) ? 'yes' : 'no');
        }
        $tableRows[] = array('Abstract', $definition->isAbstract() ? 'yes' : 'no');

        if (method_exists($definition, 'isAutowired')) {
            $tableRows[] = array('Autowired', $definition->isAutowired() ? 'yes' : 'no');

            $autowiringTypes = $definition->getAutowiringTypes();
            if (count($autowiringTypes)) {
                $autowiringTypesInformation = implode(', ', $autowiringTypes);
            } else {
                $autowiringTypesInformation = '-';
            }

            $tableRows[] = array('Autowiring Types', $autowiringTypesInformation);
        }

        if ($definition->getFile()) {
            $tableRows[] = array('Required File', $definition->getFile() ? $definition->getFile() : '-');
        }

        if ($definition->getFactoryClass(false)) {
            $tableRows[] = array('Factory Class', $definition->getFactoryClass(false));
        }

        if ($definition->getFactoryService(false)) {
            $tableRows[] = array('Factory Service', $definition->getFactoryService(false));
        }

        if ($definition->getFactoryMethod(false)) {
            $tableRows[] = array('Factory Method', $definition->getFactoryMethod(false));
        }

        if ($factory = $definition->getFactory()) {
            if (is_array($factory)) {
                if ($factory[0] instanceof Reference) {
                    $tableRows[] = array('Factory Service', $factory[0]);
                } elseif ($factory[0] instanceof Definition) {
                    throw new \InvalidArgumentException('Factory is not describable.');
                } else {
                    $tableRows[] = array('Factory Class', $factory[0]);
                }
                $tableRows[] = array('Factory Method', $factory[1]);
            } else {
                $tableRows[] = array('Factory Function', $factory);
            }
        }

        $options['output']->table($tableHeaders, $tableRows);
    }

    /**
     * {@inheritdoc}
     */
    protected function describeContainerAlias(Alias $alias, array $options = array())
    {
        $options['output']->comment(sprintf("This service is an alias for the service <info>%s</info>\n", (string) $alias));
    }

    /**
     * {@inheritdoc}
     */
    protected function describeContainerParameter($parameter, array $options = array())
    {
        $options['output']->table(
            array('Parameter', 'Value'),
            array(
                array($options['parameter'], $this->formatParameter($parameter),
            ),
        ));
    }

    /**
     * {@inheritdoc}
     */
    protected function describeEventDispatcherListeners(EventDispatcherInterface $eventDispatcher, array $options = array())
    {
        $event = array_key_exists('event', $options) ? $options['event'] : null;

        if (null !== $event) {
            $title = sprintf('Registered Listeners for "%s" Event', $event);
        } else {
            $title = 'Registered Listeners Grouped by Event';
        }

        $options['output']->title($title);

        $registeredListeners = $eventDispatcher->getListeners($event);
        if (null !== $event) {
            $this->renderEventListenerTable($eventDispatcher, $event, $registeredListeners, $options['output']);
        } else {
            ksort($registeredListeners);
            foreach ($registeredListeners as $eventListened => $eventListeners) {
                $options['output']->section(sprintf('"%s" event', $eventListened));
                $this->renderEventListenerTable($eventDispatcher, $eventListened, $eventListeners, $options['output']);
            }
        }
    }

    /**
     * {@inheritdoc}
     */
    protected function describeCallable($callable, array $options = array())
    {
        $this->writeText($this->formatCallable($callable), $options);
    }

    /**
     * @param array $array
     */
    private function renderEventListenerTable(EventDispatcherInterface $eventDispatcher, $event, array $eventListeners, SymfonyStyle $io)
    {
        $tableHeaders = array('Order', 'Callable', 'Priority');
        $tableRows = array();

        $order = 1;
        foreach ($eventListeners as $order => $listener) {
            $tableRows[] = array(sprintf('#%d', $order + 1), $this->formatCallable($listener), $eventDispatcher->getListenerPriority($event, $listener));
        }

        $io->table($tableHeaders, $tableRows);
    }

    /**
     * @param array $config
     *
     * @return string
     */
    private function formatRouterConfig(array $config)
    {
        if (empty($config)) {
            return 'NONE';
        }

        ksort($config);

        $configAsString = '';
        foreach ($config as $key => $value) {
            $configAsString .= sprintf("\n%s: %s", $key, $this->formatValue($value));
        }

        return trim($configAsString);
    }

    /**
     * @param callable $callable
     *
     * @return string
     */
    private function formatCallable($callable)
    {
        if (is_array($callable)) {
            if (is_object($callable[0])) {
                return sprintf('%s::%s()', get_class($callable[0]), $callable[1]);
            }

            return sprintf('%s::%s()', $callable[0], $callable[1]);
        }

        if (is_string($callable)) {
            return sprintf('%s()', $callable);
        }

        if ($callable instanceof \Closure) {
            return '\Closure()';
        }

        if (method_exists($callable, '__invoke')) {
            return sprintf('%s::__invoke()', get_class($callable));
        }

        throw new \InvalidArgumentException('Callable is not describable.');
    }

    /**
     * @param string $content
     * @param array  $options
     */
    private function writeText($content, array $options = array())
    {
        $this->write(
            isset($options['raw_text']) && $options['raw_text'] ? strip_tags($content) : $content,
            isset($options['raw_output']) ? !$options['raw_output'] : true
        );
    }
}<|MERGE_RESOLUTION|>--- conflicted
+++ resolved
@@ -234,12 +234,7 @@
                 $alias = $definition;
                 $tableRows[] = array_merge(array($serviceId, sprintf('alias for "%s"', $alias)), $tagsCount ? array_fill(0, $tagsCount, '') : array());
             } else {
-<<<<<<< HEAD
-                // we have no information (happens with "service_container")
                 $tableRows[] = array_merge(array($serviceId, get_class($definition)), $tagsCount ? array_fill(0, $tagsCount, '') : array());
-=======
-                $table->addRow(array_merge(array($serviceId, get_class($definition)), $tagsCount ? array_fill(0, $tagsCount, '') : array()));
->>>>>>> 591fc3a4
             }
         }
 
