--- conflicted
+++ resolved
@@ -28,15 +28,8 @@
     /**
      * Constructor.
      *
-<<<<<<< HEAD
-     * @param KernelInterface    $kernel  A KernelInterface instance
-     * @param TemplateNameParser $parser  A TemplateNameParser instance
-     * @param TemplateLocator    $locator The template locator
-     * @param string             $rootDir The directory where global templates can be stored
-=======
      * @param TemplateFinderInterface   $finder  A template finder
      * @param TemplateLocator           $locator The template locator
->>>>>>> 209b95f2
      */
     public function __construct(TemplateFinderInterface $finder, TemplateLocator $locator)
     {
