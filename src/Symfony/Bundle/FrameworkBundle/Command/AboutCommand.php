--- conflicted
+++ resolved
@@ -30,7 +30,7 @@
 class AboutCommand extends Command
 {
     protected static $defaultName = 'about';
-    protected static $defaultDescription = 'Displays information about the current project';
+    protected static $defaultDescription = 'Display information about the current project';
 
     /**
      * {@inheritdoc}
@@ -38,11 +38,7 @@
     protected function configure()
     {
         $this
-<<<<<<< HEAD
             ->setDescription(self::$defaultDescription)
-=======
-            ->setDescription('Display information about the current project')
->>>>>>> 7ed3d36f
             ->setHelp(<<<'EOT'
 The <info>%command.name%</info> command displays information about the current Symfony project.
 
