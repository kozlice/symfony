--- conflicted
+++ resolved
@@ -1776,19 +1776,15 @@
 
         $loader->load('property_info.php');
 
-<<<<<<< HEAD
-        if (ContainerBuilder::willBeAvailable('phpdocumentor/reflection-docblock', DocBlockFactoryInterface::class, ['symfony/framework-bundle', 'symfony/property-info'])) {
-=======
         if (
-            ContainerBuilder::willBeAvailable('phpstan/phpdoc-parser', PhpDocParser::class, ['symfony/framework-bundle', 'symfony/property-info'], true)
-            && ContainerBuilder::willBeAvailable('phpdocumentor/type-resolver', PhpDocParser::class, ['symfony/framework-bundle', 'symfony/property-info'], true)
+            ContainerBuilder::willBeAvailable('phpstan/phpdoc-parser', PhpDocParser::class, ['symfony/framework-bundle', 'symfony/property-info'])
+            && ContainerBuilder::willBeAvailable('phpdocumentor/type-resolver', PhpDocParser::class, ['symfony/framework-bundle', 'symfony/property-info'])
         ) {
             $definition = $container->register('property_info.phpstan_extractor', PhpStanExtractor::class);
             $definition->addTag('property_info.type_extractor', ['priority' => -1000]);
         }
 
         if (ContainerBuilder::willBeAvailable('phpdocumentor/reflection-docblock', DocBlockFactoryInterface::class, ['symfony/framework-bundle', 'symfony/property-info'], true)) {
->>>>>>> acbd7b44
             $definition = $container->register('property_info.php_doc_extractor', 'Symfony\Component\PropertyInfo\Extractor\PhpDocExtractor');
             $definition->addTag('property_info.description_extractor', ['priority' => -1000]);
             $definition->addTag('property_info.type_extractor', ['priority' => -1001]);
