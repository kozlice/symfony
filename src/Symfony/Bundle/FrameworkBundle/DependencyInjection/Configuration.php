--- conflicted
+++ resolved
@@ -115,11 +115,8 @@
         $this->addRobotsIndexSection($rootNode);
         $this->addHttpClientSection($rootNode);
         $this->addMailerSection($rootNode);
-<<<<<<< HEAD
+        $this->addSecretsSection($rootNode);
         $this->addNotifierSection($rootNode);
-=======
-        $this->addSecretsSection($rootNode);
->>>>>>> f5cef028
 
         return $treeBuilder;
     }
