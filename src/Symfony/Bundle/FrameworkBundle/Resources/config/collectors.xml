--- conflicted
+++ resolved
@@ -19,53 +19,29 @@
             <tag name="data_collector" template="@WebProfiler/Collector/ajax.html.twig" id="ajax" priority="315" />
         </service>
 
-<<<<<<< HEAD
         <service id="data_collector.exception" class="Symfony\Component\HttpKernel\DataCollector\ExceptionDataCollector" public="false">
-            <tag name="data_collector" template="@WebProfiler/Collector/exception.html.twig" id="exception" priority="255" />
+            <tag name="data_collector" template="@WebProfiler/Collector/exception.html.twig" id="exception" priority="305" />
         </service>
 
         <service id="data_collector.events" class="Symfony\Component\HttpKernel\DataCollector\EventDataCollector" public="false">
-            <tag name="data_collector" template="@WebProfiler/Collector/events.html.twig" id="events" priority="255" />
+            <tag name="data_collector" template="@WebProfiler/Collector/events.html.twig" id="events" priority="290" />
             <argument type="service" id="event_dispatcher" on-invalid="ignore" />
         </service>
 
         <service id="data_collector.logger" class="Symfony\Component\HttpKernel\DataCollector\LoggerDataCollector" public="false">
-            <tag name="data_collector" template="@WebProfiler/Collector/logger.html.twig" id="logger" priority="255" />
-=======
-        <service id="data_collector.exception" class="%data_collector.exception.class%" public="false">
-            <tag name="data_collector" template="@WebProfiler/Collector/exception.html.twig" id="exception" priority="305" />
-        </service>
-
-        <service id="data_collector.events" class="%data_collector.events.class%" public="false">
-            <tag name="data_collector" template="@WebProfiler/Collector/events.html.twig" id="events" priority="290" />
-            <argument type="service" id="event_dispatcher" on-invalid="ignore" />
-        </service>
-
-        <service id="data_collector.logger" class="%data_collector.logger.class%" public="false">
             <tag name="data_collector" template="@WebProfiler/Collector/logger.html.twig" id="logger" priority="300" />
->>>>>>> 9f17026b
             <tag name="monolog.logger" channel="profiler" />
             <argument type="service" id="logger" on-invalid="ignore" />
         </service>
 
-<<<<<<< HEAD
         <service id="data_collector.time" class="Symfony\Component\HttpKernel\DataCollector\TimeDataCollector" public="false">
-            <tag name="data_collector" template="@WebProfiler/Collector/time.html.twig" id="time" priority="259" />
-=======
-        <service id="data_collector.time" class="%data_collector.time.class%" public="false">
             <tag name="data_collector" template="@WebProfiler/Collector/time.html.twig" id="time" priority="330" />
->>>>>>> 9f17026b
             <argument type="service" id="kernel" on-invalid="ignore" />
             <argument type="service" id="debug.stopwatch" on-invalid="ignore" />
         </service>
 
-<<<<<<< HEAD
         <service id="data_collector.memory" class="Symfony\Component\HttpKernel\DataCollector\MemoryDataCollector" public="false">
-            <tag name="data_collector" template="@WebProfiler/Collector/memory.html.twig" id="memory" priority="258" />
-=======
-        <service id="data_collector.memory" class="%data_collector.memory.class%" public="false">
             <tag name="data_collector" template="@WebProfiler/Collector/memory.html.twig" id="memory" priority="325" />
->>>>>>> 9f17026b
         </service>
 
         <service id="data_collector.router" class="Symfony\Bundle\FrameworkBundle\DataCollector\RouterDataCollector" >
