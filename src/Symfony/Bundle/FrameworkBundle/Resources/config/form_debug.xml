<?xml version="1.0" ?>

<container xmlns="http://symfony.com/schema/dic/services"
    xmlns:xsi="http://www.w3.org/2001/XMLSchema-instance"
    xsi:schemaLocation="http://symfony.com/schema/dic/services http://symfony.com/schema/dic/services/services-1.0.xsd">

    <services>
        <service id="form.resolved_type_factory" class="Symfony\Component\Form\Extension\DataCollector\Proxy\ResolvedTypeFactoryDataCollectorProxy">
            <argument type="service">
                <service class="Symfony\Component\Form\ResolvedFormTypeFactory" />
            </argument>
            <argument type="service" id="data_collector.form" />
        </service>

        <!-- DataCollectorTypeExtension -->
<<<<<<< HEAD
        <service id="form.type_extension.form.data_collector" class="Symfony\Component\Form\Extension\DataCollector\Type\DataCollectorTypeExtension">
            <tag name="form.type_extension" alias="form" />
=======
        <service id="form.type_extension.form.data_collector" class="%form.type_extension.form.data_collector.class%">
            <tag name="form.type_extension" alias="Symfony\Component\Form\Extension\Core\Type\FormType" />
>>>>>>> 14c538eb
            <argument type="service" id="data_collector.form" />
        </service>

        <!-- DataCollector -->
        <service id="data_collector.form.extractor" class="Symfony\Component\Form\Extension\DataCollector\FormDataExtractor" />

        <service id="data_collector.form" class="Symfony\Component\Form\Extension\DataCollector\FormDataCollector">
            <tag name="data_collector" template="@WebProfiler/Collector/form.html.twig" id="form" priority="255" />
            <argument type="service" id="data_collector.form.extractor" />
        </service>
    </services>
</container><|MERGE_RESOLUTION|>--- conflicted
+++ resolved
@@ -13,13 +13,8 @@
         </service>
 
         <!-- DataCollectorTypeExtension -->
-<<<<<<< HEAD
         <service id="form.type_extension.form.data_collector" class="Symfony\Component\Form\Extension\DataCollector\Type\DataCollectorTypeExtension">
-            <tag name="form.type_extension" alias="form" />
-=======
-        <service id="form.type_extension.form.data_collector" class="%form.type_extension.form.data_collector.class%">
             <tag name="form.type_extension" alias="Symfony\Component\Form\Extension\Core\Type\FormType" />
->>>>>>> 14c538eb
             <argument type="service" id="data_collector.form" />
         </service>
 
