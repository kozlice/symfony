--- conflicted
+++ resolved
@@ -34,14 +34,8 @@
     },
     "require-dev": {
         "doctrine/annotations": "^1.13.1",
-<<<<<<< HEAD
-        "doctrine/persistence": "^1.3|^2.0",
+        "doctrine/persistence": "^1.3|^2|^3",
         "symfony/asset": "^5.4|^6.0",
-=======
-        "doctrine/cache": "^1.11|^2.0",
-        "doctrine/persistence": "^1.3|^2|^3",
-        "symfony/asset": "^5.3|^6.0",
->>>>>>> 414cff42
         "symfony/browser-kit": "^5.4|^6.0",
         "symfony/console": "^5.4|^6.0",
         "symfony/css-selector": "^5.4|^6.0",
