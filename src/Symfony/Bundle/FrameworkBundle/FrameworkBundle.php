<?php

/*
 * This file is part of the Symfony package.
 *
 * (c) Fabien Potencier <fabien@symfony.com>
 *
 * For the full copyright and license information, please view the LICENSE
 * file that was distributed with this source code.
 */

namespace Symfony\Bundle\FrameworkBundle;

use Symfony\Bundle\FrameworkBundle\DependencyInjection\Compiler\AddAnnotationsCachedReaderPass;
use Symfony\Bundle\FrameworkBundle\DependencyInjection\Compiler\AddDebugLogProcessorPass;
use Symfony\Bundle\FrameworkBundle\DependencyInjection\Compiler\AddExpressionLanguageProvidersPass;
use Symfony\Bundle\FrameworkBundle\DependencyInjection\Compiler\AssetsContextPass;
use Symfony\Bundle\FrameworkBundle\DependencyInjection\Compiler\ContainerBuilderDebugDumpPass;
use Symfony\Bundle\FrameworkBundle\DependencyInjection\Compiler\DataCollectorTranslatorPass;
use Symfony\Bundle\FrameworkBundle\DependencyInjection\Compiler\LoggingTranslatorPass;
use Symfony\Bundle\FrameworkBundle\DependencyInjection\Compiler\ProfilerPass;
use Symfony\Bundle\FrameworkBundle\DependencyInjection\Compiler\RemoveUnusedSessionMarshallingHandlerPass;
use Symfony\Bundle\FrameworkBundle\DependencyInjection\Compiler\TestServiceContainerRealRefPass;
use Symfony\Bundle\FrameworkBundle\DependencyInjection\Compiler\TestServiceContainerWeakRefPass;
use Symfony\Bundle\FrameworkBundle\DependencyInjection\Compiler\UnusedTagsPass;
use Symfony\Bundle\FrameworkBundle\DependencyInjection\Compiler\WorkflowGuardListenerPass;
use Symfony\Component\Cache\Adapter\ApcuAdapter;
use Symfony\Component\Cache\Adapter\ArrayAdapter;
use Symfony\Component\Cache\Adapter\ChainAdapter;
use Symfony\Component\Cache\Adapter\PhpArrayAdapter;
use Symfony\Component\Cache\Adapter\PhpFilesAdapter;
use Symfony\Component\Cache\DependencyInjection\CacheCollectorPass;
use Symfony\Component\Cache\DependencyInjection\CachePoolClearerPass;
use Symfony\Component\Cache\DependencyInjection\CachePoolPass;
use Symfony\Component\Cache\DependencyInjection\CachePoolPrunerPass;
use Symfony\Component\Config\Resource\ClassExistenceResource;
use Symfony\Component\Console\ConsoleEvents;
use Symfony\Component\Console\DependencyInjection\AddConsoleCommandPass;
use Symfony\Component\DependencyInjection\Compiler\PassConfig;
use Symfony\Component\DependencyInjection\Compiler\RegisterReverseContainerPass;
use Symfony\Component\DependencyInjection\ContainerBuilder;
use Symfony\Component\Dotenv\Dotenv;
use Symfony\Component\ErrorHandler\ErrorHandler;
use Symfony\Component\EventDispatcher\DependencyInjection\RegisterListenersPass;
use Symfony\Component\Form\DependencyInjection\FormPass;
use Symfony\Component\HttpClient\DependencyInjection\HttpClientPass;
use Symfony\Component\HttpFoundation\Request;
use Symfony\Component\HttpKernel\Bundle\Bundle;
use Symfony\Component\HttpKernel\DependencyInjection\ControllerArgumentValueResolverPass;
use Symfony\Component\HttpKernel\DependencyInjection\FragmentRendererPass;
use Symfony\Component\HttpKernel\DependencyInjection\LoggerPass;
use Symfony\Component\HttpKernel\DependencyInjection\RegisterControllerArgumentLocatorsPass;
use Symfony\Component\HttpKernel\DependencyInjection\RegisterLocaleAwareServicesPass;
use Symfony\Component\HttpKernel\DependencyInjection\RemoveEmptyControllerArgumentLocatorsPass;
use Symfony\Component\HttpKernel\DependencyInjection\ResettableServicePass;
use Symfony\Component\HttpKernel\KernelEvents;
use Symfony\Component\Messenger\DependencyInjection\MessengerPass;
use Symfony\Component\Mime\DependencyInjection\AddMimeTypeGuesserPass;
use Symfony\Component\PropertyInfo\DependencyInjection\PropertyInfoPass;
use Symfony\Component\Routing\DependencyInjection\RoutingResolverPass;
use Symfony\Component\Serializer\DependencyInjection\SerializerPass;
use Symfony\Component\Translation\DependencyInjection\TranslationDumperPass;
use Symfony\Component\Translation\DependencyInjection\TranslationExtractorPass;
use Symfony\Component\Translation\DependencyInjection\TranslatorPass;
use Symfony\Component\Translation\DependencyInjection\TranslatorPathsPass;
use Symfony\Component\Validator\DependencyInjection\AddAutoMappingConfigurationPass;
use Symfony\Component\Validator\DependencyInjection\AddConstraintValidatorsPass;
use Symfony\Component\Validator\DependencyInjection\AddValidatorInitializersPass;
use Symfony\Component\VarExporter\Internal\Hydrator;
use Symfony\Component\VarExporter\Internal\Registry;

// Help opcache.preload discover always-needed symbols
class_exists(ApcuAdapter::class);
class_exists(ArrayAdapter::class);
class_exists(ChainAdapter::class);
class_exists(PhpArrayAdapter::class);
class_exists(PhpFilesAdapter::class);
class_exists(Dotenv::class);
class_exists(ErrorHandler::class);
class_exists(Hydrator::class);
class_exists(Registry::class);

/**
 * Bundle.
 *
 * @author Fabien Potencier <fabien@symfony.com>
 */
class FrameworkBundle extends Bundle
{
    public function boot()
    {
        ErrorHandler::register(null, false)->throwAt($this->container->getParameter('debug.error_handler.throw_at'), true);

        if ($this->container->getParameter('kernel.http_method_override')) {
            Request::enableHttpMethodParameterOverride();
        }
    }

    public function build(ContainerBuilder $container)
    {
        parent::build($container);

        $registerListenersPass = new RegisterListenersPass();
        $registerListenersPass->setHotPathEvents([
            KernelEvents::REQUEST,
            KernelEvents::CONTROLLER,
            KernelEvents::CONTROLLER_ARGUMENTS,
            KernelEvents::RESPONSE,
            KernelEvents::FINISH_REQUEST,
        ]);
        if (class_exists(ConsoleEvents::class)) {
            $registerListenersPass->setNoPreloadEvents([
                ConsoleEvents::COMMAND,
                ConsoleEvents::TERMINATE,
                ConsoleEvents::ERROR,
            ]);
        }

        $container->addCompilerPass(new AssetsContextPass(), PassConfig::TYPE_BEFORE_OPTIMIZATION);
        $container->addCompilerPass(new LoggerPass(), PassConfig::TYPE_BEFORE_OPTIMIZATION, -32);
        $container->addCompilerPass(new RegisterControllerArgumentLocatorsPass());
        $container->addCompilerPass(new RemoveEmptyControllerArgumentLocatorsPass(), PassConfig::TYPE_BEFORE_REMOVING);
        $container->addCompilerPass(new RoutingResolverPass());
        $container->addCompilerPass(new DataCollectorTranslatorPass());
        $container->addCompilerPass(new ProfilerPass());
        // must be registered before removing private services as some might be listeners/subscribers
        // but as late as possible to get resolved parameters
        $container->addCompilerPass($registerListenersPass, PassConfig::TYPE_BEFORE_REMOVING);
        $this->addCompilerPassIfExists($container, AddConstraintValidatorsPass::class);
        $container->addCompilerPass(new AddAnnotationsCachedReaderPass(), PassConfig::TYPE_AFTER_REMOVING, -255);
        $this->addCompilerPassIfExists($container, AddValidatorInitializersPass::class);
        $this->addCompilerPassIfExists($container, AddConsoleCommandPass::class, PassConfig::TYPE_BEFORE_REMOVING);
        // must be registered as late as possible to get access to all Twig paths registered in
        // twig.template_iterator definition
        $this->addCompilerPassIfExists($container, TranslatorPass::class, PassConfig::TYPE_BEFORE_OPTIMIZATION, -32);
        $this->addCompilerPassIfExists($container, TranslatorPathsPass::class, PassConfig::TYPE_AFTER_REMOVING);
        $container->addCompilerPass(new LoggingTranslatorPass());
        $container->addCompilerPass(new AddExpressionLanguageProvidersPass(false));
        $this->addCompilerPassIfExists($container, TranslationExtractorPass::class);
        $this->addCompilerPassIfExists($container, TranslationDumperPass::class);
        $container->addCompilerPass(new FragmentRendererPass());
        $this->addCompilerPassIfExists($container, SerializerPass::class);
        $this->addCompilerPassIfExists($container, PropertyInfoPass::class);
        $container->addCompilerPass(new ControllerArgumentValueResolverPass());
        $container->addCompilerPass(new CachePoolPass(), PassConfig::TYPE_BEFORE_OPTIMIZATION, 32);
        $container->addCompilerPass(new CachePoolClearerPass(), PassConfig::TYPE_AFTER_REMOVING);
        $container->addCompilerPass(new CachePoolPrunerPass(), PassConfig::TYPE_AFTER_REMOVING);
        $this->addCompilerPassIfExists($container, FormPass::class);
        $container->addCompilerPass(new WorkflowGuardListenerPass());
        $container->addCompilerPass(new ResettableServicePass(), PassConfig::TYPE_BEFORE_OPTIMIZATION, -32);
        $container->addCompilerPass(new RegisterLocaleAwareServicesPass());
        $container->addCompilerPass(new TestServiceContainerWeakRefPass(), PassConfig::TYPE_BEFORE_REMOVING, -32);
        $container->addCompilerPass(new TestServiceContainerRealRefPass(), PassConfig::TYPE_AFTER_REMOVING);
        $this->addCompilerPassIfExists($container, AddMimeTypeGuesserPass::class);
        $this->addCompilerPassIfExists($container, MessengerPass::class);
        $this->addCompilerPassIfExists($container, HttpClientPass::class);
        $this->addCompilerPassIfExists($container, AddAutoMappingConfigurationPass::class);
        $container->addCompilerPass(new RegisterReverseContainerPass(true));
        $container->addCompilerPass(new RegisterReverseContainerPass(false), PassConfig::TYPE_AFTER_REMOVING);
        $container->addCompilerPass(new RemoveUnusedSessionMarshallingHandlerPass());
<<<<<<< HEAD
        $container->addCompilerPass(new CacheCollectorPass(), PassConfig::TYPE_BEFORE_REMOVING);
=======
        $container->addCompilerPass(new SessionPass());
>>>>>>> 87105b43

        if ($container->getParameter('kernel.debug')) {
            $container->addCompilerPass(new AddDebugLogProcessorPass(), PassConfig::TYPE_BEFORE_OPTIMIZATION, 2);
            $container->addCompilerPass(new UnusedTagsPass(), PassConfig::TYPE_AFTER_REMOVING);
            $container->addCompilerPass(new ContainerBuilderDebugDumpPass(), PassConfig::TYPE_BEFORE_REMOVING, -255);
            $container->addCompilerPass(new CacheCollectorPass(), PassConfig::TYPE_BEFORE_REMOVING);
        }
    }

    private function addCompilerPassIfExists(ContainerBuilder $container, string $class, string $type = PassConfig::TYPE_BEFORE_OPTIMIZATION, int $priority = 0)
    {
        $container->addResource(new ClassExistenceResource($class));

        if (class_exists($class)) {
            $container->addCompilerPass(new $class(), $type, $priority);
        }
    }
}<|MERGE_RESOLUTION|>--- conflicted
+++ resolved
@@ -158,11 +158,6 @@
         $container->addCompilerPass(new RegisterReverseContainerPass(true));
         $container->addCompilerPass(new RegisterReverseContainerPass(false), PassConfig::TYPE_AFTER_REMOVING);
         $container->addCompilerPass(new RemoveUnusedSessionMarshallingHandlerPass());
-<<<<<<< HEAD
-        $container->addCompilerPass(new CacheCollectorPass(), PassConfig::TYPE_BEFORE_REMOVING);
-=======
-        $container->addCompilerPass(new SessionPass());
->>>>>>> 87105b43
 
         if ($container->getParameter('kernel.debug')) {
             $container->addCompilerPass(new AddDebugLogProcessorPass(), PassConfig::TYPE_BEFORE_OPTIMIZATION, 2);
