--- conflicted
+++ resolved
@@ -271,7 +271,6 @@
         ]);
     }
 
-<<<<<<< HEAD
     public function testBusMiddlewareDontMerge()
     {
         $processor = new Processor();
@@ -328,7 +327,8 @@
             ],
             $config['messenger']['buses']
         );
-=======
+    }
+
     public function testItErrorsWhenDefaultBusDoesNotExist()
     {
         $processor = new Processor();
@@ -348,7 +348,6 @@
                 ],
             ],
         ]);
->>>>>>> 74cfa364
     }
 
     protected static function getBundleDefaultConfig()
