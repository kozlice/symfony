--- conflicted
+++ resolved
@@ -48,25 +48,6 @@
         $rootNode = $tb->getRootNode();
 
         $rootNode
-<<<<<<< HEAD
-            ->beforeNormalization()
-                ->ifTrue(function ($v) {
-                    if (!isset($v['access_decision_manager'])) {
-                        return true;
-                    }
-
-                    if (!isset($v['access_decision_manager']['strategy']) && !isset($v['access_decision_manager']['service'])) {
-                        return true;
-                    }
-
-                    return false;
-                })
-                ->then(function ($v) {
-                    $v['access_decision_manager']['strategy'] = AccessDecisionManager::STRATEGY_AFFIRMATIVE;
-
-                    return $v;
-                })
-            ->end()
             ->beforeNormalization()
                 ->ifTrue(function ($v) {
                     if ($v['encoders'] ?? false) {
@@ -84,8 +65,6 @@
                     return $v;
                 })
             ->end()
-=======
->>>>>>> 1cb69348
             ->children()
                 ->scalarNode('access_denied_url')->defaultNull()->example('/foo/error403')->end()
                 ->enumNode('session_fixation_strategy')
