--- conflicted
+++ resolved
@@ -34,16 +34,12 @@
         return 'pre_auth';
     }
 
-<<<<<<< HEAD
-    public function getKey(): string
-=======
     public function getPriority(): int
     {
         return 0;
     }
 
-    public function getKey()
->>>>>>> d46b34e2
+    public function getKey(): string
     {
         return 'guard';
     }
