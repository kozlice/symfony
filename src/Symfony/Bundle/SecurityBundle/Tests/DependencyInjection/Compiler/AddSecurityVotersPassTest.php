<?php

/*
 * This file is part of the Symfony package.
 *
 * (c) Fabien Potencier <fabien@symfony.com>
 *
 * For the full copyright and license information, please view the LICENSE
 * file that was distributed with this source code.
 */

namespace Symfony\Bundle\SecurityBundle\Tests\DependencyInjection\Compiler;

use PHPUnit\Framework\TestCase;
use Symfony\Bundle\SecurityBundle\DependencyInjection\Compiler\AddSecurityVotersPass;
use Symfony\Component\DependencyInjection\ContainerBuilder;
use Symfony\Component\DependencyInjection\Definition;
use Symfony\Component\DependencyInjection\Exception\LogicException;
use Symfony\Component\DependencyInjection\Reference;
use Symfony\Component\Security\Core\Authorization\AccessDecisionManager;
use Symfony\Component\Security\Core\Authorization\Voter\Voter;

class AddSecurityVotersPassTest extends TestCase
{
    public function testNoVoters()
    {
        $this->expectException('Symfony\Component\DependencyInjection\Exception\LogicException');
        $this->expectExceptionMessage('No security voters found. You need to tag at least one with "security.voter".');
        $container = new ContainerBuilder();
        $container
            ->register('security.access.decision_manager', AccessDecisionManager::class)
            ->addArgument([])
        ;

        $compilerPass = new AddSecurityVotersPass();
        $compilerPass->process($container);
    }

    public function testThatSecurityVotersAreProcessedInPriorityOrder()
    {
        $container = new ContainerBuilder();
        $container->setParameter('kernel.debug', false);

        $container
            ->register('security.access.decision_manager', AccessDecisionManager::class)
            ->addArgument([])
        ;
        $container
            ->register('no_prio_service', Voter::class)
            ->addTag('security.voter')
        ;
        $container
            ->register('lowest_prio_service', Voter::class)
            ->addTag('security.voter', ['priority' => 100])
        ;
        $container
            ->register('highest_prio_service', Voter::class)
            ->addTag('security.voter', ['priority' => 200])
        ;
        $container
            ->register('zero_prio_service', Voter::class)
            ->addTag('security.voter', ['priority' => 0])
        ;
        $compilerPass = new AddSecurityVotersPass();
        $compilerPass->process($container);

        $argument = $container->getDefinition('security.access.decision_manager')->getArgument(0);
        $refs = $argument->getValues();
        $this->assertEquals(new Reference('highest_prio_service'), $refs[0]);
        $this->assertEquals(new Reference('lowest_prio_service'), $refs[1]);
        $this->assertCount(4, $refs);
    }

    public function testThatVotersAreTraceableInDebugMode(): void
    {
        $container = new ContainerBuilder();

        $voterDef1 = new Definition(Voter::class);
        $voterDef1->addTag('security.voter');
        $container->setDefinition('voter1', $voterDef1);

        $voterDef2 = new Definition(Voter::class);
        $voterDef2->addTag('security.voter');
        $container->setDefinition('voter2', $voterDef2);

        $container
            ->register('security.access.decision_manager', AccessDecisionManager::class)
            ->addArgument([$voterDef1, $voterDef2]);
        $container->setParameter('kernel.debug', true);

        $compilerPass = new AddSecurityVotersPass();
        $compilerPass->process($container);

        $def1 = $container->getDefinition('debug.security.voter.voter1');
        $this->assertNull($def1->getDecoratedService(), 'voter1: should not be decorated');
        $this->assertEquals(new Reference('voter1'), $def1->getArgument(0), 'voter1: wrong argument');

        $def2 = $container->getDefinition('debug.security.voter.voter2');
        $this->assertNull($def2->getDecoratedService(), 'voter2: should not be decorated');
        $this->assertEquals(new Reference('voter2'), $def2->getArgument(0), 'voter2: wrong argument');

        $voters = $container->findTaggedServiceIds('security.voter');
        $this->assertCount(2, $voters, 'Incorrect count of voters');
    }

    public function testThatVotersAreNotTraceableWithoutDebugMode(): void
    {
        $container = new ContainerBuilder();
        $container->setParameter('kernel.debug', false);

        $voterDef1 = new Definition(Voter::class);
        $voterDef1->addTag('security.voter');
        $container->setDefinition('voter1', $voterDef1);

        $voterDef2 = new Definition(Voter::class);
        $voterDef2->addTag('security.voter');
        $container->setDefinition('voter2', $voterDef2);

        $container
            ->register('security.access.decision_manager', AccessDecisionManager::class)
            ->addArgument([$voterDef1, $voterDef2]);

        $compilerPass = new AddSecurityVotersPass();
        $compilerPass->process($container);

        $this->assertFalse($container->has('debug.security.voter.voter1'), 'voter1 should not be traced');
        $this->assertFalse($container->has('debug.security.voter.voter2'), 'voter2 should not be traced');
    }

    public function testVoterMissingInterface()
    {
        $exception = LogicException::class;
<<<<<<< HEAD
        $message = 'stdClass must implement the Symfony\Component\Security\Core\Authorization\Voter\VoterInterface when used as a voter.';
=======
        $message = '"stdClass" should implement the "Symfony\Component\Security\Core\Authorization\Voter\VoterInterface" interface when used as voter.';
>>>>>>> e29cdb70

        $this->expectException($exception);
        $this->expectExceptionMessage($message);

        $container = new ContainerBuilder();
        $container->setParameter('kernel.debug', false);
        $container
            ->register('security.access.decision_manager', AccessDecisionManager::class)
            ->addArgument([])
        ;
        $container
            ->register('without_interface', 'stdClass')
            ->addTag('security.voter')
        ;
        $compilerPass = new AddSecurityVotersPass();
        $compilerPass->process($container);
    }
}<|MERGE_RESOLUTION|>--- conflicted
+++ resolved
@@ -130,11 +130,7 @@
     public function testVoterMissingInterface()
     {
         $exception = LogicException::class;
-<<<<<<< HEAD
-        $message = 'stdClass must implement the Symfony\Component\Security\Core\Authorization\Voter\VoterInterface when used as a voter.';
-=======
-        $message = '"stdClass" should implement the "Symfony\Component\Security\Core\Authorization\Voter\VoterInterface" interface when used as voter.';
->>>>>>> e29cdb70
+        $message = '"stdClass" must implement the "Symfony\Component\Security\Core\Authorization\Voter\VoterInterface" when used as a voter.';
 
         $this->expectException($exception);
         $this->expectExceptionMessage($message);
