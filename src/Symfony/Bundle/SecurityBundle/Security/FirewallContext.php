<?php

/*
 * This file is part of the Symfony package.
 *
 * (c) Fabien Potencier <fabien@symfony.com>
 *
 * For the full copyright and license information, please view the LICENSE
 * file that was distributed with this source code.
 */

namespace Symfony\Bundle\SecurityBundle\Security;

use Symfony\Component\Security\Http\Firewall\ExceptionListener;
use Symfony\Component\Security\Http\Firewall\LogoutListener;

/**
 * This is a wrapper around the actual firewall configuration which allows us
 * to lazy load the context for one specific firewall only when we need it.
 *
 * @author Johannes M. Schmitt <schmittjoh@gmail.com>
 */
class FirewallContext
{
    private $listeners;
    private $exceptionListener;
<<<<<<< HEAD
    private $config;

    /**
     * @param \Traversable|array     $listeners
     * @param ExceptionListener|null $exceptionListener
     * @param FirewallConfig|null    $firewallConfig
     */
    public function __construct($listeners, ExceptionListener $exceptionListener = null, FirewallConfig $config = null)
    {
        $this->listeners = $listeners;
        $this->exceptionListener = $exceptionListener;
        $this->config = $config;
=======
    private $logoutListener;

    public function __construct(array $listeners, ExceptionListener $exceptionListener = null, LogoutListener $logoutListener = null)
    {
        $this->listeners = $listeners;
        $this->exceptionListener = $exceptionListener;
        $this->logoutListener = $logoutListener;
>>>>>>> a8122f82
    }

    public function getConfig()
    {
        return $this->config;
    }

    /**
     * @deprecated since version 3.3, will be removed in 4.0. Use {@link getListeners()} and/or {@link getExceptionListener()} instead.
     */
    public function getContext()
    {
<<<<<<< HEAD
        @trigger_error(sprintf('Method %s() is deprecated since Symfony 3.3 and will be removed in 4.0. Use %s::getListeners/getExceptionListener() instead.', __METHOD__, __CLASS__), E_USER_DEPRECATED);

        return array($this->getListeners(), $this->getExceptionListener());
    }

    /**
     * @return \Traversable|array
     */
    public function getListeners()
    {
        return $this->listeners;
    }

    public function getExceptionListener()
    {
        return $this->exceptionListener;
=======
        return array($this->listeners, $this->exceptionListener, $this->logoutListener);
>>>>>>> a8122f82
    }
}<|MERGE_RESOLUTION|>--- conflicted
+++ resolved
@@ -24,28 +24,25 @@
 {
     private $listeners;
     private $exceptionListener;
-<<<<<<< HEAD
+    private $logoutListener;
     private $config;
 
     /**
-     * @param \Traversable|array     $listeners
-     * @param ExceptionListener|null $exceptionListener
-     * @param FirewallConfig|null    $firewallConfig
+     * @param \Traversable|array  $listeners
+     * @param LogoutListener|null $logoutListener
      */
-    public function __construct($listeners, ExceptionListener $exceptionListener = null, FirewallConfig $config = null)
+    public function __construct($listeners, ExceptionListener $exceptionListener = null, $logoutListener = null, FirewallConfig $config = null)
     {
         $this->listeners = $listeners;
         $this->exceptionListener = $exceptionListener;
-        $this->config = $config;
-=======
-    private $logoutListener;
-
-    public function __construct(array $listeners, ExceptionListener $exceptionListener = null, LogoutListener $logoutListener = null)
-    {
-        $this->listeners = $listeners;
-        $this->exceptionListener = $exceptionListener;
-        $this->logoutListener = $logoutListener;
->>>>>>> a8122f82
+        if ($logoutListener instanceof FirewallConfig) {
+            $this->config = $logoutListener;
+        } elseif (null === $logoutListener || $logoutListener instanceof LogoutListener) {
+            $this->logoutListener = $logoutListener;
+            $this->config = $config;
+        } else {
+            throw new \InvalidArgumentException(sprintf('Argument 3 passed to %s() must be instance of %s or null, %s given.', __METHOD__, LogoutListener::class, is_object($logoutListener) ? get_class($logoutListener) : gettype($logoutListener)));
+        }
     }
 
     public function getConfig()
@@ -58,10 +55,9 @@
      */
     public function getContext()
     {
-<<<<<<< HEAD
         @trigger_error(sprintf('Method %s() is deprecated since Symfony 3.3 and will be removed in 4.0. Use %s::getListeners/getExceptionListener() instead.', __METHOD__, __CLASS__), E_USER_DEPRECATED);
 
-        return array($this->getListeners(), $this->getExceptionListener());
+        return array($this->getListeners(), $this->getExceptionListener(), $this->getLogoutListener());
     }
 
     /**
@@ -75,8 +71,10 @@
     public function getExceptionListener()
     {
         return $this->exceptionListener;
-=======
-        return array($this->listeners, $this->exceptionListener, $this->logoutListener);
->>>>>>> a8122f82
+    }
+
+    public function getLogoutListener()
+    {
+        return $this->logoutListener;
     }
 }