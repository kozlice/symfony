{
    "name": "symfony/security-bundle",
    "type": "symfony-bundle",
    "description": "Provides a tight integration of the Security component into the Symfony full-stack framework",
    "keywords": [],
    "homepage": "https://symfony.com",
    "license": "MIT",
    "authors": [
        {
            "name": "Fabien Potencier",
            "email": "fabien@symfony.com"
        },
        {
            "name": "Symfony Community",
            "homepage": "https://symfony.com/contributors"
        }
    ],
    "require": {
        "php": ">=7.2.5",
        "ext-xml": "*",
        "symfony/config": "^4.4|^5.0",
        "symfony/dependency-injection": "^5.1",
        "symfony/deprecation-contracts": "^2.1",
        "symfony/event-dispatcher": "^5.1",
        "symfony/http-kernel": "^5.0",
        "symfony/polyfill-php80": "^1.15",
        "symfony/security-core": "^5.1",
        "symfony/security-csrf": "^4.4|^5.0",
        "symfony/security-guard": "^5.1",
        "symfony/security-http": "^5.1,>=5.1.2"
    },
    "require-dev": {
        "doctrine/doctrine-bundle": "^2.0",
        "symfony/asset": "^4.4|^5.0",
        "symfony/browser-kit": "^4.4|^5.0",
        "symfony/console": "^4.4|^5.0",
        "symfony/css-selector": "^4.4|^5.0",
        "symfony/dom-crawler": "^4.4|^5.0",
        "symfony/expression-language": "^4.4|^5.0",
        "symfony/form": "^4.4|^5.0",
        "symfony/framework-bundle": "^4.4|^5.0",
        "symfony/process": "^4.4|^5.0",
        "symfony/serializer": "^4.4|^5.0",
        "symfony/translation": "^4.4|^5.0",
        "symfony/twig-bundle": "^4.4|^5.0",
<<<<<<< HEAD
        "symfony/twig-bridge": "^4.4|^5.0",
        "symfony/validator": "^4.4|^5.0",
        "symfony/yaml": "^4.4|^5.0",
        "twig/twig": "^2.10|^3.0"
=======
        "symfony/validator": "^3.4|^4.0|^5.0",
        "symfony/yaml": "^3.4|^4.0|^5.0",
        "twig/twig": "^1.43|^2.13|^3.0.4"
>>>>>>> 617c835b
    },
    "conflict": {
        "symfony/browser-kit": "<4.4",
        "symfony/console": "<4.4",
        "symfony/framework-bundle": "<4.4",
        "symfony/ldap": "<4.4",
        "symfony/twig-bundle": "<4.4"
    },
    "autoload": {
        "psr-4": { "Symfony\\Bundle\\SecurityBundle\\": "" },
        "exclude-from-classmap": [
            "/Tests/"
        ]
    },
    "minimum-stability": "dev"
}<|MERGE_RESOLUTION|>--- conflicted
+++ resolved
@@ -43,16 +43,10 @@
         "symfony/serializer": "^4.4|^5.0",
         "symfony/translation": "^4.4|^5.0",
         "symfony/twig-bundle": "^4.4|^5.0",
-<<<<<<< HEAD
         "symfony/twig-bridge": "^4.4|^5.0",
         "symfony/validator": "^4.4|^5.0",
         "symfony/yaml": "^4.4|^5.0",
-        "twig/twig": "^2.10|^3.0"
-=======
-        "symfony/validator": "^3.4|^4.0|^5.0",
-        "symfony/yaml": "^3.4|^4.0|^5.0",
-        "twig/twig": "^1.43|^2.13|^3.0.4"
->>>>>>> 617c835b
+        "twig/twig": "^2.13|^3.0.4"
     },
     "conflict": {
         "symfony/browser-kit": "<4.4",
