--- conflicted
+++ resolved
@@ -5,17 +5,11 @@
 {% block toolbar %}
     {% if collector.token %}
         {% set is_authenticated = collector.enabled and collector.authenticated  %}
-<<<<<<< HEAD
-        {% set color_code = is_authenticated ? '' : 'yellow' %}
+        {% set color_code = not is_authenticated ? 'yellow' %}
     {% elseif collector.enabled %}
         {% set color_code = collector.authenticatorManagerEnabled ? 'yellow' : 'red' %}
     {% else %}
         {% set color_code = '' %}
-=======
-        {% set color_code = not is_authenticated ? 'yellow' %}
-    {% else %}
-        {% set color_code = collector.enabled ? 'red' %}
->>>>>>> 38bbe02b
     {% endif %}
 
     {% set icon %}
