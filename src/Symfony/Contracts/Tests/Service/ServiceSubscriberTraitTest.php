--- conflicted
+++ resolved
@@ -42,13 +42,9 @@
         $this->assertSame($container, (new TestService())->setContainer($container));
     }
 
-<<<<<<< HEAD
-=======
     /**
-     * @requires PHP 8
      * @group legacy
      */
->>>>>>> 4bcd0a4a
     public function testMethodsWithUnionReturnTypesAreIgnored()
     {
         $expected = [TestServiceSubscriberUnion::class.'::method1' => '?Symfony\Contracts\Tests\Fixtures\Service1'];
