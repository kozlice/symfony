{
    "name": "symfony/contracts",
    "type": "library",
    "description": "A set of abstractions extracted out of the Symfony components",
    "keywords": ["abstractions", "contracts", "decoupling", "interfaces", "interoperability", "standards"],
    "homepage": "https://symfony.com",
    "license": "MIT",
    "authors": [
        {
            "name": "Nicolas Grekas",
            "email": "p@tchwork.com"
        },
        {
            "name": "Symfony Community",
            "homepage": "https://symfony.com/contributors"
        }
    ],
    "require": {
        "php": "^7.1.3"
    },
    "require-dev": {
        "psr/cache": "^1.0",
        "psr/container": "^1.0",
        "symfony/polyfill-intl-idn": "^1.10"
    },
    "suggest": {
        "psr/cache": "When using the Cache contracts",
        "psr/container": "When using the Service contracts",
<<<<<<< HEAD
        "symfony/cache-contracts-implementation": "",
        "symfony/event-dispatcher-implementation": "",
        "symfony/http-client-contracts-implementation": "",
        "symfony/service-contracts-implementation": "",
        "symfony/translation-contracts-implementation": ""
=======
        "symfony/cache-implementation": "",
        "symfony/service-implementation": "",
        "symfony/translation-implementation": ""
>>>>>>> c083e20c
    },
    "autoload": {
        "psr-4": { "Symfony\\Contracts\\": "" },
        "exclude-from-classmap": [
            "**/Tests/"
        ]
    },
    "minimum-stability": "dev",
    "extra": {
        "branch-alias": {
            "dev-master": "1.1-dev"
        }
    }
}<|MERGE_RESOLUTION|>--- conflicted
+++ resolved
@@ -26,17 +26,11 @@
     "suggest": {
         "psr/cache": "When using the Cache contracts",
         "psr/container": "When using the Service contracts",
-<<<<<<< HEAD
-        "symfony/cache-contracts-implementation": "",
+        "symfony/cache-implementation": "",
         "symfony/event-dispatcher-implementation": "",
-        "symfony/http-client-contracts-implementation": "",
-        "symfony/service-contracts-implementation": "",
-        "symfony/translation-contracts-implementation": ""
-=======
-        "symfony/cache-implementation": "",
+        "symfony/http-client-implementation": "",
         "symfony/service-implementation": "",
         "symfony/translation-implementation": ""
->>>>>>> c083e20c
     },
     "autoload": {
         "psr-4": { "Symfony\\Contracts\\": "" },
