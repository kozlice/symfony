{
    "name": "symfony/cache-contracts",
    "type": "library",
    "description": "Generic abstractions related to caching",
    "keywords": ["abstractions", "contracts", "decoupling", "interfaces", "interoperability", "standards"],
    "homepage": "https://symfony.com",
    "license": "MIT",
    "authors": [
        {
            "name": "Nicolas Grekas",
            "email": "p@tchwork.com"
        },
        {
            "name": "Symfony Community",
            "homepage": "https://symfony.com/contributors"
        }
    ],
    "require": {
        "php": ">=7.2.5",
        "psr/cache": "^1.0"
    },
    "suggest": {
        "symfony/cache-implementation": ""
    },
    "autoload": {
        "psr-4": { "Symfony\\Contracts\\Cache\\": "" }
    },
    "minimum-stability": "dev",
    "extra": {
        "thanks": {
            "name": "symfony/contracts",
            "url": "https://github.com/symfony/contracts"
        }
    },
    "extra": {
<<<<<<< HEAD
        "branch-version": "2.3"
=======
        "branch-version": "2.1",
        "branch-alias": {
            "dev-main": "2.1-dev"
        }
>>>>>>> 3e587d70
    }
}<|MERGE_RESOLUTION|>--- conflicted
+++ resolved
@@ -27,19 +27,13 @@
     },
     "minimum-stability": "dev",
     "extra": {
+        "branch-version": "2.3",
+        "branch-alias": {
+            "dev-main": "2.3-dev"
+        },
         "thanks": {
             "name": "symfony/contracts",
             "url": "https://github.com/symfony/contracts"
         }
-    },
-    "extra": {
-<<<<<<< HEAD
-        "branch-version": "2.3"
-=======
-        "branch-version": "2.1",
-        "branch-alias": {
-            "dev-main": "2.1-dev"
-        }
->>>>>>> 3e587d70
     }
 }