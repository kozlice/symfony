{
    "name": "symfony/http-client-contracts",
    "type": "library",
    "description": "Generic abstractions related to HTTP clients",
    "keywords": ["abstractions", "contracts", "decoupling", "interfaces", "interoperability", "standards"],
    "homepage": "https://symfony.com",
    "license": "MIT",
    "authors": [
        {
            "name": "Nicolas Grekas",
            "email": "p@tchwork.com"
        },
        {
            "name": "Symfony Community",
            "homepage": "https://symfony.com/contributors"
        }
    ],
    "require": {
        "php": ">=7.2.5"
    },
    "suggest": {
        "symfony/http-client-implementation": ""
    },
    "autoload": {
        "psr-4": { "Symfony\\Contracts\\HttpClient\\": "" }
    },
    "minimum-stability": "dev",
    "extra": {
        "branch-alias": {
<<<<<<< HEAD
            "dev-master": "2.1-dev"
=======
            "dev-master": "2.0-dev"
        },
        "thanks": {
            "name": "symfony/contracts",
            "url": "https://github.com/symfony/contracts"
>>>>>>> 564af643
        }
    }
}<|MERGE_RESOLUTION|>--- conflicted
+++ resolved
@@ -27,15 +27,11 @@
     "minimum-stability": "dev",
     "extra": {
         "branch-alias": {
-<<<<<<< HEAD
             "dev-master": "2.1-dev"
-=======
-            "dev-master": "2.0-dev"
         },
         "thanks": {
             "name": "symfony/contracts",
             "url": "https://github.com/symfony/contracts"
->>>>>>> 564af643
         }
     }
 }