<?php

/*
 * This file is part of the Symfony package.
 *
 * (c) Fabien Potencier <fabien@symfony.com>
 *
 * For the full copyright and license information, please view the LICENSE
 * file that was distributed with this source code.
 */

namespace Symfony\Component\HttpKernel\Tests\EventListener;

use PHPUnit\Framework\TestCase;
use Symfony\Component\HttpFoundation\Request;
use Symfony\Component\HttpFoundation\Response;
use Symfony\Component\HttpKernel\Event\ResponseEvent;
use Symfony\Component\HttpKernel\EventListener\DisallowRobotsIndexingListener;
use Symfony\Component\HttpKernel\HttpKernelInterface;
use Symfony\Component\HttpKernel\KernelInterface;

class DisallowRobotsIndexingListenerTest extends TestCase
{
    /**
     * @dataProvider provideResponses
     */
    public function testInvoke(?string $expected, array $responseArgs)
    {
        $response = new Response(...$responseArgs);
        $listener = new DisallowRobotsIndexingListener();

<<<<<<< HEAD
        $event = new ResponseEvent($this->createMock(HttpKernelInterface::class), $this->createMock(Request::class), KernelInterface::MAIN_REQUEST, $response);
=======
        $event = new ResponseEvent($this->createMock(HttpKernelInterface::class), new Request(), KernelInterface::MASTER_REQUEST, $response);
>>>>>>> 3e148e84

        $listener->onResponse($event);

        $this->assertSame($expected, $response->headers->get('X-Robots-Tag'), 'Header doesn\'t match expectations');
    }

    public function provideResponses(): iterable
    {
        yield 'No header' => ['noindex', []];

        yield 'Header already set' => [
            'something else',
            ['', 204, ['X-Robots-Tag' => 'something else']],
        ];
    }
}<|MERGE_RESOLUTION|>--- conflicted
+++ resolved
@@ -29,11 +29,7 @@
         $response = new Response(...$responseArgs);
         $listener = new DisallowRobotsIndexingListener();
 
-<<<<<<< HEAD
-        $event = new ResponseEvent($this->createMock(HttpKernelInterface::class), $this->createMock(Request::class), KernelInterface::MAIN_REQUEST, $response);
-=======
-        $event = new ResponseEvent($this->createMock(HttpKernelInterface::class), new Request(), KernelInterface::MASTER_REQUEST, $response);
->>>>>>> 3e148e84
+        $event = new ResponseEvent($this->createMock(HttpKernelInterface::class), new Request(), KernelInterface::MAIN_REQUEST, $response);
 
         $listener->onResponse($event);
 
