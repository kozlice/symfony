--- conflicted
+++ resolved
@@ -14,14 +14,10 @@
 use PHPUnit\Framework\TestCase;
 use Symfony\Component\HttpKernel\DependencyInjection\AddClassesToCachePass;
 
-<<<<<<< HEAD
 /**
  * @group legacy
  */
-class AddClassesToCachePassTest extends \PHPUnit_Framework_TestCase
-=======
 class AddClassesToCachePassTest extends TestCase
->>>>>>> 13983d98
 {
     public function testExpandClasses()
     {
