<?php

/*
 * This file is part of the Symfony package.
 *
 * (c) Fabien Potencier <fabien@symfony.com>
 *
 * For the full copyright and license information, please view the LICENSE
 * file that was distributed with this source code.
 */

namespace Symfony\Component\HttpKernel\Tests\Controller;

use PHPUnit\Framework\TestCase;
use Symfony\Bridge\PhpUnit\ForwardCompatTestTrait;
use Symfony\Component\HttpFoundation\Request;
use Symfony\Component\HttpFoundation\Session\Session;
use Symfony\Component\HttpFoundation\Session\SessionInterface;
use Symfony\Component\HttpFoundation\Session\Storage\MockArraySessionStorage;
use Symfony\Component\HttpKernel\Controller\ArgumentResolver;
use Symfony\Component\HttpKernel\Controller\ArgumentResolver\RequestAttributeValueResolver;
use Symfony\Component\HttpKernel\Controller\ArgumentValueResolverInterface;
use Symfony\Component\HttpKernel\ControllerMetadata\ArgumentMetadataFactory;
use Symfony\Component\HttpKernel\Tests\Fixtures\Controller\ExtendingRequest;
use Symfony\Component\HttpKernel\Tests\Fixtures\Controller\ExtendingSession;
use Symfony\Component\HttpKernel\Tests\Fixtures\Controller\NullableController;
use Symfony\Component\HttpKernel\Tests\Fixtures\Controller\VariadicController;

class ArgumentResolverTest extends TestCase
{
    use ForwardCompatTestTrait;

    /** @var ArgumentResolver */
    private static $resolver;

    private static function doSetUpBeforeClass()
    {
        $factory = new ArgumentMetadataFactory();

        self::$resolver = new ArgumentResolver($factory);
    }

    public function testDefaultState()
    {
        $this->assertEquals(self::$resolver, new ArgumentResolver());
        $this->assertNotEquals(self::$resolver, new ArgumentResolver(null, [new RequestAttributeValueResolver()]));
    }

    public function testGetArguments()
    {
        $request = Request::create('/');
        $request->attributes->set('foo', 'foo');
        $controller = [new self(), 'controllerWithFoo'];

        $this->assertEquals(['foo'], self::$resolver->getArguments($request, $controller), '->getArguments() returns an array of arguments for the controller method');
    }

    public function testGetArgumentsReturnsEmptyArrayWhenNoArguments()
    {
        $request = Request::create('/');
        $controller = [new self(), 'controllerWithoutArguments'];

        $this->assertEquals([], self::$resolver->getArguments($request, $controller), '->getArguments() returns an empty array if the method takes no arguments');
    }

    public function testGetArgumentsUsesDefaultValue()
    {
        $request = Request::create('/');
        $request->attributes->set('foo', 'foo');
        $controller = [new self(), 'controllerWithFooAndDefaultBar'];

        $this->assertEquals(['foo', null], self::$resolver->getArguments($request, $controller), '->getArguments() uses default values if present');
    }

    public function testGetArgumentsOverrideDefaultValueByRequestAttribute()
    {
        $request = Request::create('/');
        $request->attributes->set('foo', 'foo');
        $request->attributes->set('bar', 'bar');
        $controller = [new self(), 'controllerWithFooAndDefaultBar'];

        $this->assertEquals(['foo', 'bar'], self::$resolver->getArguments($request, $controller), '->getArguments() overrides default values if provided in the request attributes');
    }

    public function testGetArgumentsFromClosure()
    {
        $request = Request::create('/');
        $request->attributes->set('foo', 'foo');
        $controller = function ($foo) {};

        $this->assertEquals(['foo'], self::$resolver->getArguments($request, $controller));
    }

    public function testGetArgumentsUsesDefaultValueFromClosure()
    {
        $request = Request::create('/');
        $request->attributes->set('foo', 'foo');
        $controller = function ($foo, $bar = 'bar') {};

        $this->assertEquals(['foo', 'bar'], self::$resolver->getArguments($request, $controller));
    }

    public function testGetArgumentsFromInvokableObject()
    {
        $request = Request::create('/');
        $request->attributes->set('foo', 'foo');
        $controller = new self();

        $this->assertEquals(['foo', null], self::$resolver->getArguments($request, $controller));

        // Test default bar overridden by request attribute
        $request->attributes->set('bar', 'bar');

        $this->assertEquals(['foo', 'bar'], self::$resolver->getArguments($request, $controller));
    }

    public function testGetArgumentsFromFunctionName()
    {
        $request = Request::create('/');
        $request->attributes->set('foo', 'foo');
        $request->attributes->set('foobar', 'foobar');
        $controller = __NAMESPACE__.'\controller_function';

        $this->assertEquals(['foo', 'foobar'], self::$resolver->getArguments($request, $controller));
    }

    public function testGetArgumentsFailsOnUnresolvedValue()
    {
        $request = Request::create('/');
        $request->attributes->set('foo', 'foo');
        $request->attributes->set('foobar', 'foobar');
        $controller = [new self(), 'controllerWithFooBarFoobar'];

        try {
            self::$resolver->getArguments($request, $controller);
            $this->fail('->getArguments() throws a \RuntimeException exception if it cannot determine the argument value');
        } catch (\Exception $e) {
            $this->assertInstanceOf('\RuntimeException', $e, '->getArguments() throws a \RuntimeException exception if it cannot determine the argument value');
        }
    }

    public function testGetArgumentsInjectsRequest()
    {
        $request = Request::create('/');
        $controller = [new self(), 'controllerWithRequest'];

        $this->assertEquals([$request], self::$resolver->getArguments($request, $controller), '->getArguments() injects the request');
    }

    public function testGetArgumentsInjectsExtendingRequest()
    {
        $request = ExtendingRequest::create('/');
        $controller = [new self(), 'controllerWithExtendingRequest'];

        $this->assertEquals([$request], self::$resolver->getArguments($request, $controller), '->getArguments() injects the request when extended');
    }

    public function testGetVariadicArguments()
    {
        $request = Request::create('/');
        $request->attributes->set('foo', 'foo');
        $request->attributes->set('bar', ['foo', 'bar']);
        $controller = [new VariadicController(), 'action'];

        $this->assertEquals(['foo', 'foo', 'bar'], self::$resolver->getArguments($request, $controller));
    }

    /**
<<<<<<< HEAD
     * @expectedException \InvalidArgumentException
=======
     * @requires PHP 5.6
>>>>>>> 8173dafd
     */
    public function testGetVariadicArgumentsWithoutArrayInRequest()
    {
        $this->expectException('InvalidArgumentException');
        $request = Request::create('/');
        $request->attributes->set('foo', 'foo');
        $request->attributes->set('bar', 'foo');
        $controller = [new VariadicController(), 'action'];

        self::$resolver->getArguments($request, $controller);
    }

    /**
<<<<<<< HEAD
     * @expectedException \InvalidArgumentException
=======
     * @requires PHP 5.6
>>>>>>> 8173dafd
     */
    public function testGetArgumentWithoutArray()
    {
        $this->expectException('InvalidArgumentException');
        $factory = new ArgumentMetadataFactory();
        $valueResolver = $this->getMockBuilder(ArgumentValueResolverInterface::class)->getMock();
        $resolver = new ArgumentResolver($factory, [$valueResolver]);

        $valueResolver->expects($this->any())->method('supports')->willReturn(true);
        $valueResolver->expects($this->any())->method('resolve')->willReturn('foo');

        $request = Request::create('/');
        $request->attributes->set('foo', 'foo');
        $request->attributes->set('bar', 'foo');
        $controller = [$this, 'controllerWithFooAndDefaultBar'];
        $resolver->getArguments($request, $controller);
    }

    public function testIfExceptionIsThrownWhenMissingAnArgument()
    {
        $this->expectException('RuntimeException');
        $request = Request::create('/');
        $controller = [$this, 'controllerWithFoo'];

        self::$resolver->getArguments($request, $controller);
    }

    public function testGetNullableArguments()
    {
        $request = Request::create('/');
        $request->attributes->set('foo', 'foo');
        $request->attributes->set('bar', new \stdClass());
        $request->attributes->set('mandatory', 'mandatory');
        $controller = [new NullableController(), 'action'];

        $this->assertEquals(['foo', new \stdClass(), 'value', 'mandatory'], self::$resolver->getArguments($request, $controller));
    }

    public function testGetNullableArgumentsWithDefaults()
    {
        $request = Request::create('/');
        $request->attributes->set('mandatory', 'mandatory');
        $controller = [new NullableController(), 'action'];

        $this->assertEquals([null, null, 'value', 'mandatory'], self::$resolver->getArguments($request, $controller));
    }

    public function testGetSessionArguments()
    {
        $session = new Session(new MockArraySessionStorage());
        $request = Request::create('/');
        $request->setSession($session);
        $controller = [$this, 'controllerWithSession'];

        $this->assertEquals([$session], self::$resolver->getArguments($request, $controller));
    }

    public function testGetSessionArgumentsWithExtendedSession()
    {
        $session = new ExtendingSession(new MockArraySessionStorage());
        $request = Request::create('/');
        $request->setSession($session);
        $controller = [$this, 'controllerWithExtendingSession'];

        $this->assertEquals([$session], self::$resolver->getArguments($request, $controller));
    }

    public function testGetSessionArgumentsWithInterface()
    {
        $session = $this->getMockBuilder(SessionInterface::class)->getMock();
        $request = Request::create('/');
        $request->setSession($session);
        $controller = [$this, 'controllerWithSessionInterface'];

        $this->assertEquals([$session], self::$resolver->getArguments($request, $controller));
    }

    public function testGetSessionMissMatchWithInterface()
    {
        $this->expectException('RuntimeException');
        $session = $this->getMockBuilder(SessionInterface::class)->getMock();
        $request = Request::create('/');
        $request->setSession($session);
        $controller = [$this, 'controllerWithExtendingSession'];

        self::$resolver->getArguments($request, $controller);
    }

    public function testGetSessionMissMatchWithImplementation()
    {
        $this->expectException('RuntimeException');
        $session = new Session(new MockArraySessionStorage());
        $request = Request::create('/');
        $request->setSession($session);
        $controller = [$this, 'controllerWithExtendingSession'];

        self::$resolver->getArguments($request, $controller);
    }

    public function testGetSessionMissMatchOnNull()
    {
        $this->expectException('RuntimeException');
        $request = Request::create('/');
        $controller = [$this, 'controllerWithExtendingSession'];

        self::$resolver->getArguments($request, $controller);
    }

    public function __invoke($foo, $bar = null)
    {
    }

    public function controllerWithFoo($foo)
    {
    }

    public function controllerWithoutArguments()
    {
    }

    protected function controllerWithFooAndDefaultBar($foo, $bar = null)
    {
    }

    protected function controllerWithFooBarFoobar($foo, $bar, $foobar)
    {
    }

    protected function controllerWithRequest(Request $request)
    {
    }

    protected function controllerWithExtendingRequest(ExtendingRequest $request)
    {
    }

    protected function controllerWithSession(Session $session)
    {
    }

    protected function controllerWithSessionInterface(SessionInterface $session)
    {
    }

    protected function controllerWithExtendingSession(ExtendingSession $session)
    {
    }
}

function controller_function($foo, $foobar)
{
}<|MERGE_RESOLUTION|>--- conflicted
+++ resolved
@@ -165,13 +165,6 @@
         $this->assertEquals(['foo', 'foo', 'bar'], self::$resolver->getArguments($request, $controller));
     }
 
-    /**
-<<<<<<< HEAD
-     * @expectedException \InvalidArgumentException
-=======
-     * @requires PHP 5.6
->>>>>>> 8173dafd
-     */
     public function testGetVariadicArgumentsWithoutArrayInRequest()
     {
         $this->expectException('InvalidArgumentException');
@@ -183,13 +176,6 @@
         self::$resolver->getArguments($request, $controller);
     }
 
-    /**
-<<<<<<< HEAD
-     * @expectedException \InvalidArgumentException
-=======
-     * @requires PHP 5.6
->>>>>>> 8173dafd
-     */
     public function testGetArgumentWithoutArray()
     {
         $this->expectException('InvalidArgumentException');
