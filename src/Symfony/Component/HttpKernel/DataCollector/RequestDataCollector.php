<?php

/*
 * This file is part of the Symfony package.
 *
 * (c) Fabien Potencier <fabien@symfony.com>
 *
 * For the full copyright and license information, please view the LICENSE
 * file that was distributed with this source code.
 */

namespace Symfony\Component\HttpKernel\DataCollector;

use Symfony\Component\EventDispatcher\EventSubscriberInterface;
use Symfony\Component\HttpFoundation\Cookie;
use Symfony\Component\HttpFoundation\ParameterBag;
use Symfony\Component\HttpFoundation\Request;
use Symfony\Component\HttpFoundation\RequestStack;
use Symfony\Component\HttpFoundation\Response;
use Symfony\Component\HttpFoundation\Session\SessionBagInterface;
use Symfony\Component\HttpFoundation\Session\SessionInterface;
use Symfony\Component\HttpKernel\Event\ControllerEvent;
use Symfony\Component\HttpKernel\Event\ResponseEvent;
use Symfony\Component\HttpKernel\KernelEvents;
use Symfony\Component\VarDumper\Cloner\Data;

/**
 * @author Fabien Potencier <fabien@symfony.com>
 *
 * @final
 */
class RequestDataCollector extends DataCollector implements EventSubscriberInterface, LateDataCollectorInterface
{
    private $controllers;
    private $sessionUsages = [];
    private $requestStack;

    public function __construct(RequestStack $requestStack = null)
    {
        $this->controllers = new \SplObjectStorage();
        $this->requestStack = $requestStack;
    }

    /**
     * {@inheritdoc}
     */
    public function collect(Request $request, Response $response, \Throwable $exception = null)
    {
        // attributes are serialized and as they can be anything, they need to be converted to strings.
        $attributes = [];
        $route = '';
        foreach ($request->attributes->all() as $key => $value) {
            if ('_route' === $key) {
                $route = \is_object($value) ? $value->getPath() : $value;
                $attributes[$key] = $route;
            } else {
                $attributes[$key] = $value;
            }
        }

        $content = $request->getContent();

        $sessionMetadata = [];
        $sessionAttributes = [];
        $flashes = [];
        if ($request->hasSession()) {
            $session = $request->getSession();
            if ($session->isStarted()) {
                $sessionMetadata['Created'] = date(\DATE_RFC822, $session->getMetadataBag()->getCreated());
                $sessionMetadata['Last used'] = date(\DATE_RFC822, $session->getMetadataBag()->getLastUsed());
                $sessionMetadata['Lifetime'] = $session->getMetadataBag()->getLifetime();
                $sessionAttributes = $session->all();
                $flashes = $session->getFlashBag()->peekAll();
            }
        }

        $statusCode = $response->getStatusCode();

        $responseCookies = [];
        foreach ($response->headers->getCookies() as $cookie) {
            $responseCookies[$cookie->getName()] = $cookie;
        }

        $dotenvVars = [];
        foreach (explode(',', $_SERVER['SYMFONY_DOTENV_VARS'] ?? $_ENV['SYMFONY_DOTENV_VARS'] ?? '') as $name) {
            if ('' !== $name && isset($_ENV[$name])) {
                $dotenvVars[$name] = $_ENV[$name];
            }
        }

        $this->data = [
            'method' => $request->getMethod(),
            'format' => $request->getRequestFormat(),
            'content_type' => $response->headers->get('Content-Type', 'text/html'),
            'status_text' => Response::$statusTexts[$statusCode] ?? '',
            'status_code' => $statusCode,
            'request_query' => $request->query->all(),
            'request_request' => $request->request->all(),
            'request_files' => $request->files->all(),
            'request_headers' => $request->headers->all(),
            'request_server' => $request->server->all(),
            'request_cookies' => $request->cookies->all(),
            'request_attributes' => $attributes,
            'route' => $route,
            'response_headers' => $response->headers->all(),
            'response_cookies' => $responseCookies,
            'session_metadata' => $sessionMetadata,
            'session_attributes' => $sessionAttributes,
            'session_usages' => array_values($this->sessionUsages),
            'stateless_check' => $this->requestStack && $this->requestStack->getMainRequest()->attributes->get('_stateless', false),
            'flashes' => $flashes,
            'path_info' => $request->getPathInfo(),
            'controller' => 'n/a',
            'locale' => $request->getLocale(),
            'dotenv_vars' => $dotenvVars,
        ];

        if (isset($this->data['request_headers']['php-auth-pw'])) {
            $this->data['request_headers']['php-auth-pw'] = '******';
        }

        if (isset($this->data['request_server']['PHP_AUTH_PW'])) {
            $this->data['request_server']['PHP_AUTH_PW'] = '******';
        }

        if (isset($this->data['request_request']['_password'])) {
            $encodedPassword = rawurlencode($this->data['request_request']['_password']);
            $content = str_replace('_password='.$encodedPassword, '_password=******', $content);
            $this->data['request_request']['_password'] = '******';
        }

        $this->data['content'] = $content;

        foreach ($this->data as $key => $value) {
            if (!\is_array($value)) {
                continue;
            }
            if ('request_headers' === $key || 'response_headers' === $key) {
                $this->data[$key] = array_map(function ($v) { return isset($v[0]) && !isset($v[1]) ? $v[0] : $v; }, $value);
            }
        }

        if (isset($this->controllers[$request])) {
            $this->data['controller'] = $this->parseController($this->controllers[$request]);
            unset($this->controllers[$request]);
        }

        if ($request->attributes->has('_redirected') && $redirectCookie = $request->cookies->get('sf_redirect')) {
            $this->data['redirect'] = json_decode($redirectCookie, true);

            $response->headers->clearCookie('sf_redirect');
        }

        if ($response->isRedirect()) {
            $response->headers->setCookie(new Cookie(
                'sf_redirect',
                json_encode([
                    'token' => $response->headers->get('x-debug-token'),
                    'route' => $request->attributes->get('_route', 'n/a'),
                    'method' => $request->getMethod(),
                    'controller' => $this->parseController($request->attributes->get('_controller')),
                    'status_code' => $statusCode,
                    'status_text' => Response::$statusTexts[(int) $statusCode],
                ]),
                0, '/', null, $request->isSecure(), true, false, 'lax'
            ));
        }

        $this->data['identifier'] = $this->data['route'] ?: (\is_array($this->data['controller']) ? $this->data['controller']['class'].'::'.$this->data['controller']['method'].'()' : $this->data['controller']);

        if ($response->headers->has('x-previous-debug-token')) {
            $this->data['forward_token'] = $response->headers->get('x-previous-debug-token');
        }
    }

    public function lateCollect()
    {
        $this->data = $this->cloneVar($this->data);
    }

    public function reset()
    {
        $this->data = [];
        $this->controllers = new \SplObjectStorage();
        $this->sessionUsages = [];
    }

    public function getMethod()
    {
        return $this->data['method'];
    }

    public function getPathInfo()
    {
        return $this->data['path_info'];
    }

    public function getRequestRequest()
    {
        return new ParameterBag($this->data['request_request']->getValue());
    }

    public function getRequestQuery()
    {
        return new ParameterBag($this->data['request_query']->getValue());
    }

    public function getRequestFiles()
    {
        return new ParameterBag($this->data['request_files']->getValue());
    }

    public function getRequestHeaders()
    {
        return new ParameterBag($this->data['request_headers']->getValue());
    }

    public function getRequestServer(bool $raw = false)
    {
        return new ParameterBag($this->data['request_server']->getValue($raw));
    }

    public function getRequestCookies(bool $raw = false)
    {
        return new ParameterBag($this->data['request_cookies']->getValue($raw));
    }

    public function getRequestAttributes()
    {
        return new ParameterBag($this->data['request_attributes']->getValue());
    }

    public function getResponseHeaders()
    {
        return new ParameterBag($this->data['response_headers']->getValue());
    }

    public function getResponseCookies()
    {
        return new ParameterBag($this->data['response_cookies']->getValue());
    }

    public function getSessionMetadata()
    {
        return $this->data['session_metadata']->getValue();
    }

    public function getSessionAttributes()
    {
        return $this->data['session_attributes']->getValue();
    }

    public function getStatelessCheck()
    {
        return $this->data['stateless_check'];
    }

    public function getSessionUsages()
    {
        return $this->data['session_usages'];
    }

    public function getFlashes()
    {
        return $this->data['flashes']->getValue();
    }

    public function getContent()
    {
        return $this->data['content'];
    }

    public function isJsonRequest()
    {
        return 1 === preg_match('{^application/(?:\w+\++)*json$}i', $this->data['request_headers']['content-type']);
    }

    public function getPrettyJson()
    {
        $decoded = json_decode($this->getContent());

        return \JSON_ERROR_NONE === json_last_error() ? json_encode($decoded, \JSON_PRETTY_PRINT) : null;
    }

    public function getContentType()
    {
        return $this->data['content_type'];
    }

    public function getStatusText()
    {
        return $this->data['status_text'];
    }

    public function getStatusCode()
    {
        return $this->data['status_code'];
    }

    public function getFormat()
    {
        return $this->data['format'];
    }

    public function getLocale()
    {
        return $this->data['locale'];
    }

    public function getDotenvVars()
    {
        return new ParameterBag($this->data['dotenv_vars']->getValue());
    }

    /**
     * Gets the route name.
     *
     * The _route request attributes is automatically set by the Router Matcher.
     */
    public function getRoute(): string
    {
        return $this->data['route'];
    }

    public function getIdentifier()
    {
        return $this->data['identifier'];
    }

    /**
     * Gets the route parameters.
     *
     * The _route_params request attributes is automatically set by the RouterListener.
     */
    public function getRouteParams(): array
    {
        return isset($this->data['request_attributes']['_route_params']) ? $this->data['request_attributes']['_route_params']->getValue() : [];
    }

    /**
     * Gets the parsed controller.
     *
     * @return array|string|Data The controller as a string or array of data
     *                           with keys 'class', 'method', 'file' and 'line'
     */
    public function getController(): array|string|Data
    {
        return $this->data['controller'];
    }

    /**
     * Gets the previous request attributes.
     *
     * @return array|Data|false A legacy array of data from the previous redirection response
     *                          or false otherwise
     */
    public function getRedirect(): array|Data|false
    {
        return $this->data['redirect'] ?? false;
    }

    public function getForwardToken()
    {
        return $this->data['forward_token'] ?? null;
    }

    public function onKernelController(ControllerEvent $event)
    {
        $this->controllers[$event->getRequest()] = $event->getController();
    }

    public function onKernelResponse(ResponseEvent $event)
    {
        if (!$event->isMainRequest()) {
            return;
        }

        if ($event->getRequest()->cookies->has('sf_redirect')) {
            $event->getRequest()->attributes->set('_redirected', true);
        }
    }

    public static function getSubscribedEvents(): array
    {
        return [
            KernelEvents::CONTROLLER => 'onKernelController',
            KernelEvents::RESPONSE => 'onKernelResponse',
        ];
    }

    /**
     * {@inheritdoc}
     */
    public function getName(): string
    {
        return 'request';
    }

    public function collectSessionUsage(): void
    {
        $trace = debug_backtrace(\DEBUG_BACKTRACE_IGNORE_ARGS);

        $traceEndIndex = \count($trace) - 1;
        for ($i = $traceEndIndex; $i > 0; --$i) {
            if (null !== ($class = $trace[$i]['class'] ?? null) && (is_subclass_of($class, SessionInterface::class) || is_subclass_of($class, SessionBagInterface::class))) {
                $traceEndIndex = $i;
                break;
            }
        }

        if ((\count($trace) - 1) === $traceEndIndex) {
            return;
        }

        // Remove part of the backtrace that belongs to session only
        array_splice($trace, 0, $traceEndIndex);

        // Merge identical backtraces generated by internal call reports
        $name = sprintf('%s:%s', $trace[1]['class'] ?? $trace[0]['file'], $trace[0]['line']);
        if (!\array_key_exists($name, $this->sessionUsages)) {
            $this->sessionUsages[$name] = [
                'name' => $name,
                'file' => $trace[0]['file'],
                'line' => $trace[0]['line'],
                'trace' => $trace,
            ];
        }
    }

    /**
<<<<<<< HEAD
     * Parse a controller.
     *
     * @return array|string An array of controller data or a simple string
     */
    protected function parseController(array|object|string|null $controller): array|string
=======
     * @param string|object|array|null $controller The controller to parse
     *
     * @return array|string An array of controller data or a simple string
     */
    private function parseController($controller)
>>>>>>> fc479531
    {
        if (\is_string($controller) && str_contains($controller, '::')) {
            $controller = explode('::', $controller);
        }

        if (\is_array($controller)) {
            try {
                $r = new \ReflectionMethod($controller[0], $controller[1]);

                return [
                    'class' => \is_object($controller[0]) ? get_debug_type($controller[0]) : $controller[0],
                    'method' => $controller[1],
                    'file' => $r->getFileName(),
                    'line' => $r->getStartLine(),
                ];
            } catch (\ReflectionException $e) {
                if (\is_callable($controller)) {
                    // using __call or  __callStatic
                    return [
                        'class' => \is_object($controller[0]) ? get_debug_type($controller[0]) : $controller[0],
                        'method' => $controller[1],
                        'file' => 'n/a',
                        'line' => 'n/a',
                    ];
                }
            }
        }

        if ($controller instanceof \Closure) {
            $r = new \ReflectionFunction($controller);

            $controller = [
                'class' => $r->getName(),
                'method' => null,
                'file' => $r->getFileName(),
                'line' => $r->getStartLine(),
            ];

            if (str_contains($r->name, '{closure}')) {
                return $controller;
            }
            $controller['method'] = $r->name;

            if ($class = $r->getClosureScopeClass()) {
                $controller['class'] = $class->name;
            } else {
                return $r->name;
            }

            return $controller;
        }

        if (\is_object($controller)) {
            $r = new \ReflectionClass($controller);

            return [
                'class' => $r->getName(),
                'method' => null,
                'file' => $r->getFileName(),
                'line' => $r->getStartLine(),
            ];
        }

        return \is_string($controller) ? $controller : 'n/a';
    }
}<|MERGE_RESOLUTION|>--- conflicted
+++ resolved
@@ -428,19 +428,9 @@
     }
 
     /**
-<<<<<<< HEAD
-     * Parse a controller.
-     *
      * @return array|string An array of controller data or a simple string
      */
-    protected function parseController(array|object|string|null $controller): array|string
-=======
-     * @param string|object|array|null $controller The controller to parse
-     *
-     * @return array|string An array of controller data or a simple string
-     */
-    private function parseController($controller)
->>>>>>> fc479531
+    private function parseController(array|object|string|null $controller): array|string
     {
         if (\is_string($controller) && str_contains($controller, '::')) {
             $controller = explode('::', $controller);
