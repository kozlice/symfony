<?php

/*
 * This file is part of the Symfony package.
 *
 * (c) Fabien Potencier <fabien@symfony.com>
 *
 * For the full copyright and license information, please view the LICENSE
 * file that was distributed with this source code.
 */

namespace Symfony\Component\HttpKernel\Controller;

use Psr\Log\LoggerInterface;
use Symfony\Component\HttpFoundation\Request;

/**
 * This implementation uses the '_controller' request attribute to determine
 * the controller to execute and uses the request attributes to determine
 * the controller method arguments.
 *
 * @author Fabien Potencier <fabien@symfony.com>
 */
class ControllerResolver implements ControllerResolverInterface
{
    private $logger;

    public function __construct(LoggerInterface $logger = null)
    {
        $this->logger = $logger;
    }

    /**
     * {@inheritdoc}
     *
     * This method looks for a '_controller' request attribute that represents
     * the controller name (a string like ClassName::MethodName).
     */
    public function getController(Request $request)
    {
        if (!$controller = $request->attributes->get('_controller')) {
            if (null !== $this->logger) {
                $this->logger->warning('Unable to look for the controller as the "_controller" parameter is missing.');
            }

            return false;
        }

        if (\is_array($controller)) {
            return $controller;
        }

        if (\is_object($controller)) {
            if (method_exists($controller, '__invoke')) {
                return $controller;
            }

            throw new \InvalidArgumentException(sprintf('Controller "%s" for URI "%s" is not callable.', \get_class($controller), $request->getPathInfo()));
        }

        if (false === strpos($controller, ':')) {
            if (method_exists($controller, '__invoke')) {
                return $this->instantiateController($controller);
            } elseif (\function_exists($controller)) {
                return $controller;
            }
        }

        $callable = $this->createController($controller);

        if (!\is_callable($callable)) {
            throw new \InvalidArgumentException(sprintf('The controller for URI "%s" is not callable. %s', $request->getPathInfo(), $this->getControllerError($callable)));
        }

        return $callable;
    }

    /**
<<<<<<< HEAD
=======
     * {@inheritdoc}
     *
     * @deprecated This method is deprecated as of 3.1 and will be removed in 4.0. Implement the ArgumentResolverInterface and inject it in the HttpKernel instead.
     */
    public function getArguments(Request $request, $controller)
    {
        @trigger_error(sprintf('The "%s()" method is deprecated as of 3.1 and will be removed in 4.0. Implement the %s and inject it in the HttpKernel instead.', __METHOD__, ArgumentResolverInterface::class), E_USER_DEPRECATED);

        if (\is_array($controller)) {
            $r = new \ReflectionMethod($controller[0], $controller[1]);
        } elseif (\is_object($controller) && !$controller instanceof \Closure) {
            $r = new \ReflectionObject($controller);
            $r = $r->getMethod('__invoke');
        } else {
            $r = new \ReflectionFunction($controller);
        }

        return $this->doGetArguments($request, $controller, $r->getParameters());
    }

    /**
     * @param Request                $request
     * @param callable               $controller
     * @param \ReflectionParameter[] $parameters
     *
     * @return array The arguments to use when calling the action
     *
     * @deprecated This method is deprecated as of 3.1 and will be removed in 4.0. Implement the ArgumentResolverInterface and inject it in the HttpKernel instead.
     */
    protected function doGetArguments(Request $request, $controller, array $parameters)
    {
        @trigger_error(sprintf('The "%s()" method is deprecated as of 3.1 and will be removed in 4.0. Implement the %s and inject it in the HttpKernel instead.', __METHOD__, ArgumentResolverInterface::class), E_USER_DEPRECATED);

        $attributes = $request->attributes->all();
        $arguments = array();
        foreach ($parameters as $param) {
            if (array_key_exists($param->name, $attributes)) {
                if ($this->supportsVariadic && $param->isVariadic() && \is_array($attributes[$param->name])) {
                    $arguments = array_merge($arguments, array_values($attributes[$param->name]));
                } else {
                    $arguments[] = $attributes[$param->name];
                }
            } elseif ($param->getClass() && $param->getClass()->isInstance($request)) {
                $arguments[] = $request;
            } elseif ($param->isDefaultValueAvailable()) {
                $arguments[] = $param->getDefaultValue();
            } elseif ($this->supportsScalarTypes && $param->hasType() && $param->allowsNull()) {
                $arguments[] = null;
            } else {
                if (\is_array($controller)) {
                    $repr = sprintf('%s::%s()', \get_class($controller[0]), $controller[1]);
                } elseif (\is_object($controller)) {
                    $repr = \get_class($controller);
                } else {
                    $repr = $controller;
                }

                throw new \RuntimeException(sprintf('Controller "%s" requires that you provide a value for the "$%s" argument (because there is no default value or because there is a non optional argument after this one).', $repr, $param->name));
            }
        }

        return $arguments;
    }

    /**
>>>>>>> f5939a83
     * Returns a callable for the given controller.
     *
     * @param string $controller A Controller string
     *
     * @return callable A PHP callable
     *
     * @throws \InvalidArgumentException
     */
    protected function createController($controller)
    {
        if (false === strpos($controller, '::')) {
            throw new \InvalidArgumentException(sprintf('Unable to find controller "%s".', $controller));
        }

        list($class, $method) = explode('::', $controller, 2);

        if (!class_exists($class)) {
            throw new \InvalidArgumentException(sprintf('Class "%s" does not exist.', $class));
        }

        return array($this->instantiateController($class), $method);
    }

    /**
     * Returns an instantiated controller.
     *
     * @param string $class A class name
     *
     * @return object
     */
    protected function instantiateController($class)
    {
        return new $class();
    }

    private function getControllerError($callable)
    {
        if (\is_string($callable)) {
            if (false !== strpos($callable, '::')) {
                $callable = explode('::', $callable);
            }

            if (class_exists($callable) && !method_exists($callable, '__invoke')) {
                return sprintf('Class "%s" does not have a method "__invoke".', $callable);
            }

            if (!\function_exists($callable)) {
                return sprintf('Function "%s" does not exist.', $callable);
            }
        }

        if (!\is_array($callable)) {
            return sprintf('Invalid type for controller given, expected string or array, got "%s".', \gettype($callable));
        }

        if (2 !== \count($callable)) {
            return 'Invalid format for controller, expected array(controller, method) or controller::method.';
        }

        list($controller, $method) = $callable;

        if (\is_string($controller) && !class_exists($controller)) {
            return sprintf('Class "%s" does not exist.', $controller);
        }

        $className = \is_object($controller) ? \get_class($controller) : $controller;

        if (method_exists($controller, $method)) {
            return sprintf('Method "%s" on class "%s" should be public and non-abstract.', $method, $className);
        }

        $collection = get_class_methods($controller);

        $alternatives = array();

        foreach ($collection as $item) {
            $lev = levenshtein($method, $item);

            if ($lev <= \strlen($method) / 3 || false !== strpos($item, $method)) {
                $alternatives[] = $item;
            }
        }

        asort($alternatives);

        $message = sprintf('Expected method "%s" on class "%s"', $method, $className);

        if (\count($alternatives) > 0) {
            $message .= sprintf(', did you mean "%s"?', implode('", "', $alternatives));
        } else {
            $message .= sprintf('. Available methods: "%s".', implode('", "', $collection));
        }

        return $message;
    }
}<|MERGE_RESOLUTION|>--- conflicted
+++ resolved
@@ -76,74 +76,6 @@
     }
 
     /**
-<<<<<<< HEAD
-=======
-     * {@inheritdoc}
-     *
-     * @deprecated This method is deprecated as of 3.1 and will be removed in 4.0. Implement the ArgumentResolverInterface and inject it in the HttpKernel instead.
-     */
-    public function getArguments(Request $request, $controller)
-    {
-        @trigger_error(sprintf('The "%s()" method is deprecated as of 3.1 and will be removed in 4.0. Implement the %s and inject it in the HttpKernel instead.', __METHOD__, ArgumentResolverInterface::class), E_USER_DEPRECATED);
-
-        if (\is_array($controller)) {
-            $r = new \ReflectionMethod($controller[0], $controller[1]);
-        } elseif (\is_object($controller) && !$controller instanceof \Closure) {
-            $r = new \ReflectionObject($controller);
-            $r = $r->getMethod('__invoke');
-        } else {
-            $r = new \ReflectionFunction($controller);
-        }
-
-        return $this->doGetArguments($request, $controller, $r->getParameters());
-    }
-
-    /**
-     * @param Request                $request
-     * @param callable               $controller
-     * @param \ReflectionParameter[] $parameters
-     *
-     * @return array The arguments to use when calling the action
-     *
-     * @deprecated This method is deprecated as of 3.1 and will be removed in 4.0. Implement the ArgumentResolverInterface and inject it in the HttpKernel instead.
-     */
-    protected function doGetArguments(Request $request, $controller, array $parameters)
-    {
-        @trigger_error(sprintf('The "%s()" method is deprecated as of 3.1 and will be removed in 4.0. Implement the %s and inject it in the HttpKernel instead.', __METHOD__, ArgumentResolverInterface::class), E_USER_DEPRECATED);
-
-        $attributes = $request->attributes->all();
-        $arguments = array();
-        foreach ($parameters as $param) {
-            if (array_key_exists($param->name, $attributes)) {
-                if ($this->supportsVariadic && $param->isVariadic() && \is_array($attributes[$param->name])) {
-                    $arguments = array_merge($arguments, array_values($attributes[$param->name]));
-                } else {
-                    $arguments[] = $attributes[$param->name];
-                }
-            } elseif ($param->getClass() && $param->getClass()->isInstance($request)) {
-                $arguments[] = $request;
-            } elseif ($param->isDefaultValueAvailable()) {
-                $arguments[] = $param->getDefaultValue();
-            } elseif ($this->supportsScalarTypes && $param->hasType() && $param->allowsNull()) {
-                $arguments[] = null;
-            } else {
-                if (\is_array($controller)) {
-                    $repr = sprintf('%s::%s()', \get_class($controller[0]), $controller[1]);
-                } elseif (\is_object($controller)) {
-                    $repr = \get_class($controller);
-                } else {
-                    $repr = $controller;
-                }
-
-                throw new \RuntimeException(sprintf('Controller "%s" requires that you provide a value for the "$%s" argument (because there is no default value or because there is a non optional argument after this one).', $repr, $param->name));
-            }
-        }
-
-        return $arguments;
-    }
-
-    /**
->>>>>>> f5939a83
      * Returns a callable for the given controller.
      *
      * @param string $controller A Controller string
