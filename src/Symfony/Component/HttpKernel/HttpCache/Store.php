--- conflicted
+++ resolved
@@ -341,19 +341,8 @@
 
     /**
      * Save data for the given key.
-<<<<<<< HEAD
-     */
-    private function save(string $key, string $data): bool
-=======
-     *
-     * @param string $key       The store key
-     * @param string $data      The data to store
-     * @param bool   $overwrite Whether existing data should be overwritten
-     *
-     * @return bool
-     */
-    private function save($key, $data, $overwrite = true)
->>>>>>> 5fc4d1b6
+     */
+    private function save(string $key, string $data, bool $overwrite = true): bool
     {
         $path = $this->getPath($key);
 
