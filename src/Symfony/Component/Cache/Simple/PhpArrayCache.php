<?php

/*
 * This file is part of the Symfony package.
 *
 * (c) Fabien Potencier <fabien@symfony.com>
 *
 * For the full copyright and license information, please view the LICENSE
 * file that was distributed with this source code.
 */

namespace Symfony\Component\Cache\Simple;

use Psr\SimpleCache\CacheInterface as Psr16CacheInterface;
use Symfony\Component\Cache\Adapter\PhpArrayAdapter;
use Symfony\Component\Cache\Exception\InvalidArgumentException;
use Symfony\Component\Cache\PruneableInterface;
use Symfony\Component\Cache\ResettableInterface;
use Symfony\Component\Cache\Traits\PhpArrayTrait;
use Symfony\Contracts\Cache\CacheInterface;

@trigger_error(sprintf('The "%s" class is deprecated since Symfony 4.3, use "%s" and type-hint for "%s" instead.', PhpArrayCache::class, PhpArrayAdapter::class, CacheInterface::class), E_USER_DEPRECATED);

/**
 * @deprecated since Symfony 4.3, use PhpArrayAdapter and type-hint for CacheInterface instead.
 */
class PhpArrayCache implements Psr16CacheInterface, PruneableInterface, ResettableInterface
{
    use PhpArrayTrait;

    /**
     * @param string              $file         The PHP file were values are cached
     * @param Psr16CacheInterface $fallbackPool A pool to fallback on when an item is not hit
     */
    public function __construct(string $file, Psr16CacheInterface $fallbackPool)
    {
        $this->file = $file;
        $this->pool = $fallbackPool;
<<<<<<< HEAD
=======
        $this->zendDetectUnicode = filter_var(ini_get('zend.detect_unicode'), \FILTER_VALIDATE_BOOLEAN);
>>>>>>> 4351a706
    }

    /**
     * This adapter takes advantage of how PHP stores arrays in its latest versions.
     *
     * @param string         $file         The PHP file were values are cached
     * @param CacheInterface $fallbackPool A pool to fallback on when an item is not hit
     *
     * @return Psr16CacheInterface
     */
    public static function create($file, Psr16CacheInterface $fallbackPool)
    {
        return new static($file, $fallbackPool);
    }

    /**
     * {@inheritdoc}
     */
    public function get($key, $default = null)
    {
        if (!\is_string($key)) {
            throw new InvalidArgumentException(sprintf('Cache key must be string, "%s" given.', \is_object($key) ? \get_class($key) : \gettype($key)));
        }
        if (null === $this->values) {
            $this->initialize();
        }
        if (!isset($this->keys[$key])) {
            return $this->pool->get($key, $default);
        }
        $value = $this->values[$this->keys[$key]];

        if ('N;' === $value) {
            return null;
        }
        if ($value instanceof \Closure) {
            try {
                return $value();
            } catch (\Throwable $e) {
                return $default;
            }
        }

        return $value;
    }

    /**
     * {@inheritdoc}
     *
     * @return iterable
     */
    public function getMultiple($keys, $default = null)
    {
        if ($keys instanceof \Traversable) {
            $keys = iterator_to_array($keys, false);
        } elseif (!\is_array($keys)) {
            throw new InvalidArgumentException(sprintf('Cache keys must be array or Traversable, "%s" given.', \is_object($keys) ? \get_class($keys) : \gettype($keys)));
        }
        foreach ($keys as $key) {
            if (!\is_string($key)) {
                throw new InvalidArgumentException(sprintf('Cache key must be string, "%s" given.', \is_object($key) ? \get_class($key) : \gettype($key)));
            }
        }
        if (null === $this->values) {
            $this->initialize();
        }

        return $this->generateItems($keys, $default);
    }

    /**
     * {@inheritdoc}
     *
     * @return bool
     */
    public function has($key)
    {
        if (!\is_string($key)) {
            throw new InvalidArgumentException(sprintf('Cache key must be string, "%s" given.', \is_object($key) ? \get_class($key) : \gettype($key)));
        }
        if (null === $this->values) {
            $this->initialize();
        }

        return isset($this->keys[$key]) || $this->pool->has($key);
    }

    /**
     * {@inheritdoc}
     *
     * @return bool
     */
    public function delete($key)
    {
        if (!\is_string($key)) {
            throw new InvalidArgumentException(sprintf('Cache key must be string, "%s" given.', \is_object($key) ? \get_class($key) : \gettype($key)));
        }
        if (null === $this->values) {
            $this->initialize();
        }

        return !isset($this->keys[$key]) && $this->pool->delete($key);
    }

    /**
     * {@inheritdoc}
     *
     * @return bool
     */
    public function deleteMultiple($keys)
    {
        if (!\is_array($keys) && !$keys instanceof \Traversable) {
            throw new InvalidArgumentException(sprintf('Cache keys must be array or Traversable, "%s" given.', \is_object($keys) ? \get_class($keys) : \gettype($keys)));
        }

        $deleted = true;
        $fallbackKeys = [];

        foreach ($keys as $key) {
            if (!\is_string($key)) {
                throw new InvalidArgumentException(sprintf('Cache key must be string, "%s" given.', \is_object($key) ? \get_class($key) : \gettype($key)));
            }

            if (isset($this->keys[$key])) {
                $deleted = false;
            } else {
                $fallbackKeys[] = $key;
            }
        }
        if (null === $this->values) {
            $this->initialize();
        }

        if ($fallbackKeys) {
            $deleted = $this->pool->deleteMultiple($fallbackKeys) && $deleted;
        }

        return $deleted;
    }

    /**
     * {@inheritdoc}
     *
     * @return bool
     */
    public function set($key, $value, $ttl = null)
    {
        if (!\is_string($key)) {
            throw new InvalidArgumentException(sprintf('Cache key must be string, "%s" given.', \is_object($key) ? \get_class($key) : \gettype($key)));
        }
        if (null === $this->values) {
            $this->initialize();
        }

        return !isset($this->keys[$key]) && $this->pool->set($key, $value, $ttl);
    }

    /**
     * {@inheritdoc}
     *
     * @return bool
     */
    public function setMultiple($values, $ttl = null)
    {
        if (!\is_array($values) && !$values instanceof \Traversable) {
            throw new InvalidArgumentException(sprintf('Cache values must be array or Traversable, "%s" given.', \is_object($values) ? \get_class($values) : \gettype($values)));
        }

        $saved = true;
        $fallbackValues = [];

        foreach ($values as $key => $value) {
            if (!\is_string($key) && !\is_int($key)) {
                throw new InvalidArgumentException(sprintf('Cache key must be string, "%s" given.', \is_object($key) ? \get_class($key) : \gettype($key)));
            }

            if (isset($this->keys[$key])) {
                $saved = false;
            } else {
                $fallbackValues[$key] = $value;
            }
        }

        if ($fallbackValues) {
            $saved = $this->pool->setMultiple($fallbackValues, $ttl) && $saved;
        }

        return $saved;
    }

    private function generateItems(array $keys, $default): iterable
    {
        $fallbackKeys = [];

        foreach ($keys as $key) {
            if (isset($this->keys[$key])) {
                $value = $this->values[$this->keys[$key]];

                if ('N;' === $value) {
                    yield $key => null;
                } elseif ($value instanceof \Closure) {
                    try {
                        yield $key => $value();
                    } catch (\Throwable $e) {
                        yield $key => $default;
                    }
                } else {
                    yield $key => $value;
                }
            } else {
                $fallbackKeys[] = $key;
            }
        }

        if ($fallbackKeys) {
            yield from $this->pool->getMultiple($fallbackKeys, $default);
        }
    }
}<|MERGE_RESOLUTION|>--- conflicted
+++ resolved
@@ -19,7 +19,7 @@
 use Symfony\Component\Cache\Traits\PhpArrayTrait;
 use Symfony\Contracts\Cache\CacheInterface;
 
-@trigger_error(sprintf('The "%s" class is deprecated since Symfony 4.3, use "%s" and type-hint for "%s" instead.', PhpArrayCache::class, PhpArrayAdapter::class, CacheInterface::class), E_USER_DEPRECATED);
+@trigger_error(sprintf('The "%s" class is deprecated since Symfony 4.3, use "%s" and type-hint for "%s" instead.', PhpArrayCache::class, PhpArrayAdapter::class, CacheInterface::class), \E_USER_DEPRECATED);
 
 /**
  * @deprecated since Symfony 4.3, use PhpArrayAdapter and type-hint for CacheInterface instead.
@@ -36,10 +36,6 @@
     {
         $this->file = $file;
         $this->pool = $fallbackPool;
-<<<<<<< HEAD
-=======
-        $this->zendDetectUnicode = filter_var(ini_get('zend.detect_unicode'), \FILTER_VALIDATE_BOOLEAN);
->>>>>>> 4351a706
     }
 
     /**
