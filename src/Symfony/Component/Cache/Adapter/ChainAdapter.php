<?php

/*
 * This file is part of the Symfony package.
 *
 * (c) Fabien Potencier <fabien@symfony.com>
 *
 * For the full copyright and license information, please view the LICENSE
 * file that was distributed with this source code.
 */

namespace Symfony\Component\Cache\Adapter;

use Psr\Cache\CacheItemInterface;
use Psr\Cache\CacheItemPoolInterface;
use Symfony\Component\Cache\CacheItem;
use Symfony\Component\Cache\Exception\InvalidArgumentException;
use Symfony\Component\Cache\PruneableInterface;
use Symfony\Component\Cache\ResettableInterface;

/**
 * Chains several adapters together.
 *
 * Cached items are fetched from the first adapter having them in its data store.
 * They are saved and deleted in all adapters at once.
 *
 * @author Kévin Dunglas <dunglas@gmail.com>
 */
class ChainAdapter implements AdapterInterface, PruneableInterface, ResettableInterface
{
    private $adapters = array();
    private $adapterCount;
    private $syncItem;

    /**
     * @param CacheItemPoolInterface[] $adapters        The ordered list of adapters used to fetch cached items
     * @param int                      $defaultLifetime The default lifetime of items propagated from lower adapters to upper ones
     */
<<<<<<< HEAD
    public function __construct(array $adapters, int $maxLifetime = 0)
=======
    public function __construct(array $adapters, $defaultLifetime = 0)
>>>>>>> 9a0422ce
    {
        if (!$adapters) {
            throw new InvalidArgumentException('At least one adapter must be specified.');
        }

        foreach ($adapters as $adapter) {
            if (!$adapter instanceof CacheItemPoolInterface) {
                throw new InvalidArgumentException(sprintf('The class "%s" does not implement the "%s" interface.', get_class($adapter), CacheItemPoolInterface::class));
            }

            if ($adapter instanceof AdapterInterface) {
                $this->adapters[] = $adapter;
            } else {
                $this->adapters[] = new ProxyAdapter($adapter);
            }
        }
        $this->adapterCount = count($this->adapters);

        $this->syncItem = \Closure::bind(
            function ($sourceItem, $item) use ($defaultLifetime) {
                $item->value = $sourceItem->value;
                $item->expiry = $sourceItem->expiry;
                $item->isHit = $sourceItem->isHit;

                if (0 < $sourceItem->defaultLifetime && $sourceItem->defaultLifetime < $defaultLifetime) {
                    $defaultLifetime = $sourceItem->defaultLifetime;
                }
                if (0 < $defaultLifetime && ($item->defaultLifetime <= 0 || $defaultLifetime < $item->defaultLifetime)) {
                    $item->defaultLifetime = $defaultLifetime;
                }

                return $item;
            },
            null,
            CacheItem::class
        );
    }

    /**
     * {@inheritdoc}
     */
    public function getItem($key)
    {
        $syncItem = $this->syncItem;
        $misses = array();

        foreach ($this->adapters as $i => $adapter) {
            $item = $adapter->getItem($key);

            if ($item->isHit()) {
                while (0 <= --$i) {
                    $this->adapters[$i]->save($syncItem($item, $misses[$i]));
                }

                return $item;
            }

            $misses[$i] = $item;
        }

        return $item;
    }

    /**
     * {@inheritdoc}
     */
    public function getItems(array $keys = array())
    {
        return $this->generateItems($this->adapters[0]->getItems($keys), 0);
    }

    private function generateItems($items, $adapterIndex)
    {
        $missing = array();
        $misses = array();
        $nextAdapterIndex = $adapterIndex + 1;
        $nextAdapter = isset($this->adapters[$nextAdapterIndex]) ? $this->adapters[$nextAdapterIndex] : null;

        foreach ($items as $k => $item) {
            if (!$nextAdapter || $item->isHit()) {
                yield $k => $item;
            } else {
                $missing[] = $k;
                $misses[$k] = $item;
            }
        }

        if ($missing) {
            $syncItem = $this->syncItem;
            $adapter = $this->adapters[$adapterIndex];
            $items = $this->generateItems($nextAdapter->getItems($missing), $nextAdapterIndex);

            foreach ($items as $k => $item) {
                if ($item->isHit()) {
                    $adapter->save($syncItem($item, $misses[$k]));
                }

                yield $k => $item;
            }
        }
    }

    /**
     * {@inheritdoc}
     */
    public function hasItem($key)
    {
        foreach ($this->adapters as $adapter) {
            if ($adapter->hasItem($key)) {
                return true;
            }
        }

        return false;
    }

    /**
     * {@inheritdoc}
     */
    public function clear()
    {
        $cleared = true;
        $i = $this->adapterCount;

        while ($i--) {
            $cleared = $this->adapters[$i]->clear() && $cleared;
        }

        return $cleared;
    }

    /**
     * {@inheritdoc}
     */
    public function deleteItem($key)
    {
        $deleted = true;
        $i = $this->adapterCount;

        while ($i--) {
            $deleted = $this->adapters[$i]->deleteItem($key) && $deleted;
        }

        return $deleted;
    }

    /**
     * {@inheritdoc}
     */
    public function deleteItems(array $keys)
    {
        $deleted = true;
        $i = $this->adapterCount;

        while ($i--) {
            $deleted = $this->adapters[$i]->deleteItems($keys) && $deleted;
        }

        return $deleted;
    }

    /**
     * {@inheritdoc}
     */
    public function save(CacheItemInterface $item)
    {
        $saved = true;
        $i = $this->adapterCount;

        while ($i--) {
            $saved = $this->adapters[$i]->save($item) && $saved;
        }

        return $saved;
    }

    /**
     * {@inheritdoc}
     */
    public function saveDeferred(CacheItemInterface $item)
    {
        $saved = true;
        $i = $this->adapterCount;

        while ($i--) {
            $saved = $this->adapters[$i]->saveDeferred($item) && $saved;
        }

        return $saved;
    }

    /**
     * {@inheritdoc}
     */
    public function commit()
    {
        $committed = true;
        $i = $this->adapterCount;

        while ($i--) {
            $committed = $this->adapters[$i]->commit() && $committed;
        }

        return $committed;
    }

    /**
     * {@inheritdoc}
     */
    public function prune()
    {
        $pruned = true;

        foreach ($this->adapters as $adapter) {
            if ($adapter instanceof PruneableInterface) {
                $pruned = $adapter->prune() && $pruned;
            }
        }

        return $pruned;
    }

    /**
     * {@inheritdoc}
     */
    public function reset()
    {
        foreach ($this->adapters as $adapter) {
            if ($adapter instanceof ResettableInterface) {
                $adapter->reset();
            }
        }
    }
}<|MERGE_RESOLUTION|>--- conflicted
+++ resolved
@@ -36,11 +36,7 @@
      * @param CacheItemPoolInterface[] $adapters        The ordered list of adapters used to fetch cached items
      * @param int                      $defaultLifetime The default lifetime of items propagated from lower adapters to upper ones
      */
-<<<<<<< HEAD
-    public function __construct(array $adapters, int $maxLifetime = 0)
-=======
-    public function __construct(array $adapters, $defaultLifetime = 0)
->>>>>>> 9a0422ce
+    public function __construct(array $adapters, int $defaultLifetime = 0)
     {
         if (!$adapters) {
             throw new InvalidArgumentException('At least one adapter must be specified.');
