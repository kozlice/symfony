--- conflicted
+++ resolved
@@ -21,15 +21,9 @@
         "symfony/cache-implementation": "1.0"
     },
     "require": {
-<<<<<<< HEAD
         "php": ">=7.2.5",
-        "psr/cache": "~1.0",
+        "psr/cache": "^1.0|^2.0",
         "psr/log": "^1.1",
-=======
-        "php": ">=7.1.3",
-        "psr/cache": "^1.0|^2.0",
-        "psr/log": "~1.0",
->>>>>>> c2748126
         "symfony/cache-contracts": "^1.1.7|^2",
         "symfony/polyfill-php80": "^1.15",
         "symfony/service-contracts": "^1.1|^2",
