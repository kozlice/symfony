--- conflicted
+++ resolved
@@ -30,18 +30,13 @@
     },
     "require-dev": {
         "cache/integration-tests": "dev-master",
-        "doctrine/cache": "~1.6",
-<<<<<<< HEAD
-        "doctrine/dbal": "~2.5",
-        "predis/predis": "~1.1",
+        "doctrine/cache": "^1.6",
+        "doctrine/dbal": "^2.5|^3.0",
+        "predis/predis": "^1.1",
         "psr/simple-cache": "^1.0",
         "symfony/config": "^4.2|^5.0",
         "symfony/dependency-injection": "^3.4|^4.1|^5.0",
         "symfony/var-dumper": "^4.4|^5.0"
-=======
-        "doctrine/dbal": "~2.4|~3.0",
-        "predis/predis": "~1.0"
->>>>>>> 2799d559
     },
     "conflict": {
         "doctrine/dbal": "<2.5",
