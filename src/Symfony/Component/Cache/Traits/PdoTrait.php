<?php

/*
 * This file is part of the Symfony package.
 *
 * (c) Fabien Potencier <fabien@symfony.com>
 *
 * For the full copyright and license information, please view the LICENSE
 * file that was distributed with this source code.
 */

namespace Symfony\Component\Cache\Traits;

use Doctrine\DBAL\Connection;
use Doctrine\DBAL\DBALException;
use Doctrine\DBAL\Driver\ServerInfoAwareConnection;
use Doctrine\DBAL\DriverManager;
use Doctrine\DBAL\Exception;
use Doctrine\DBAL\Exception\TableNotFoundException;
use Doctrine\DBAL\Schema\Schema;
use Symfony\Component\Cache\Exception\InvalidArgumentException;
use Symfony\Component\Cache\Marshaller\DefaultMarshaller;
use Symfony\Component\Cache\Marshaller\MarshallerInterface;

/**
 * @internal
 */
trait PdoTrait
{
    private $marshaller;
    private $conn;
    private $dsn;
    private $driver;
    private $serverVersion;
    private $table = 'cache_items';
    private $idCol = 'item_id';
    private $dataCol = 'item_data';
    private $lifetimeCol = 'item_lifetime';
    private $timeCol = 'item_time';
    private $username = '';
    private $password = '';
    private $connectionOptions = [];
    private $namespace;

    private function init($connOrDsn, string $namespace, int $defaultLifetime, array $options, ?MarshallerInterface $marshaller)
    {
        if (isset($namespace[0]) && preg_match('#[^-+.A-Za-z0-9]#', $namespace, $match)) {
            throw new InvalidArgumentException(sprintf('Namespace contains "%s" but only characters in [-+.A-Za-z0-9] are allowed.', $match[0]));
        }

        if ($connOrDsn instanceof \PDO) {
            if (\PDO::ERRMODE_EXCEPTION !== $connOrDsn->getAttribute(\PDO::ATTR_ERRMODE)) {
                throw new InvalidArgumentException(sprintf('"%s" requires PDO error mode attribute be set to throw Exceptions (i.e. $pdo->setAttribute(PDO::ATTR_ERRMODE, PDO::ERRMODE_EXCEPTION)).', __CLASS__));
            }

            $this->conn = $connOrDsn;
        } elseif ($connOrDsn instanceof Connection) {
            $this->conn = $connOrDsn;
        } elseif (\is_string($connOrDsn)) {
            $this->dsn = $connOrDsn;
        } else {
            throw new InvalidArgumentException(sprintf('"%s" requires PDO or Doctrine\DBAL\Connection instance or DSN string as first argument, "%s" given.', __CLASS__, \is_object($connOrDsn) ? \get_class($connOrDsn) : \gettype($connOrDsn)));
        }

        $this->table = isset($options['db_table']) ? $options['db_table'] : $this->table;
        $this->idCol = isset($options['db_id_col']) ? $options['db_id_col'] : $this->idCol;
        $this->dataCol = isset($options['db_data_col']) ? $options['db_data_col'] : $this->dataCol;
        $this->lifetimeCol = isset($options['db_lifetime_col']) ? $options['db_lifetime_col'] : $this->lifetimeCol;
        $this->timeCol = isset($options['db_time_col']) ? $options['db_time_col'] : $this->timeCol;
        $this->username = isset($options['db_username']) ? $options['db_username'] : $this->username;
        $this->password = isset($options['db_password']) ? $options['db_password'] : $this->password;
        $this->connectionOptions = isset($options['db_connection_options']) ? $options['db_connection_options'] : $this->connectionOptions;
        $this->namespace = $namespace;
        $this->marshaller = $marshaller ?? new DefaultMarshaller();

        parent::__construct($namespace, $defaultLifetime);
    }

    /**
     * Creates the table to store cache items which can be called once for setup.
     *
     * Cache ID are saved in a column of maximum length 255. Cache data is
     * saved in a BLOB.
     *
     * @throws \PDOException    When the table already exists
     * @throws DBALException    When the table already exists
     * @throws Exception        When the table already exists
     * @throws \DomainException When an unsupported PDO driver is used
     */
    public function createTable()
    {
        // connect if we are not yet
        $conn = $this->getConnection();

        if ($conn instanceof Connection) {
            $types = [
                'mysql' => 'binary',
                'sqlite' => 'text',
                'pgsql' => 'string',
                'oci' => 'string',
                'sqlsrv' => 'string',
            ];
            if (!isset($types[$this->driver])) {
                throw new \DomainException(sprintf('Creating the cache table is currently not implemented for PDO driver "%s".', $this->driver));
            }

            $schema = new Schema();
            $table = $schema->createTable($this->table);
            $table->addColumn($this->idCol, $types[$this->driver], ['length' => 255]);
            $table->addColumn($this->dataCol, 'blob', ['length' => 16777215]);
            $table->addColumn($this->lifetimeCol, 'integer', ['unsigned' => true, 'notnull' => false]);
            $table->addColumn($this->timeCol, 'integer', ['unsigned' => true]);
            $table->setPrimaryKey([$this->idCol]);

            foreach ($schema->toSql($conn->getDatabasePlatform()) as $sql) {
                if (method_exists($conn, 'executeStatement')) {
                    $conn->executeStatement($sql);
                } else {
                    $conn->exec($sql);
                }
            }

            return;
        }

        switch ($this->driver) {
            case 'mysql':
                // We use varbinary for the ID column because it prevents unwanted conversions:
                // - character set conversions between server and client
                // - trailing space removal
                // - case-insensitivity
                // - language processing like é == e
                $sql = "CREATE TABLE $this->table ($this->idCol VARBINARY(255) NOT NULL PRIMARY KEY, $this->dataCol MEDIUMBLOB NOT NULL, $this->lifetimeCol INTEGER UNSIGNED, $this->timeCol INTEGER UNSIGNED NOT NULL) COLLATE utf8_bin, ENGINE = InnoDB";
                break;
            case 'sqlite':
                $sql = "CREATE TABLE $this->table ($this->idCol TEXT NOT NULL PRIMARY KEY, $this->dataCol BLOB NOT NULL, $this->lifetimeCol INTEGER, $this->timeCol INTEGER NOT NULL)";
                break;
            case 'pgsql':
                $sql = "CREATE TABLE $this->table ($this->idCol VARCHAR(255) NOT NULL PRIMARY KEY, $this->dataCol BYTEA NOT NULL, $this->lifetimeCol INTEGER, $this->timeCol INTEGER NOT NULL)";
                break;
            case 'oci':
                $sql = "CREATE TABLE $this->table ($this->idCol VARCHAR2(255) NOT NULL PRIMARY KEY, $this->dataCol BLOB NOT NULL, $this->lifetimeCol INTEGER, $this->timeCol INTEGER NOT NULL)";
                break;
            case 'sqlsrv':
                $sql = "CREATE TABLE $this->table ($this->idCol VARCHAR(255) NOT NULL PRIMARY KEY, $this->dataCol VARBINARY(MAX) NOT NULL, $this->lifetimeCol INTEGER, $this->timeCol INTEGER NOT NULL)";
                break;
            default:
                throw new \DomainException(sprintf('Creating the cache table is currently not implemented for PDO driver "%s".', $this->driver));
        }

        if (method_exists($conn, 'executeStatement')) {
            $conn->executeStatement($sql);
        } else {
            $conn->exec($sql);
        }
    }

    /**
     * {@inheritdoc}
     */
    public function prune()
    {
        $deleteSql = "DELETE FROM $this->table WHERE $this->lifetimeCol + $this->timeCol <= :time";

        if ('' !== $this->namespace) {
            $deleteSql .= " AND $this->idCol LIKE :namespace";
        }

        try {
            $delete = $this->getConnection()->prepare($deleteSql);
        } catch (TableNotFoundException $e) {
            return true;
        } catch (\PDOException $e) {
            return true;
        }
        $delete->bindValue(':time', time(), \PDO::PARAM_INT);

        if ('' !== $this->namespace) {
            $delete->bindValue(':namespace', sprintf('%s%%', $this->namespace), \PDO::PARAM_STR);
        }
        try {
            return $delete->execute();
        } catch (TableNotFoundException $e) {
            return true;
        } catch (\PDOException $e) {
            return true;
        }
    }

    /**
     * {@inheritdoc}
     */
    protected function doFetch(array $ids)
    {
        $now = time();
        $expired = [];

        $sql = str_pad('', (\count($ids) << 1) - 1, '?,');
        $sql = "SELECT $this->idCol, CASE WHEN $this->lifetimeCol IS NULL OR $this->lifetimeCol + $this->timeCol > ? THEN $this->dataCol ELSE NULL END FROM $this->table WHERE $this->idCol IN ($sql)";
        $stmt = $this->getConnection()->prepare($sql);
        $stmt->bindValue($i = 1, $now, \PDO::PARAM_INT);
        foreach ($ids as $id) {
            $stmt->bindValue(++$i, $id);
        }
        $result = $stmt->execute();

        if (\is_object($result)) {
            $result = $result->iterateNumeric();
        } else {
            $stmt->setFetchMode(\PDO::FETCH_NUM);
            $result = $stmt;
        }

        foreach ($result as $row) {
            if (null === $row[1]) {
                $expired[] = $row[0];
            } else {
                yield $row[0] => $this->marshaller->unmarshall(\is_resource($row[1]) ? stream_get_contents($row[1]) : $row[1]);
            }
        }

        if ($expired) {
            $sql = str_pad('', (\count($expired) << 1) - 1, '?,');
            $sql = "DELETE FROM $this->table WHERE $this->lifetimeCol + $this->timeCol <= ? AND $this->idCol IN ($sql)";
            $stmt = $this->getConnection()->prepare($sql);
            $stmt->bindValue($i = 1, $now, \PDO::PARAM_INT);
            foreach ($expired as $id) {
                $stmt->bindValue(++$i, $id);
            }
            $stmt->execute();
        }
    }

    /**
     * {@inheritdoc}
     */
    protected function doHave($id)
    {
        $sql = "SELECT 1 FROM $this->table WHERE $this->idCol = :id AND ($this->lifetimeCol IS NULL OR $this->lifetimeCol + $this->timeCol > :time)";
        $stmt = $this->getConnection()->prepare($sql);

        $stmt->bindValue(':id', $id);
        $stmt->bindValue(':time', time(), \PDO::PARAM_INT);
        $result = $stmt->execute();

        return (bool) (\is_object($result) ? $result->fetchOne() : $stmt->fetchColumn());
    }

    /**
     * {@inheritdoc}
     */
    protected function doClear($namespace)
    {
        $conn = $this->getConnection();

        if ('' === $namespace) {
            if ('sqlite' === $this->driver) {
                $sql = "DELETE FROM $this->table";
            } else {
                $sql = "TRUNCATE TABLE $this->table";
            }
        } else {
            $sql = "DELETE FROM $this->table WHERE $this->idCol LIKE '$namespace%'";
        }

        try {
            if (method_exists($conn, 'executeStatement')) {
                $conn->executeStatement($sql);
            } else {
                $conn->exec($sql);
            }
        } catch (TableNotFoundException $e) {
        } catch (\PDOException $e) {
        }

        return true;
    }

    /**
     * {@inheritdoc}
     */
    protected function doDelete(array $ids)
    {
        $sql = str_pad('', (\count($ids) << 1) - 1, '?,');
        $sql = "DELETE FROM $this->table WHERE $this->idCol IN ($sql)";
        try {
            $stmt = $this->getConnection()->prepare($sql);
            $stmt->execute(array_values($ids));
        } catch (TableNotFoundException $e) {
        } catch (\PDOException $e) {
        }

        return true;
    }

    /**
     * {@inheritdoc}
     */
    protected function doSave(array $values, int $lifetime)
    {
        if (!$values = $this->marshaller->marshall($values, $failed)) {
            return $failed;
        }

        $conn = $this->getConnection();
        $driver = $this->driver;
        $insertSql = "INSERT INTO $this->table ($this->idCol, $this->dataCol, $this->lifetimeCol, $this->timeCol) VALUES (:id, :data, :lifetime, :time)";

        switch (true) {
            case 'mysql' === $driver:
                $sql = $insertSql." ON DUPLICATE KEY UPDATE $this->dataCol = VALUES($this->dataCol), $this->lifetimeCol = VALUES($this->lifetimeCol), $this->timeCol = VALUES($this->timeCol)";
                break;
            case 'oci' === $driver:
                // DUAL is Oracle specific dummy table
                $sql = "MERGE INTO $this->table USING DUAL ON ($this->idCol = ?) ".
                    "WHEN NOT MATCHED THEN INSERT ($this->idCol, $this->dataCol, $this->lifetimeCol, $this->timeCol) VALUES (?, ?, ?, ?) ".
                    "WHEN MATCHED THEN UPDATE SET $this->dataCol = ?, $this->lifetimeCol = ?, $this->timeCol = ?";
                break;
            case 'sqlsrv' === $driver && version_compare($this->getServerVersion(), '10', '>='):
                // MERGE is only available since SQL Server 2008 and must be terminated by semicolon
                // It also requires HOLDLOCK according to http://weblogs.sqlteam.com/dang/archive/2009/01/31/UPSERT-Race-Condition-With-MERGE.aspx
                $sql = "MERGE INTO $this->table WITH (HOLDLOCK) USING (SELECT 1 AS dummy) AS src ON ($this->idCol = ?) ".
                    "WHEN NOT MATCHED THEN INSERT ($this->idCol, $this->dataCol, $this->lifetimeCol, $this->timeCol) VALUES (?, ?, ?, ?) ".
                    "WHEN MATCHED THEN UPDATE SET $this->dataCol = ?, $this->lifetimeCol = ?, $this->timeCol = ?;";
                break;
            case 'sqlite' === $driver:
                $sql = 'INSERT OR REPLACE'.substr($insertSql, 6);
                break;
            case 'pgsql' === $driver && version_compare($this->getServerVersion(), '9.5', '>='):
                $sql = $insertSql." ON CONFLICT ($this->idCol) DO UPDATE SET ($this->dataCol, $this->lifetimeCol, $this->timeCol) = (EXCLUDED.$this->dataCol, EXCLUDED.$this->lifetimeCol, EXCLUDED.$this->timeCol)";
                break;
            default:
                $driver = null;
                $sql = "UPDATE $this->table SET $this->dataCol = :data, $this->lifetimeCol = :lifetime, $this->timeCol = :time WHERE $this->idCol = :id";
                break;
        }

        $now = time();
        $lifetime = $lifetime ?: null;
        try {
            $stmt = $conn->prepare($sql);
        } catch (TableNotFoundException $e) {
            if (!$conn->isTransactionActive() || \in_array($this->driver, ['pgsql', 'sqlite', 'sqlsrv'], true)) {
                $this->createTable();
            }
            $stmt = $conn->prepare($sql);
        } catch (\PDOException $e) {
            if (!$conn->inTransaction() || \in_array($this->driver, ['pgsql', 'sqlite', 'sqlsrv'], true)) {
                $this->createTable();
            }
            $stmt = $conn->prepare($sql);
        }

        if ('sqlsrv' === $driver || 'oci' === $driver) {
            $stmt->bindParam(1, $id);
            $stmt->bindParam(2, $id);
            $stmt->bindParam(3, $data, \PDO::PARAM_LOB);
            $stmt->bindValue(4, $lifetime, \PDO::PARAM_INT);
            $stmt->bindValue(5, $now, \PDO::PARAM_INT);
            $stmt->bindParam(6, $data, \PDO::PARAM_LOB);
            $stmt->bindValue(7, $lifetime, \PDO::PARAM_INT);
            $stmt->bindValue(8, $now, \PDO::PARAM_INT);
        } else {
            $stmt->bindParam(':id', $id);
            $stmt->bindParam(':data', $data, \PDO::PARAM_LOB);
            $stmt->bindValue(':lifetime', $lifetime, \PDO::PARAM_INT);
            $stmt->bindValue(':time', $now, \PDO::PARAM_INT);
        }
        if (null === $driver) {
            $insertStmt = $conn->prepare($insertSql);

            $insertStmt->bindParam(':id', $id);
            $insertStmt->bindParam(':data', $data, \PDO::PARAM_LOB);
            $insertStmt->bindValue(':lifetime', $lifetime, \PDO::PARAM_INT);
            $insertStmt->bindValue(':time', $now, \PDO::PARAM_INT);
        }

<<<<<<< HEAD
        foreach ($values as $id => $data) {
            try {
                $result = $stmt->execute();
            } catch (TableNotFoundException $e) {
                if (!$conn->isTransactionActive() || \in_array($this->driver, ['pgsql', 'sqlite', 'sqlsrv'], true)) {
                    $this->createTable();
                }
                $result = $stmt->execute();
            } catch (\PDOException $e) {
                if (!$conn->inTransaction() || \in_array($this->driver, ['pgsql', 'sqlite', 'sqlsrv'], true)) {
                    $this->createTable();
                }
                $result = $stmt->execute();
            }
            if (null === $driver && !($result instanceof DriverResult ? $result : $stmt)->rowCount()) {
=======
        foreach ($serialized as $id => $data) {
            $result = $stmt->execute();

            if (null === $driver && !(\is_object($result) ? $result->rowCount() : $stmt->rowCount())) {
>>>>>>> 3d1ed2e9
                try {
                    $insertStmt->execute();
                } catch (DBALException | Exception $e) {
                } catch (\PDOException $e) {
                    // A concurrent write won, let it be
                }
            }
        }

        return $failed;
    }

    /**
     * @return \PDO|Connection
     */
    private function getConnection()
    {
        if (null === $this->conn) {
            if (strpos($this->dsn, '://')) {
                if (!class_exists(DriverManager::class)) {
                    throw new InvalidArgumentException(sprintf('Failed to parse the DSN "%s". Try running "composer require doctrine/dbal".', $this->dsn));
                }
                $this->conn = DriverManager::getConnection(['url' => $this->dsn]);
            } else {
                $this->conn = new \PDO($this->dsn, $this->username, $this->password, $this->connectionOptions);
                $this->conn->setAttribute(\PDO::ATTR_ERRMODE, \PDO::ERRMODE_EXCEPTION);
            }
        }
        if (null === $this->driver) {
            if ($this->conn instanceof \PDO) {
                $this->driver = $this->conn->getAttribute(\PDO::ATTR_DRIVER_NAME);
            } else {
                $driver = $this->conn->getDriver();

                switch (true) {
                    case $driver instanceof \Doctrine\DBAL\Driver\Mysqli\Driver:
                        throw new \LogicException(sprintf('The adapter "%s" does not support the mysqli driver, use pdo_mysql instead.', static::class));
                    case $driver instanceof \Doctrine\DBAL\Driver\AbstractMySQLDriver:
                        $this->driver = 'mysql';
                        break;
                    case $driver instanceof \Doctrine\DBAL\Driver\PDOSqlite\Driver:
                    case $driver instanceof \Doctrine\DBAL\Driver\PDO\SQLite\Driver:
                        $this->driver = 'sqlite';
                        break;
                    case $driver instanceof \Doctrine\DBAL\Driver\PDOPgSql\Driver:
                    case $driver instanceof \Doctrine\DBAL\Driver\PDO\PgSQL\Driver:
                        $this->driver = 'pgsql';
                        break;
                    case $driver instanceof \Doctrine\DBAL\Driver\OCI8\Driver:
                    case $driver instanceof \Doctrine\DBAL\Driver\PDOOracle\Driver:
                    case $driver instanceof \Doctrine\DBAL\Driver\PDO\OCI\Driver:
                        $this->driver = 'oci';
                        break;
                    case $driver instanceof \Doctrine\DBAL\Driver\SQLSrv\Driver:
                    case $driver instanceof \Doctrine\DBAL\Driver\PDOSqlsrv\Driver:
                    case $driver instanceof \Doctrine\DBAL\Driver\PDO\SQLSrv\Driver:
                        $this->driver = 'sqlsrv';
                        break;
                    default:
                        $this->driver = \get_class($driver);
                        break;
                }
            }
        }

        return $this->conn;
    }

    private function getServerVersion(): string
    {
        if (null === $this->serverVersion) {
            $conn = $this->conn instanceof \PDO ? $this->conn : $this->conn->getWrappedConnection();
            if ($conn instanceof \PDO) {
                $this->serverVersion = $conn->getAttribute(\PDO::ATTR_SERVER_VERSION);
            } elseif ($conn instanceof ServerInfoAwareConnection) {
                $this->serverVersion = $conn->getServerVersion();
            } else {
                $this->serverVersion = '0';
            }
        }

        return $this->serverVersion;
    }
}<|MERGE_RESOLUTION|>--- conflicted
+++ resolved
@@ -375,7 +375,6 @@
             $insertStmt->bindValue(':time', $now, \PDO::PARAM_INT);
         }
 
-<<<<<<< HEAD
         foreach ($values as $id => $data) {
             try {
                 $result = $stmt->execute();
@@ -390,13 +389,7 @@
                 }
                 $result = $stmt->execute();
             }
-            if (null === $driver && !($result instanceof DriverResult ? $result : $stmt)->rowCount()) {
-=======
-        foreach ($serialized as $id => $data) {
-            $result = $stmt->execute();
-
             if (null === $driver && !(\is_object($result) ? $result->rowCount() : $stmt->rowCount())) {
->>>>>>> 3d1ed2e9
                 try {
                     $insertStmt->execute();
                 } catch (DBALException | Exception $e) {
