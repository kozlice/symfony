--- conflicted
+++ resolved
@@ -22,15 +22,7 @@
     {
         parent::setUp();
 
-<<<<<<< HEAD
-        if (!array_key_exists('testPrune', $this->skippedTests) && !$this->createCachePool() instanceof PruneableInterface) {
-=======
-        if (!\array_key_exists('testDeferredSaveWithoutCommit', $this->skippedTests) && \defined('HHVM_VERSION')) {
-            $this->skippedTests['testDeferredSaveWithoutCommit'] = 'Destructors are called late on HHVM.';
-        }
-
         if (!\array_key_exists('testPrune', $this->skippedTests) && !$this->createCachePool() instanceof PruneableInterface) {
->>>>>>> b0a32085
             $this->skippedTests['testPrune'] = 'Not a pruneable cache pool.';
         }
     }
