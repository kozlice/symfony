--- conflicted
+++ resolved
@@ -97,11 +97,7 @@
         $prefix = Caster::PREFIX_VIRTUAL;
 
         $a += [
-<<<<<<< HEAD
-            $prefix.'name' => $c->getName(),
-=======
             $prefix.'name' => $c instanceof \ReflectionNamedType ? $c->getName() : (string) $c,
->>>>>>> cf66f033
             $prefix.'allowsNull' => $c->allowsNull(),
             $prefix.'isBuiltin' => $c->isBuiltin(),
         ];
@@ -186,11 +182,7 @@
 
         if (isset($a[$prefix.'returnType'])) {
             $v = $a[$prefix.'returnType'];
-<<<<<<< HEAD
-            $v = $v->getName();
-=======
             $v = $v instanceof \ReflectionNamedType ? $v->getName() : (string) $v;
->>>>>>> cf66f033
             $a[$prefix.'returnType'] = new ClassStub($a[$prefix.'returnType']->allowsNull() ? '?'.$v : $v, [class_exists($v, false) || interface_exists($v, false) || trait_exists($v, false) ? $v : '', '']);
         }
         if (isset($a[$prefix.'class'])) {
@@ -251,17 +243,8 @@
             'allowsNull' => 'allowsNull',
         ]);
 
-<<<<<<< HEAD
         if ($v = $c->getType()) {
-            $a[$prefix.'typeHint'] = $v->getName();
-=======
-        if (method_exists($c, 'getType')) {
-            if ($v = $c->getType()) {
-                $a[$prefix.'typeHint'] = $v instanceof \ReflectionNamedType ? $v->getName() : (string) $v;
-            }
-        } elseif (preg_match('/^(?:[^ ]++ ){4}([a-zA-Z_\x7F-\xFF][^ ]++)/', $c, $v)) {
-            $a[$prefix.'typeHint'] = $v[1];
->>>>>>> cf66f033
+            $a[$prefix.'typeHint'] = $v instanceof \ReflectionNamedType ? $v->getName() : (string) $v;
         }
 
         if (isset($a[$prefix.'typeHint'])) {
@@ -337,10 +320,14 @@
             foreach ($a[$prefix.'parameters']->value as $k => $param) {
                 $signature .= ', ';
                 if ($type = $param->getType()) {
-                    if (!$param->isOptional() && $param->allowsNull()) {
-                        $signature .= '?';
+                    if (!$type instanceof \ReflectionNamedType) {
+                        $signature .= $type.' ';
+                    } else {
+                        if (!$param->isOptional() && $param->allowsNull()) {
+                            $signature .= '?';
+                        }
+                        $signature .= substr(strrchr('\\'.$type->getName(), '\\'), 1);
                     }
-                    $signature .= substr(strrchr('\\'.$type->getName(), '\\'), 1).' ';
                 }
                 $signature .= $k;
 
