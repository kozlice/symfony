<?php

/*
 * This file is part of the Symfony package.
 *
 * (c) Fabien Potencier <fabien@symfony.com>
 *
 * For the full copyright and license information, please view the LICENSE
 * file that was distributed with this source code.
 */

namespace Symfony\Component\Mailer\Bridge\Mailchimp\Transport;

use Psr\Log\LoggerInterface;
use Symfony\Component\Mailer\Envelope;
use Symfony\Component\Mailer\Exception\HttpTransportException;
use Symfony\Component\Mailer\SentMessage;
use Symfony\Component\Mailer\Transport\AbstractHttpTransport;
use Symfony\Component\Mime\Address;
use Symfony\Contracts\EventDispatcher\EventDispatcherInterface;
use Symfony\Contracts\HttpClient\HttpClientInterface;
use Symfony\Contracts\HttpClient\ResponseInterface;

/**
 * @author Kevin Verschaeve
 */
class MandrillHttpTransport extends AbstractHttpTransport
{
    use MandrillHeadersTrait;

    private const HOST = 'mandrillapp.com';
    private $key;

    public function __construct(string $key, HttpClientInterface $client = null, EventDispatcherInterface $dispatcher = null, LoggerInterface $logger = null)
    {
        $this->key = $key;

        parent::__construct($client, $dispatcher, $logger);
    }

    public function __toString(): string
    {
        return sprintf('mandrill+https://%s', $this->getEndpoint());
    }

    protected function doSendHttp(SentMessage $message): ResponseInterface
    {
        $envelope = $message->getEnvelope();
        $response = $this->client->request('POST', 'https://'.$this->getEndpoint().'/api/1.0/messages/send-raw.json', [
            'json' => [
                'key' => $this->key,
<<<<<<< HEAD
                'to' => $this->getRecipients($envelope),
=======
                'to' => array_map(function (Address $recipient): string {
                    return $recipient->getAddress();
                }, $envelope->getRecipients()),
>>>>>>> 74a42d10
                'from_email' => $envelope->getSender()->toString(),
                'raw_message' => $message->toString(),
            ],
        ]);

        $result = $response->toArray(false);
        if (200 !== $response->getStatusCode()) {
            if ('error' === ($result['status'] ?? false)) {
                throw new HttpTransportException(sprintf('Unable to send an email: %s (code %s).', $result['message'], $result['code']), $response);
            }

            throw new HttpTransportException(sprintf('Unable to send an email (code %s).', $result['code']), $response);
        }

        $message->setMessageId($result[0]['_id']);

        return $response;
    }

    private function getEndpoint(): ?string
    {
        return ($this->host ?: self::HOST).($this->port ? ':'.$this->port : '');
    }
}<|MERGE_RESOLUTION|>--- conflicted
+++ resolved
@@ -49,13 +49,9 @@
         $response = $this->client->request('POST', 'https://'.$this->getEndpoint().'/api/1.0/messages/send-raw.json', [
             'json' => [
                 'key' => $this->key,
-<<<<<<< HEAD
-                'to' => $this->getRecipients($envelope),
-=======
                 'to' => array_map(function (Address $recipient): string {
                     return $recipient->getAddress();
                 }, $envelope->getRecipients()),
->>>>>>> 74a42d10
                 'from_email' => $envelope->getSender()->toString(),
                 'raw_message' => $message->toString(),
             ],
