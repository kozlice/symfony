<?php

/*
 * This file is part of the Symfony package.
 *
 * (c) Fabien Potencier <fabien@symfony.com>
 *
 * For the full copyright and license information, please view the LICENSE
 * file that was distributed with this source code.
 */

namespace Symfony\Component\Mailer\Bridge\Mailchimp\Transport;

use Psr\Log\LoggerInterface;
use Symfony\Component\Mailer\Envelope;
use Symfony\Component\Mailer\Exception\HttpTransportException;
use Symfony\Component\Mailer\Header\MetadataHeader;
use Symfony\Component\Mailer\Header\TagHeader;
use Symfony\Component\Mailer\SentMessage;
use Symfony\Component\Mailer\Transport\AbstractApiTransport;
use Symfony\Component\Mime\Email;
use Symfony\Contracts\EventDispatcher\EventDispatcherInterface;
use Symfony\Contracts\HttpClient\HttpClientInterface;
use Symfony\Contracts\HttpClient\ResponseInterface;

/**
 * @author Kevin Verschaeve
 */
class MandrillApiTransport extends AbstractApiTransport
{
    private const HOST = 'mandrillapp.com';

    private $key;

    public function __construct(string $key, HttpClientInterface $client = null, EventDispatcherInterface $dispatcher = null, LoggerInterface $logger = null)
    {
        $this->key = $key;

        parent::__construct($client, $dispatcher, $logger);
    }

    public function __toString(): string
    {
        return sprintf('mandrill+api://%s', $this->getEndpoint());
    }

    protected function doSendApi(SentMessage $sentMessage, Email $email, Envelope $envelope): ResponseInterface
    {
        $response = $this->client->request('POST', 'https://'.$this->getEndpoint().'/api/1.0/messages/send.json', [
            'json' => $this->getPayload($email, $envelope),
        ]);

        $result = $response->toArray(false);
        if (200 !== $response->getStatusCode()) {
            if ('error' === ($result['status'] ?? false)) {
                throw new HttpTransportException('Unable to send an email: '.$result['message'].sprintf(' (code %d).', $result['code']), $response);
            }

            throw new HttpTransportException(sprintf('Unable to send an email (code %d).', $result['code']), $response);
        }

        $firstRecipient = reset($result);
        $sentMessage->setMessageId($firstRecipient['_id']);

        return $response;
    }

    private function getEndpoint(): ?string
    {
        return ($this->host ?: self::HOST).($this->port ? ':'.$this->port : '');
    }

    private function getPayload(Email $email, Envelope $envelope): array
    {
        $payload = [
            'key' => $this->key,
            'message' => [
                'html' => $email->getHtmlBody(),
                'text' => $email->getTextBody(),
                'subject' => $email->getSubject(),
                'from_email' => $envelope->getSender()->getAddress(),
                'to' => $this->getRecipients($email, $envelope),
            ],
        ];

        if ('' !== $envelope->getSender()->getName()) {
            $payload['message']['from_name'] = $envelope->getSender()->getName();
        }

        foreach ($email->getAttachments() as $attachment) {
            $headers = $attachment->getPreparedHeaders();
            $disposition = $headers->getHeaderBody('Content-Disposition');

            $att = [
                'content' => $attachment->bodyToString(),
                'type' => $headers->get('Content-Type')->getBody(),
            ];

            if ($name = $headers->getHeaderParameter('Content-Disposition', 'name')) {
                $att['name'] = $name;
            }

            if ('inline' === $disposition) {
                $payload['message']['images'][] = $att;
            } else {
                $payload['message']['attachments'][] = $att;
            }
        }

        $headersToBypass = ['from', 'to', 'cc', 'bcc', 'subject', 'content-type'];
        foreach ($email->getHeaders()->all() as $name => $header) {
            if (\in_array($name, $headersToBypass, true)) {
                continue;
            }

<<<<<<< HEAD
            if ($header instanceof TagHeader) {
                $payload['message']['tags'] = explode(',', $header->getValue());

                continue;
            }

            if ($header instanceof MetadataHeader) {
                $payload['message']['metadata'][$header->getKey()] = $header->getValue();

                continue;
            }

            $payload['message']['headers'][] = $name.': '.$header->getBodyAsString();
=======
            $payload['message']['headers'][$name] = $header->getBodyAsString();
>>>>>>> 9ab652d6
        }

        return $payload;
    }

    protected function getRecipients(Email $email, Envelope $envelope): array
    {
        $recipients = [];
        foreach ($envelope->getRecipients() as $recipient) {
            $type = 'to';
            if (\in_array($recipient, $email->getBcc(), true)) {
                $type = 'bcc';
            } elseif (\in_array($recipient, $email->getCc(), true)) {
                $type = 'cc';
            }

            $recipientPayload = [
                'email' => $recipient->getAddress(),
                'type' => $type,
            ];

            if ('' !== $recipient->getName()) {
                $recipientPayload['name'] = $recipient->getName();
            }

            $recipients[] = $recipientPayload;
        }

        return $recipients;
    }
}<|MERGE_RESOLUTION|>--- conflicted
+++ resolved
@@ -113,7 +113,6 @@
                 continue;
             }
 
-<<<<<<< HEAD
             if ($header instanceof TagHeader) {
                 $payload['message']['tags'] = explode(',', $header->getValue());
 
@@ -126,10 +125,7 @@
                 continue;
             }
 
-            $payload['message']['headers'][] = $name.': '.$header->getBodyAsString();
-=======
             $payload['message']['headers'][$name] = $header->getBodyAsString();
->>>>>>> 9ab652d6
         }
 
         return $payload;
