{
    "name": "symfony/mailjet-mailer",
    "type": "symfony-bridge",
    "description": "Symfony Mailjet Mailer Bridge",
    "keywords": [],
    "homepage": "https://symfony.com",
    "license": "MIT",
    "authors": [
        {
            "name": "Fabien Potencier",
            "email": "fabien@symfony.com"
        },
        {
            "name": "Symfony Community",
            "homepage": "https://symfony.com/contributors"
        }
    ],
    "require": {
        "php": ">=7.2.5",
<<<<<<< HEAD
        "symfony/mailer": "^4.4|^5.0|^6.0",
        "symfony/polyfill-php80": "^1.16"
=======
        "symfony/mailer": "^4.4|^5.0"
>>>>>>> e9d59b30
    },
    "require-dev": {
        "symfony/http-client": "^4.4|^5.0|^6.0"
    },
    "autoload": {
        "psr-4": { "Symfony\\Component\\Mailer\\Bridge\\Mailjet\\": "" },
        "exclude-from-classmap": [
            "/Tests/"
        ]
    },
    "minimum-stability": "dev"
}<|MERGE_RESOLUTION|>--- conflicted
+++ resolved
@@ -17,12 +17,7 @@
     ],
     "require": {
         "php": ">=7.2.5",
-<<<<<<< HEAD
-        "symfony/mailer": "^4.4|^5.0|^6.0",
-        "symfony/polyfill-php80": "^1.16"
-=======
-        "symfony/mailer": "^4.4|^5.0"
->>>>>>> e9d59b30
+        "symfony/mailer": "^4.4|^5.0|^6.0"
     },
     "require-dev": {
         "symfony/http-client": "^4.4|^5.0|^6.0"
