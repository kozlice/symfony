--- conflicted
+++ resolved
@@ -889,7 +889,6 @@
         }, $this->adapters);
     }
 
-<<<<<<< HEAD
     private function initDefaultAdapters()
     {
         if (null === $this->adapters) {
@@ -901,7 +900,8 @@
                 ->setAdapter('php')
             ;
         }
-=======
+    }
+
     /**
      * Normalizes given directory names by removing trailing slashes.
      *
@@ -912,6 +912,5 @@
     private function normalizeDir($dir)
     {
         return rtrim($dir, '/'.\DIRECTORY_SEPARATOR);
->>>>>>> 7c4676a0
     }
 }