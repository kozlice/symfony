<?php

/*
 * This file is part of the Symfony package.
 *
 * (c) Fabien Potencier <fabien@symfony.com>
 *
 * For the full copyright and license information, please view the LICENSE
 * file that was distributed with this source code.
 */

namespace Symfony\Component\Locale;

class Locale extends \Locale
{
    /**
     * Caches the countries in different locales
     * @var array
     */
    protected static $countries = array();

    /**
     * Caches the languages in different locales
     * @var array
     */
    protected static $languages = array();

    /**
     * Caches the different locales
     * @var array
     */
    protected static $locales = array();

    /**
     * Returns the country names for a locale
     *
     * @param  string $locale     The locale to use for the country names
     *
     * @return array              The country names with their codes as keys
     *
     * @throws RuntimeException   When the resource bundles cannot be loaded
     */
    static public function getDisplayCountries($locale)
    {
        if (!isset(self::$countries[$locale])) {
            $bundle = \ResourceBundle::create($locale, __DIR__.'/Resources/data/region');

            if (null === $bundle) {
                throw new \RuntimeException('The country resource bundle could not be loaded');
            }

            $collator = new \Collator($locale);
            $countries = array();

            foreach ($bundle->get('Countries') as $code => $name) {
                // Global countries (f.i. "America") have numeric codes
                // Countries have alphabetic codes
                // "ZZ" is the code for unknown country
                if (ctype_alpha($code) && 'ZZ' !== $code) {
                    $countries[$code] = $name;
                }
            }

            $fallbackLocale = self::getFallbackLocale($locale);
            if (null !== $fallbackLocale) {
                $countries = array_merge(self::getDisplayCountries($fallbackLocale), $countries);
            }

            $collator->asort($countries);

            self::$countries[$locale] = $countries;
        }

        return self::$countries[$locale];
    }

    /**
     * Returns all available country codes
     *
     * @return array              The country codes
     * @throws RuntimeException   When the resource bundles cannot be loaded
     */
    static public function getCountries()
    {
        return array_keys(self::getDisplayCountries(self::getDefault()));
    }

    /**
     * Returns the language names for a locale
     *
     * @param  string $locale     The locale to use for the language names
     *
     * @return array              The language names with their codes as keys
     *
     * @throws RuntimeException   When the resource bundles cannot be loaded
     */
    static public function getDisplayLanguages($locale)
    {
        if (!isset(self::$languages[$locale])) {
            $bundle = \ResourceBundle::create($locale, __DIR__.'/Resources/data/lang');

            if (null === $bundle) {
                throw new \RuntimeException('The language resource bundle could not be loaded');
            }

            $collator = new \Collator($locale);
            $languages = array();

            foreach ($bundle->get('Languages') as $code => $name) {
                // "mul" is the code for multiple languages
                if ('mul' !== $code) {
                    $languages[$code] = $name;
                }
            }

            $fallbackLocale = self::getFallbackLocale($locale);
            if (null !== $fallbackLocale) {
                $languages = array_merge(self::getDisplayLanguages($fallbackLocale), $languages);
            }

            $collator->asort($languages);

            self::$languages[$locale] = $languages;
        }

        return self::$languages[$locale];
    }

    /**
     * Returns all available language codes
     *
     * @return array              The language codes
     * @throws RuntimeException   When the resource bundles cannot be loaded
     */
    static public function getLanguages()
    {
        return array_keys(self::getDisplayLanguages(self::getDefault()));
    }

    /**
     * Returns the locale names for a locale
     *
     * @param  string $locale     The locale to use for the locale names
     * @return array              The locale names with their codes as keys
     * @throws RuntimeException   When the resource bundles cannot be loaded
     */
    static public function getDisplayLocales($locale)
    {
        if (!isset(self::$locales[$locale])) {
            $bundle = \ResourceBundle::create($locale, __DIR__.'/Resources/data/names');

            if (null === $bundle) {
                throw new \RuntimeException('The locale resource bundle could not be loaded');
            }

            $collator = new \Collator($locale);
            $locales = array();

            foreach ($bundle->get('Locales') as $code => $name) {
                $locales[$code] = $name;
            }

            $fallbackLocale = self::getFallbackLocale($locale);
            if (null !== $fallbackLocale) {
                $locales = array_merge(self::getDisplayLocales($fallbackLocale), $locales);
            }

            $collator->asort($locales);

            self::$locales[$locale] = $locales;
        }

        return self::$locales[$locale];
    }

    /**
     * Returns all available locale codes
     *
     * @return array              The locale codes
     * @throws RuntimeException   When the resource bundles cannot be loaded
     */
    static public function getLocales()
    {
        return array_keys(self::getDisplayLocales(self::getDefault()));
    }

    /**
<<<<<<< HEAD
     * Returns the ICU version
     *
     * @return string|null The ICU version
     */
    static public function getIcuVersion()
    {
        if (defined('INTL_ICU_VERSION')) {
            return INTL_ICU_VERSION;
        }

        try {
            $reflector = new \ReflectionExtension('intl');
        } catch (\ReflectionException $e) {
            return;
        }

        ob_start();
        $reflector->info();
        $output = strip_tags(ob_get_clean());
        preg_match('/^ICU version (?:=>)?(.*)$/m', $output, $matches);

        return trim($matches[1]);
    }

    /**
     * Returns the ICU Data version
     *
     * @return string|null The ICU Data version
     */
    static public function getIcuDataVersion()
    {
        if (defined('INTL_ICU_DATA_VERSION')) {
            return INTL_ICU_DATA_VERSION;
        }

        try {
            $reflector = new \ReflectionExtension('intl');
        } catch (\ReflectionException $e) {
            return;
        }

        ob_start();
        $reflector->info();
        $output = strip_tags(ob_get_clean());
        preg_match('/^ICU Data version (?:=>)?(.*)$/m', $output, $matches);

        return trim($matches[1]);
=======
     * Returns the fallback locale for a given locale, if any
     *
     * @param $locale             The locale to find the fallback for
     * @return string|null        The fallback locale, or null if no parent exists
     */
    static protected function getFallbackLocale($locale)
    {
        if ($locale === self::getDefault()) {
            return null;
        }

        if (false === $pos = strrpos($locale, '_')) {
            return self::getDefault();
        }

        return substr($locale, 0, $pos);
>>>>>>> 51ecb3c0
    }
}<|MERGE_RESOLUTION|>--- conflicted
+++ resolved
@@ -185,7 +185,6 @@
     }
 
     /**
-<<<<<<< HEAD
      * Returns the ICU version
      *
      * @return string|null The ICU version
@@ -233,7 +232,9 @@
         preg_match('/^ICU Data version (?:=>)?(.*)$/m', $output, $matches);
 
         return trim($matches[1]);
-=======
+    }
+
+    /**
      * Returns the fallback locale for a given locale, if any
      *
      * @param $locale             The locale to find the fallback for
@@ -250,6 +251,5 @@
         }
 
         return substr($locale, 0, $pos);
->>>>>>> 51ecb3c0
     }
 }