<?php

/*
 * This file is part of the Symfony package.
 *
 * (c) Fabien Potencier <fabien@symfony.com>
 *
 * For the full copyright and license information, please view the LICENSE
 * file that was distributed with this source code.
 */

namespace Symfony\Component\OptionsResolver;

use Symfony\Component\OptionsResolver\Exception\AccessException;
use Symfony\Component\OptionsResolver\Exception\InvalidArgumentException;
use Symfony\Component\OptionsResolver\Exception\InvalidOptionsException;
use Symfony\Component\OptionsResolver\Exception\MissingOptionsException;
use Symfony\Component\OptionsResolver\Exception\NoSuchOptionException;
use Symfony\Component\OptionsResolver\Exception\OptionDefinitionException;
use Symfony\Component\OptionsResolver\Exception\UndefinedOptionsException;

/**
 * Validates options and merges them with default values.
 *
 * @author Bernhard Schussek <bschussek@gmail.com>
 * @author Tobias Schultze <http://tobion.de>
 */
class OptionsResolver implements Options
{
    private const VALIDATION_FUNCTIONS = [
        'bool' => 'is_bool',
        'boolean' => 'is_bool',
        'int' => 'is_int',
        'integer' => 'is_int',
        'long' => 'is_int',
        'float' => 'is_float',
        'double' => 'is_float',
        'real' => 'is_float',
        'numeric' => 'is_numeric',
        'string' => 'is_string',
        'scalar' => 'is_scalar',
        'array' => 'is_array',
        'iterable' => 'is_iterable',
        'countable' => 'is_countable',
        'callable' => 'is_callable',
        'object' => 'is_object',
        'resource' => 'is_resource',
    ];

    /**
     * The names of all defined options.
     */
    private $defined = [];

    /**
     * The default option values.
     */
    private $defaults = [];

    /**
     * A list of closure for nested options.
     *
     * @var \Closure[][]
     */
    private $nested = [];

    /**
     * The names of required options.
     */
    private $required = [];

    /**
     * The resolved option values.
     */
    private $resolved = [];

    /**
     * A list of normalizer closures.
     *
     * @var \Closure[][]
     */
    private $normalizers = [];

    /**
     * A list of accepted values for each option.
     */
    private $allowedValues = [];

    /**
     * A list of accepted types for each option.
     */
    private $allowedTypes = [];

    /**
     * A list of info messages for each option.
     */
    private $info = [];

    /**
     * A list of closures for evaluating lazy options.
     */
    private $lazy = [];

    /**
     * A list of lazy options whose closure is currently being called.
     *
     * This list helps detecting circular dependencies between lazy options.
     */
    private $calling = [];

    /**
     * A list of deprecated options.
     */
    private $deprecated = [];

    /**
     * The list of options provided by the user.
     */
    private $given = [];

    /**
     * Whether the instance is locked for reading.
     *
     * Once locked, the options cannot be changed anymore. This is
     * necessary in order to avoid inconsistencies during the resolving
     * process. If any option is changed after being read, all evaluated
     * lazy options that depend on this option would become invalid.
     */
    private $locked = false;

    private $parentsOptions = [];

    /**
     * Sets the default value of a given option.
     *
     * If the default value should be set based on other options, you can pass
     * a closure with the following signature:
     *
     *     function (Options $options) {
     *         // ...
     *     }
     *
     * The closure will be evaluated when {@link resolve()} is called. The
     * closure has access to the resolved values of other options through the
     * passed {@link Options} instance:
     *
     *     function (Options $options) {
     *         if (isset($options['port'])) {
     *             // ...
     *         }
     *     }
     *
     * If you want to access the previously set default value, add a second
     * argument to the closure's signature:
     *
     *     $options->setDefault('name', 'Default Name');
     *
     *     $options->setDefault('name', function (Options $options, $previousValue) {
     *         // 'Default Name' === $previousValue
     *     });
     *
     * This is mostly useful if the configuration of the {@link Options} object
     * is spread across different locations of your code, such as base and
     * sub-classes.
     *
     * If you want to define nested options, you can pass a closure with the
     * following signature:
     *
     *     $options->setDefault('database', function (OptionsResolver $resolver) {
     *         $resolver->setDefined(['dbname', 'host', 'port', 'user', 'pass']);
     *     }
     *
     * To get access to the parent options, add a second argument to the closure's
     * signature:
     *
     *     function (OptionsResolver $resolver, Options $parent) {
     *         // 'default' === $parent['connection']
     *     }
     *
     * @param string $option The name of the option
     * @param mixed  $value  The default value of the option
     *
     * @return $this
     *
     * @throws AccessException If called from a lazy option or normalizer
     */
    public function setDefault(string $option, $value)
    {
        // Setting is not possible once resolving starts, because then lazy
        // options could manipulate the state of the object, leading to
        // inconsistent results.
        if ($this->locked) {
            throw new AccessException('Default values cannot be set from a lazy option or normalizer.');
        }

        // If an option is a closure that should be evaluated lazily, store it
        // in the "lazy" property.
        if ($value instanceof \Closure) {
            $reflClosure = new \ReflectionFunction($value);
            $params = $reflClosure->getParameters();

            if (isset($params[0]) && Options::class === $this->getParameterClassName($params[0])) {
                // Initialize the option if no previous value exists
                if (!isset($this->defaults[$option])) {
                    $this->defaults[$option] = null;
                }

                // Ignore previous lazy options if the closure has no second parameter
                if (!isset($this->lazy[$option]) || !isset($params[1])) {
                    $this->lazy[$option] = [];
                }

                // Store closure for later evaluation
                $this->lazy[$option][] = $value;
                $this->defined[$option] = true;

                // Make sure the option is processed and is not nested anymore
                unset($this->resolved[$option], $this->nested[$option]);

                return $this;
            }

            if (isset($params[0]) && null !== ($type = $params[0]->getType()) && self::class === $type->getName() && (!isset($params[1]) || (($type = $params[1]->getType()) instanceof \ReflectionNamedType && Options::class === $type->getName()))) {
                // Store closure for later evaluation
                $this->nested[$option][] = $value;
                $this->defaults[$option] = [];
                $this->defined[$option] = true;

                // Make sure the option is processed and is not lazy anymore
                unset($this->resolved[$option], $this->lazy[$option]);

                return $this;
            }
        }

        // This option is not lazy nor nested anymore
        unset($this->lazy[$option], $this->nested[$option]);

        // Yet undefined options can be marked as resolved, because we only need
        // to resolve options with lazy closures, normalizers or validation
        // rules, none of which can exist for undefined options
        // If the option was resolved before, update the resolved value
        if (!isset($this->defined[$option]) || \array_key_exists($option, $this->resolved)) {
            $this->resolved[$option] = $value;
        }

        $this->defaults[$option] = $value;
        $this->defined[$option] = true;

        return $this;
    }

    /**
     * @return $this
     *
     * @throws AccessException If called from a lazy option or normalizer
     */
    public function setDefaults(array $defaults)
    {
        foreach ($defaults as $option => $value) {
            $this->setDefault($option, $value);
        }

        return $this;
    }

    /**
     * Returns whether a default value is set for an option.
     *
     * Returns true if {@link setDefault()} was called for this option.
     * An option is also considered set if it was set to null.
     *
     * @return bool Whether a default value is set
     */
    public function hasDefault(string $option)
    {
        return \array_key_exists($option, $this->defaults);
    }

    /**
     * Marks one or more options as required.
     *
     * @param string|string[] $optionNames One or more option names
     *
     * @return $this
     *
     * @throws AccessException If called from a lazy option or normalizer
     */
    public function setRequired($optionNames)
    {
        if ($this->locked) {
            throw new AccessException('Options cannot be made required from a lazy option or normalizer.');
        }

        foreach ((array) $optionNames as $option) {
            $this->defined[$option] = true;
            $this->required[$option] = true;
        }

        return $this;
    }

    /**
     * Returns whether an option is required.
     *
     * An option is required if it was passed to {@link setRequired()}.
     *
     * @return bool Whether the option is required
     */
    public function isRequired(string $option)
    {
        return isset($this->required[$option]);
    }

    /**
     * Returns the names of all required options.
     *
     * @return string[] The names of the required options
     *
     * @see isRequired()
     */
    public function getRequiredOptions()
    {
        return array_keys($this->required);
    }

    /**
     * Returns whether an option is missing a default value.
     *
     * An option is missing if it was passed to {@link setRequired()}, but not
     * to {@link setDefault()}. This option must be passed explicitly to
     * {@link resolve()}, otherwise an exception will be thrown.
     *
     * @return bool Whether the option is missing
     */
    public function isMissing(string $option)
    {
        return isset($this->required[$option]) && !\array_key_exists($option, $this->defaults);
    }

    /**
     * Returns the names of all options missing a default value.
     *
     * @return string[] The names of the missing options
     *
     * @see isMissing()
     */
    public function getMissingOptions()
    {
        return array_keys(array_diff_key($this->required, $this->defaults));
    }

    /**
     * Defines a valid option name.
     *
     * Defines an option name without setting a default value. The option will
     * be accepted when passed to {@link resolve()}. When not passed, the
     * option will not be included in the resolved options.
     *
     * @param string|string[] $optionNames One or more option names
     *
     * @return $this
     *
     * @throws AccessException If called from a lazy option or normalizer
     */
    public function setDefined($optionNames)
    {
        if ($this->locked) {
            throw new AccessException('Options cannot be defined from a lazy option or normalizer.');
        }

        foreach ((array) $optionNames as $option) {
            $this->defined[$option] = true;
        }

        return $this;
    }

    /**
     * Returns whether an option is defined.
     *
     * Returns true for any option passed to {@link setDefault()},
     * {@link setRequired()} or {@link setDefined()}.
     *
     * @return bool Whether the option is defined
     */
    public function isDefined(string $option)
    {
        return isset($this->defined[$option]);
    }

    /**
     * Returns the names of all defined options.
     *
     * @return string[] The names of the defined options
     *
     * @see isDefined()
     */
    public function getDefinedOptions()
    {
        return array_keys($this->defined);
    }

    public function isNested(string $option): bool
    {
        return isset($this->nested[$option]);
    }

    /**
     * Deprecates an option, allowed types or values.
     *
     * Instead of passing the message, you may also pass a closure with the
     * following signature:
     *
     *     function (Options $options, $value): string {
     *         // ...
     *     }
     *
     * The closure receives the value as argument and should return a string.
     * Return an empty string to ignore the option deprecation.
     *
     * The closure is invoked when {@link resolve()} is called. The parameter
     * passed to the closure is the value of the option after validating it
     * and before normalizing it.
     *
     * @param string          $package The name of the composer package that is triggering the deprecation
     * @param string          $version The version of the package that introduced the deprecation
     * @param string|\Closure $message The deprecation message to use
     */
    public function setDeprecated(string $option/*, string $package, string $version, $message = 'The option "%name%" is deprecated.' */): self
    {
        if ($this->locked) {
            throw new AccessException('Options cannot be deprecated from a lazy option or normalizer.');
        }

        if (!isset($this->defined[$option])) {
            throw new UndefinedOptionsException(sprintf('The option "%s" does not exist, defined options are: "%s".', $this->formatOptions([$option]), implode('", "', array_keys($this->defined))));
        }

        $args = \func_get_args();

        if (\func_num_args() < 3) {
            trigger_deprecation('symfony/options-resolver', '5.1', 'The signature of method "%s()" requires 2 new arguments: "string $package, string $version", not defining them is deprecated.', __METHOD__);

            $message = $args[1] ?? 'The option "%name%" is deprecated.';
            $package = $version = '';
        } else {
            $package = $args[1];
            $version = $args[2];
            $message = $args[3] ?? 'The option "%name%" is deprecated.';
        }

        if (!\is_string($message) && !$message instanceof \Closure) {
            throw new InvalidArgumentException(sprintf('Invalid type for deprecation message argument, expected string or \Closure, but got "%s".', get_debug_type($message)));
        }

        // ignore if empty string
        if ('' === $message) {
            return $this;
        }

        $this->deprecated[$option] = [
            'package' => $package,
            'version' => $version,
            'message' => $message,
        ];

        // Make sure the option is processed
        unset($this->resolved[$option]);

        return $this;
    }

    public function isDeprecated(string $option): bool
    {
        return isset($this->deprecated[$option]);
    }

    /**
     * Sets the normalizer for an option.
     *
     * The normalizer should be a closure with the following signature:
     *
     *     function (Options $options, $value) {
     *         // ...
     *     }
     *
     * The closure is invoked when {@link resolve()} is called. The closure
     * has access to the resolved values of other options through the passed
     * {@link Options} instance.
     *
     * The second parameter passed to the closure is the value of
     * the option.
     *
     * The resolved option value is set to the return value of the closure.
     *
     * @return $this
     *
     * @throws UndefinedOptionsException If the option is undefined
     * @throws AccessException           If called from a lazy option or normalizer
     */
    public function setNormalizer(string $option, \Closure $normalizer)
    {
        if ($this->locked) {
            throw new AccessException('Normalizers cannot be set from a lazy option or normalizer.');
        }

        if (!isset($this->defined[$option])) {
            throw new UndefinedOptionsException(sprintf('The option "%s" does not exist. Defined options are: "%s".', $this->formatOptions([$option]), implode('", "', array_keys($this->defined))));
        }

        $this->normalizers[$option] = [$normalizer];

        // Make sure the option is processed
        unset($this->resolved[$option]);

        return $this;
    }

    /**
     * Adds a normalizer for an option.
     *
     * The normalizer should be a closure with the following signature:
     *
     *     function (Options $options, $value): mixed {
     *         // ...
     *     }
     *
     * The closure is invoked when {@link resolve()} is called. The closure
     * has access to the resolved values of other options through the passed
     * {@link Options} instance.
     *
     * The second parameter passed to the closure is the value of
     * the option.
     *
     * The resolved option value is set to the return value of the closure.
     *
     * @return $this
     *
     * @throws UndefinedOptionsException If the option is undefined
     * @throws AccessException           If called from a lazy option or normalizer
     */
    public function addNormalizer(string $option, \Closure $normalizer, bool $forcePrepend = false): self
    {
        if ($this->locked) {
            throw new AccessException('Normalizers cannot be set from a lazy option or normalizer.');
        }

        if (!isset($this->defined[$option])) {
            throw new UndefinedOptionsException(sprintf('The option "%s" does not exist. Defined options are: "%s".', $this->formatOptions([$option]), implode('", "', array_keys($this->defined))));
        }

        if ($forcePrepend) {
            $this->normalizers[$option] = $this->normalizers[$option] ?? [];
            array_unshift($this->normalizers[$option], $normalizer);
        } else {
            $this->normalizers[$option][] = $normalizer;
        }

        // Make sure the option is processed
        unset($this->resolved[$option]);

        return $this;
    }

    /**
     * Sets allowed values for an option.
     *
     * Instead of passing values, you may also pass a closures with the
     * following signature:
     *
     *     function ($value) {
     *         // return true or false
     *     }
     *
     * The closure receives the value as argument and should return true to
     * accept the value and false to reject the value.
     *
     * @param string $option        The option name
     * @param mixed  $allowedValues One or more acceptable values/closures
     *
     * @return $this
     *
     * @throws UndefinedOptionsException If the option is undefined
     * @throws AccessException           If called from a lazy option or normalizer
     */
    public function setAllowedValues(string $option, $allowedValues)
    {
        if ($this->locked) {
            throw new AccessException('Allowed values cannot be set from a lazy option or normalizer.');
        }

        if (!isset($this->defined[$option])) {
            throw new UndefinedOptionsException(sprintf('The option "%s" does not exist. Defined options are: "%s".', $this->formatOptions([$option]), implode('", "', array_keys($this->defined))));
        }

        $this->allowedValues[$option] = \is_array($allowedValues) ? $allowedValues : [$allowedValues];

        // Make sure the option is processed
        unset($this->resolved[$option]);

        return $this;
    }

    /**
     * Adds allowed values for an option.
     *
     * The values are merged with the allowed values defined previously.
     *
     * Instead of passing values, you may also pass a closures with the
     * following signature:
     *
     *     function ($value) {
     *         // return true or false
     *     }
     *
     * The closure receives the value as argument and should return true to
     * accept the value and false to reject the value.
     *
     * @param string $option        The option name
     * @param mixed  $allowedValues One or more acceptable values/closures
     *
     * @return $this
     *
     * @throws UndefinedOptionsException If the option is undefined
     * @throws AccessException           If called from a lazy option or normalizer
     */
    public function addAllowedValues(string $option, $allowedValues)
    {
        if ($this->locked) {
            throw new AccessException('Allowed values cannot be added from a lazy option or normalizer.');
        }

        if (!isset($this->defined[$option])) {
            throw new UndefinedOptionsException(sprintf('The option "%s" does not exist. Defined options are: "%s".', $this->formatOptions([$option]), implode('", "', array_keys($this->defined))));
        }

        if (!\is_array($allowedValues)) {
            $allowedValues = [$allowedValues];
        }

        if (!isset($this->allowedValues[$option])) {
            $this->allowedValues[$option] = $allowedValues;
        } else {
            $this->allowedValues[$option] = array_merge($this->allowedValues[$option], $allowedValues);
        }

        // Make sure the option is processed
        unset($this->resolved[$option]);

        return $this;
    }

    /**
     * Sets allowed types for an option.
     *
     * Any type for which a corresponding is_<type>() function exists is
     * acceptable. Additionally, fully-qualified class or interface names may
     * be passed.
     *
     * @param string|string[] $allowedTypes One or more accepted types
     *
     * @return $this
     *
     * @throws UndefinedOptionsException If the option is undefined
     * @throws AccessException           If called from a lazy option or normalizer
     */
    public function setAllowedTypes(string $option, $allowedTypes)
    {
        if ($this->locked) {
            throw new AccessException('Allowed types cannot be set from a lazy option or normalizer.');
        }

        if (!isset($this->defined[$option])) {
            throw new UndefinedOptionsException(sprintf('The option "%s" does not exist. Defined options are: "%s".', $this->formatOptions([$option]), implode('", "', array_keys($this->defined))));
        }

        $this->allowedTypes[$option] = (array) $allowedTypes;

        // Make sure the option is processed
        unset($this->resolved[$option]);

        return $this;
    }

    /**
     * Adds allowed types for an option.
     *
     * The types are merged with the allowed types defined previously.
     *
     * Any type for which a corresponding is_<type>() function exists is
     * acceptable. Additionally, fully-qualified class or interface names may
     * be passed.
     *
     * @param string|string[] $allowedTypes One or more accepted types
     *
     * @return $this
     *
     * @throws UndefinedOptionsException If the option is undefined
     * @throws AccessException           If called from a lazy option or normalizer
     */
    public function addAllowedTypes(string $option, $allowedTypes)
    {
        if ($this->locked) {
            throw new AccessException('Allowed types cannot be added from a lazy option or normalizer.');
        }

        if (!isset($this->defined[$option])) {
            throw new UndefinedOptionsException(sprintf('The option "%s" does not exist. Defined options are: "%s".', $this->formatOptions([$option]), implode('", "', array_keys($this->defined))));
        }

        if (!isset($this->allowedTypes[$option])) {
            $this->allowedTypes[$option] = (array) $allowedTypes;
        } else {
            $this->allowedTypes[$option] = array_merge($this->allowedTypes[$option], (array) $allowedTypes);
        }

        // Make sure the option is processed
        unset($this->resolved[$option]);

        return $this;
    }

    /**
     * Defines an option configurator with the given name.
     */
    public function define(string $option): OptionConfigurator
    {
        if (isset($this->defined[$option])) {
            throw new OptionDefinitionException(sprintf('The option "%s" is already defined.', $option));
        }

        return new OptionConfigurator($option, $this);
    }

    /**
     * Sets an info message for an option.
     *
     * @return $this
     *
     * @throws UndefinedOptionsException If the option is undefined
     * @throws AccessException           If called from a lazy option or normalizer
     */
    public function setInfo(string $option, string $info): self
    {
        if ($this->locked) {
            throw new AccessException('The Info message cannot be set from a lazy option or normalizer.');
        }

        if (!isset($this->defined[$option])) {
            throw new UndefinedOptionsException(sprintf('The option "%s" does not exist. Defined options are: "%s".', $this->formatOptions([$option]), implode('", "', array_keys($this->defined))));
        }

        $this->info[$option] = $info;

        return $this;
    }

    /**
     * Gets the info message for an option.
     */
    public function getInfo(string $option): ?string
    {
        if (!isset($this->defined[$option])) {
            throw new UndefinedOptionsException(sprintf('The option "%s" does not exist. Defined options are: "%s".', $this->formatOptions([$option]), implode('", "', array_keys($this->defined))));
        }

        return $this->info[$option] ?? null;
    }

    /**
     * Removes the option with the given name.
     *
     * Undefined options are ignored.
     *
     * @param string|string[] $optionNames One or more option names
     *
     * @return $this
     *
     * @throws AccessException If called from a lazy option or normalizer
     */
    public function remove($optionNames)
    {
        if ($this->locked) {
            throw new AccessException('Options cannot be removed from a lazy option or normalizer.');
        }

        foreach ((array) $optionNames as $option) {
            unset($this->defined[$option], $this->defaults[$option], $this->required[$option], $this->resolved[$option]);
            unset($this->lazy[$option], $this->normalizers[$option], $this->allowedTypes[$option], $this->allowedValues[$option], $this->info[$option]);
        }

        return $this;
    }

    /**
     * Removes all options.
     *
     * @return $this
     *
     * @throws AccessException If called from a lazy option or normalizer
     */
    public function clear()
    {
        if ($this->locked) {
            throw new AccessException('Options cannot be cleared from a lazy option or normalizer.');
        }

        $this->defined = [];
        $this->defaults = [];
        $this->nested = [];
        $this->required = [];
        $this->resolved = [];
        $this->lazy = [];
        $this->normalizers = [];
        $this->allowedTypes = [];
        $this->allowedValues = [];
        $this->deprecated = [];
        $this->info = [];

        return $this;
    }

    /**
     * Merges options with the default values stored in the container and
     * validates them.
     *
     * Exceptions are thrown if:
     *
     *  - Undefined options are passed;
     *  - Required options are missing;
     *  - Options have invalid types;
     *  - Options have invalid values.
     *
     * @return array The merged and validated options
     *
     * @throws UndefinedOptionsException If an option name is undefined
     * @throws InvalidOptionsException   If an option doesn't fulfill the
     *                                   specified validation rules
     * @throws MissingOptionsException   If a required option is missing
     * @throws OptionDefinitionException If there is a cyclic dependency between
     *                                   lazy options and/or normalizers
     * @throws NoSuchOptionException     If a lazy option reads an unavailable option
     * @throws AccessException           If called from a lazy option or normalizer
     */
    public function resolve(array $options = [])
    {
        if ($this->locked) {
            throw new AccessException('Options cannot be resolved from a lazy option or normalizer.');
        }

        // Allow this method to be called multiple times
        $clone = clone $this;

        // Make sure that no unknown options are passed
        $diff = array_diff_key($options, $clone->defined);

        if (\count($diff) > 0) {
            ksort($clone->defined);
            ksort($diff);

            throw new UndefinedOptionsException(sprintf((\count($diff) > 1 ? 'The options "%s" do not exist.' : 'The option "%s" does not exist.').' Defined options are: "%s".', $this->formatOptions(array_keys($diff)), implode('", "', array_keys($clone->defined))));
        }

        // Override options set by the user
        foreach ($options as $option => $value) {
            $clone->given[$option] = true;
            $clone->defaults[$option] = $value;
            unset($clone->resolved[$option], $clone->lazy[$option]);
        }

        // Check whether any required option is missing
        $diff = array_diff_key($clone->required, $clone->defaults);

        if (\count($diff) > 0) {
            ksort($diff);

            throw new MissingOptionsException(sprintf(\count($diff) > 1 ? 'The required options "%s" are missing.' : 'The required option "%s" is missing.', $this->formatOptions(array_keys($diff))));
        }

        // Lock the container
        $clone->locked = true;

        // Now process the individual options. Use offsetGet(), which resolves
        // the option itself and any options that the option depends on
        foreach ($clone->defaults as $option => $_) {
            $clone->offsetGet($option);
        }

        return $clone->resolved;
    }

    /**
     * Returns the resolved value of an option.
     *
     * @param bool $triggerDeprecation Whether to trigger the deprecation or not (true by default)
     *
     * @return mixed The option value
     *
     * @throws AccessException           If accessing this method outside of
     *                                   {@link resolve()}
     * @throws NoSuchOptionException     If the option is not set
     * @throws InvalidOptionsException   If the option doesn't fulfill the
     *                                   specified validation rules
     * @throws OptionDefinitionException If there is a cyclic dependency between
     *                                   lazy options and/or normalizers
     */
    public function offsetGet($option, bool $triggerDeprecation = true)
    {
        if (!$this->locked) {
            throw new AccessException('Array access is only supported within closures of lazy options and normalizers.');
        }

        // Shortcut for resolved options
        if (isset($this->resolved[$option]) || \array_key_exists($option, $this->resolved)) {
            if ($triggerDeprecation && isset($this->deprecated[$option]) && (isset($this->given[$option]) || $this->calling) && \is_string($this->deprecated[$option]['message'])) {
                trigger_deprecation($this->deprecated[$option]['package'], $this->deprecated[$option]['version'], strtr($this->deprecated[$option]['message'], ['%name%' => $option]));
            }

            return $this->resolved[$option];
        }

        // Check whether the option is set at all
        if (!isset($this->defaults[$option]) && !\array_key_exists($option, $this->defaults)) {
            if (!isset($this->defined[$option])) {
                throw new NoSuchOptionException(sprintf('The option "%s" does not exist. Defined options are: "%s".', $this->formatOptions([$option]), implode('", "', array_keys($this->defined))));
            }

            throw new NoSuchOptionException(sprintf('The optional option "%s" has no value set. You should make sure it is set with "isset" before reading it.', $this->formatOptions([$option])));
        }

        $value = $this->defaults[$option];

        // Resolve the option if it is a nested definition
        if (isset($this->nested[$option])) {
            // If the closure is already being called, we have a cyclic dependency
            if (isset($this->calling[$option])) {
                throw new OptionDefinitionException(sprintf('The options "%s" have a cyclic dependency.', $this->formatOptions(array_keys($this->calling))));
            }

            if (!\is_array($value)) {
                throw new InvalidOptionsException(sprintf('The nested option "%s" with value %s is expected to be of type array, but is of type "%s".', $this->formatOptions([$option]), $this->formatValue($value), get_debug_type($value)));
            }

            // The following section must be protected from cyclic calls.
            $this->calling[$option] = true;
            try {
                $resolver = new self();
                $resolver->parentsOptions = $this->parentsOptions;
                $resolver->parentsOptions[] = $option;
                foreach ($this->nested[$option] as $closure) {
                    $closure($resolver, $this);
                }
                $value = $resolver->resolve($value);
            } finally {
                unset($this->calling[$option]);
            }
        }

        // Resolve the option if the default value is lazily evaluated
        if (isset($this->lazy[$option])) {
            // If the closure is already being called, we have a cyclic
            // dependency
            if (isset($this->calling[$option])) {
                throw new OptionDefinitionException(sprintf('The options "%s" have a cyclic dependency.', $this->formatOptions(array_keys($this->calling))));
            }

            // The following section must be protected from cyclic
            // calls. Set $calling for the current $option to detect a cyclic
            // dependency
            // BEGIN
            $this->calling[$option] = true;
            try {
                foreach ($this->lazy[$option] as $closure) {
                    $value = $closure($this, $value);
                }
            } finally {
                unset($this->calling[$option]);
            }
            // END
        }

        // Validate the type of the resolved option
        if (isset($this->allowedTypes[$option])) {
            $valid = true;
            $invalidTypes = [];

            foreach ($this->allowedTypes[$option] as $type) {
                if ($valid = $this->verifyTypes($type, $value, $invalidTypes)) {
                    break;
                }
            }

            if (!$valid) {
                $fmtActualValue = $this->formatValue($value);
                $fmtAllowedTypes = implode('" or "', $this->allowedTypes[$option]);
                $fmtProvidedTypes = implode('|', array_keys($invalidTypes));
                $allowedContainsArrayType = \count(array_filter($this->allowedTypes[$option], static function ($item) {
<<<<<<< HEAD
                    return '[]' === substr($item, -2);
=======
                    return str_ends_with(self::TYPE_ALIASES[$item] ?? $item, '[]');
>>>>>>> c7dc7f82
                })) > 0;

                if (\is_array($value) && $allowedContainsArrayType) {
                    throw new InvalidOptionsException(sprintf('The option "%s" with value %s is expected to be of type "%s", but one of the elements is of type "%s".', $this->formatOptions([$option]), $fmtActualValue, $fmtAllowedTypes, $fmtProvidedTypes));
                }

                throw new InvalidOptionsException(sprintf('The option "%s" with value %s is expected to be of type "%s", but is of type "%s".', $this->formatOptions([$option]), $fmtActualValue, $fmtAllowedTypes, $fmtProvidedTypes));
            }
        }

        // Validate the value of the resolved option
        if (isset($this->allowedValues[$option])) {
            $success = false;
            $printableAllowedValues = [];

            foreach ($this->allowedValues[$option] as $allowedValue) {
                if ($allowedValue instanceof \Closure) {
                    if ($allowedValue($value)) {
                        $success = true;
                        break;
                    }

                    // Don't include closures in the exception message
                    continue;
                }

                if ($value === $allowedValue) {
                    $success = true;
                    break;
                }

                $printableAllowedValues[] = $allowedValue;
            }

            if (!$success) {
                $message = sprintf(
                    'The option "%s" with value %s is invalid.',
                    $option,
                    $this->formatValue($value)
                );

                if (\count($printableAllowedValues) > 0) {
                    $message .= sprintf(
                        ' Accepted values are: %s.',
                        $this->formatValues($printableAllowedValues)
                    );
                }

                if (isset($this->info[$option])) {
                    $message .= sprintf(' Info: %s.', $this->info[$option]);
                }

                throw new InvalidOptionsException($message);
            }
        }

        // Check whether the option is deprecated
        // and it is provided by the user or is being called from a lazy evaluation
        if ($triggerDeprecation && isset($this->deprecated[$option]) && (isset($this->given[$option]) || ($this->calling && \is_string($this->deprecated[$option]['message'])))) {
            $deprecation = $this->deprecated[$option];
            $message = $this->deprecated[$option]['message'];

            if ($message instanceof \Closure) {
                // If the closure is already being called, we have a cyclic dependency
                if (isset($this->calling[$option])) {
                    throw new OptionDefinitionException(sprintf('The options "%s" have a cyclic dependency.', $this->formatOptions(array_keys($this->calling))));
                }

                $this->calling[$option] = true;
                try {
                    if (!\is_string($message = $message($this, $value))) {
                        throw new InvalidOptionsException(sprintf('Invalid type for deprecation message, expected string but got "%s", return an empty string to ignore.', get_debug_type($message)));
                    }
                } finally {
                    unset($this->calling[$option]);
                }
            }

            if ('' !== $message) {
                trigger_deprecation($deprecation['package'], $deprecation['version'], strtr($message, ['%name%' => $option]));
            }
        }

        // Normalize the validated option
        if (isset($this->normalizers[$option])) {
            // If the closure is already being called, we have a cyclic
            // dependency
            if (isset($this->calling[$option])) {
                throw new OptionDefinitionException(sprintf('The options "%s" have a cyclic dependency.', $this->formatOptions(array_keys($this->calling))));
            }

            // The following section must be protected from cyclic
            // calls. Set $calling for the current $option to detect a cyclic
            // dependency
            // BEGIN
            $this->calling[$option] = true;
            try {
                foreach ($this->normalizers[$option] as $normalizer) {
                    $value = $normalizer($this, $value);
                }
            } finally {
                unset($this->calling[$option]);
            }
            // END
        }

        // Mark as resolved
        $this->resolved[$option] = $value;

        return $value;
    }

    private function verifyTypes(string $type, $value, array &$invalidTypes, int $level = 0): bool
    {
        if (\is_array($value) && '[]' === substr($type, -2)) {
            $type = substr($type, 0, -2);
            $valid = true;

            foreach ($value as $val) {
                if (!$this->verifyTypes($type, $val, $invalidTypes, $level + 1)) {
                    $valid = false;
                }
            }

            return $valid;
        }

        if (('null' === $type && null === $value) || (isset(self::VALIDATION_FUNCTIONS[$type]) ? self::VALIDATION_FUNCTIONS[$type]($value) : $value instanceof $type)) {
            return true;
        }

        if (!$invalidTypes || $level > 0) {
            $invalidTypes[get_debug_type($value)] = true;
        }

        return false;
    }

    /**
     * Returns whether a resolved option with the given name exists.
     *
     * @param string $option The option name
     *
     * @return bool Whether the option is set
     *
     * @throws AccessException If accessing this method outside of {@link resolve()}
     *
     * @see \ArrayAccess::offsetExists()
     */
    public function offsetExists($option)
    {
        if (!$this->locked) {
            throw new AccessException('Array access is only supported within closures of lazy options and normalizers.');
        }

        return \array_key_exists($option, $this->defaults);
    }

    /**
     * Not supported.
     *
     * @throws AccessException
     */
    public function offsetSet($option, $value)
    {
        throw new AccessException('Setting options via array access is not supported. Use setDefault() instead.');
    }

    /**
     * Not supported.
     *
     * @throws AccessException
     */
    public function offsetUnset($option)
    {
        throw new AccessException('Removing options via array access is not supported. Use remove() instead.');
    }

    /**
     * Returns the number of set options.
     *
     * This may be only a subset of the defined options.
     *
     * @return int Number of options
     *
     * @throws AccessException If accessing this method outside of {@link resolve()}
     *
     * @see \Countable::count()
     */
    public function count()
    {
        if (!$this->locked) {
            throw new AccessException('Counting is only supported within closures of lazy options and normalizers.');
        }

        return \count($this->defaults);
    }

    /**
     * Returns a string representation of the value.
     *
     * This method returns the equivalent PHP tokens for most scalar types
     * (i.e. "false" for false, "1" for 1 etc.). Strings are always wrapped
     * in double quotes (").
     *
     * @param mixed $value The value to format as string
     */
    private function formatValue($value): string
    {
        if (\is_object($value)) {
            return \get_class($value);
        }

        if (\is_array($value)) {
            return 'array';
        }

        if (\is_string($value)) {
            return '"'.$value.'"';
        }

        if (\is_resource($value)) {
            return 'resource';
        }

        if (null === $value) {
            return 'null';
        }

        if (false === $value) {
            return 'false';
        }

        if (true === $value) {
            return 'true';
        }

        return (string) $value;
    }

    /**
     * Returns a string representation of a list of values.
     *
     * Each of the values is converted to a string using
     * {@link formatValue()}. The values are then concatenated with commas.
     *
     * @see formatValue()
     */
    private function formatValues(array $values): string
    {
        foreach ($values as $key => $value) {
            $values[$key] = $this->formatValue($value);
        }

        return implode(', ', $values);
    }

    private function formatOptions(array $options): string
    {
        if ($this->parentsOptions) {
            $prefix = array_shift($this->parentsOptions);
            if ($this->parentsOptions) {
                $prefix .= sprintf('[%s]', implode('][', $this->parentsOptions));
            }

            $options = array_map(static function (string $option) use ($prefix): string {
                return sprintf('%s[%s]', $prefix, $option);
            }, $options);
        }

        return implode('", "', $options);
    }

    private function getParameterClassName(\ReflectionParameter $parameter): ?string
    {
        if (!($type = $parameter->getType()) instanceof \ReflectionNamedType || $type->isBuiltin()) {
            return null;
        }

        return $type->getName();
    }
}<|MERGE_RESOLUTION|>--- conflicted
+++ resolved
@@ -996,11 +996,7 @@
                 $fmtAllowedTypes = implode('" or "', $this->allowedTypes[$option]);
                 $fmtProvidedTypes = implode('|', array_keys($invalidTypes));
                 $allowedContainsArrayType = \count(array_filter($this->allowedTypes[$option], static function ($item) {
-<<<<<<< HEAD
-                    return '[]' === substr($item, -2);
-=======
-                    return str_ends_with(self::TYPE_ALIASES[$item] ?? $item, '[]');
->>>>>>> c7dc7f82
+                    return str_ends_with($item, '[]');
                 })) > 0;
 
                 if (\is_array($value) && $allowedContainsArrayType) {
