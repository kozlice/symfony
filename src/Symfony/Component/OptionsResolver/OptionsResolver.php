--- conflicted
+++ resolved
@@ -933,15 +933,6 @@
             }
 
             if (!$valid) {
-<<<<<<< HEAD
-                $keys = array_keys($invalidTypes);
-
-                if (1 === \count($keys) && '[]' === substr($keys[0], -2)) {
-                    throw new InvalidOptionsException(sprintf('The option "%s" with value %s is expected to be of type "%s", but one of the elements is of type "%s".', $this->formatOptions([$option]), $this->formatValue($value), implode('" or "', $this->allowedTypes[$option]), $keys[0]));
-                }
-
-                throw new InvalidOptionsException(sprintf('The option "%s" with value %s is expected to be of type "%s", but is of type "%s".', $this->formatOptions([$option]), $this->formatValue($value), implode('" or "', $this->allowedTypes[$option]), implode('|', array_keys($invalidTypes))));
-=======
                 $fmtActualValue = $this->formatValue($value);
                 $fmtAllowedTypes = implode('" or "', $this->allowedTypes[$option]);
                 $fmtProvidedTypes = implode('|', array_keys($invalidTypes));
@@ -950,11 +941,10 @@
                 })) > 0;
 
                 if (\is_array($value) && $allowedContainsArrayType) {
-                    throw new InvalidOptionsException(sprintf('The option "%s" with value %s is expected to be of type "%s", but one of the elements is of type "%s".', $option, $fmtActualValue, $fmtAllowedTypes, $fmtProvidedTypes));
+                    throw new InvalidOptionsException(sprintf('The option "%s" with value %s is expected to be of type "%s", but one of the elements is of type "%s".', $this->formatOptions([$option]), $fmtActualValue, $fmtAllowedTypes, $fmtProvidedTypes));
                 }
 
-                throw new InvalidOptionsException(sprintf('The option "%s" with value %s is expected to be of type "%s", but is of type "%s".', $option, $fmtActualValue, $fmtAllowedTypes, $fmtProvidedTypes));
->>>>>>> 7b3d5cd6
+                throw new InvalidOptionsException(sprintf('The option "%s" with value %s is expected to be of type "%s", but is of type "%s".', $this->formatOptions([$option]), $fmtActualValue, $fmtAllowedTypes, $fmtProvidedTypes));
             }
         }
 
