--- conflicted
+++ resolved
@@ -98,15 +98,10 @@
 
     /**
      * Sets the value of the field.
-<<<<<<< HEAD
-=======
-     *
-     * @param string|array|bool|null $value The value of the field
->>>>>>> cf507a67
      */
     public function setValue(?string $value)
     {
-        $this->value = (string) $value;
+        $this->value = $value ?? '';
     }
 
     /**
