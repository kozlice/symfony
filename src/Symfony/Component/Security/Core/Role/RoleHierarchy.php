<?php

/*
 * This file is part of the Symfony package.
 *
 * (c) Fabien Potencier <fabien@symfony.com>
 *
 * For the full copyright and license information, please view the LICENSE
 * file that was distributed with this source code.
 */

namespace Symfony\Component\Security\Core\Role;

/**
 * RoleHierarchy defines a role hierarchy.
 *
 * @author Fabien Potencier <fabien@symfony.com>
 */
class RoleHierarchy implements RoleHierarchyInterface
{
<<<<<<< HEAD
    private array $hierarchy;
    protected $map;

=======
    private $hierarchy;
    /** @var array<string, list<string>> */
    protected $map;

    /**
     * @param array<string, list<string>> $hierarchy
     */
>>>>>>> d2b532c8
    public function __construct(array $hierarchy)
    {
        $this->hierarchy = $hierarchy;

        $this->buildRoleMap();
    }

    /**
     * {@inheritdoc}
     */
    public function getReachableRoleNames(array $roles): array
    {
        $reachableRoles = $roles;

        foreach ($roles as $role) {
            if (!isset($this->map[$role])) {
                continue;
            }

            foreach ($this->map[$role] as $r) {
                $reachableRoles[] = $r;
            }
        }

        return array_values(array_unique($reachableRoles));
    }

    protected function buildRoleMap()
    {
        $this->map = [];
        foreach ($this->hierarchy as $main => $roles) {
            $this->map[$main] = $roles;
            $visited = [];
            $additionalRoles = $roles;
            while ($role = array_shift($additionalRoles)) {
                if (!isset($this->hierarchy[$role])) {
                    continue;
                }

                $visited[] = $role;

                foreach ($this->hierarchy[$role] as $roleToAdd) {
                    $this->map[$main][] = $roleToAdd;
                }

                foreach (array_diff($this->hierarchy[$role], $visited) as $additionalRole) {
                    $additionalRoles[] = $additionalRole;
                }
            }

            $this->map[$main] = array_unique($this->map[$main]);
        }
    }
}<|MERGE_RESOLUTION|>--- conflicted
+++ resolved
@@ -18,19 +18,13 @@
  */
 class RoleHierarchy implements RoleHierarchyInterface
 {
-<<<<<<< HEAD
     private array $hierarchy;
-    protected $map;
-
-=======
-    private $hierarchy;
     /** @var array<string, list<string>> */
     protected $map;
 
     /**
      * @param array<string, list<string>> $hierarchy
      */
->>>>>>> d2b532c8
     public function __construct(array $hierarchy)
     {
         $this->hierarchy = $hierarchy;
