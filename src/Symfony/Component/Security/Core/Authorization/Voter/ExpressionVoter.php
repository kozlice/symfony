--- conflicted
+++ resolved
@@ -34,11 +34,7 @@
      *
      * @param ExpressionLanguage                   $expressionLanguage
      * @param AuthenticationTrustResolverInterface $trustResolver
-<<<<<<< HEAD
-     * @param RoleHierarchyInterface               $roleHierarchy
-=======
      * @param RoleHierarchyInterface|null          $roleHierarchy
->>>>>>> bbadcfd0
      */
     public function __construct(ExpressionLanguage $expressionLanguage, AuthenticationTrustResolverInterface $trustResolver, RoleHierarchyInterface $roleHierarchy = null)
     {
