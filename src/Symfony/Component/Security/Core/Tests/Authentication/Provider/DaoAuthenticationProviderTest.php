<?php

/*
 * This file is part of the Symfony package.
 *
 * (c) Fabien Potencier <fabien@symfony.com>
 *
 * For the full copyright and license information, please view the LICENSE
 * file that was distributed with this source code.
 */

namespace Symfony\Component\Security\Core\Tests\Authentication\Provider;

use PHPUnit\Framework\TestCase;
use Symfony\Component\Security\Core\Authentication\Provider\DaoAuthenticationProvider;
use Symfony\Component\Security\Core\Authentication\Token\UsernamePasswordToken;
use Symfony\Component\Security\Core\Encoder\EncoderFactoryInterface;
use Symfony\Component\Security\Core\Encoder\PasswordEncoderInterface;
use Symfony\Component\Security\Core\Encoder\PlaintextPasswordEncoder;
use Symfony\Component\Security\Core\Exception\AuthenticationServiceException;
use Symfony\Component\Security\Core\Exception\BadCredentialsException;
use Symfony\Component\Security\Core\Exception\UsernameNotFoundException;
use Symfony\Component\Security\Core\Tests\Encoder\TestPasswordEncoderInterface;
use Symfony\Component\Security\Core\User\PasswordUpgraderInterface;
use Symfony\Component\Security\Core\User\User;
<<<<<<< HEAD
=======
use Symfony\Component\Security\Core\User\UserCheckerInterface;
>>>>>>> 22b1eb40
use Symfony\Component\Security\Core\User\UserInterface;
use Symfony\Component\Security\Core\User\UserProviderInterface;

class DaoAuthenticationProviderTest extends TestCase
{
    public function testRetrieveUserWhenProviderDoesNotReturnAnUserInterface()
    {
        $this->expectException(AuthenticationServiceException::class);
        $provider = $this->getProvider('fabien');
        $method = new \ReflectionMethod($provider, 'retrieveUser');
        $method->setAccessible(true);

        $method->invoke($provider, 'fabien', $this->getSupportedToken());
    }

    public function testRetrieveUserWhenUsernameIsNotFound()
    {
        $this->expectException(UsernameNotFoundException::class);
        $userProvider = $this->createMock(UserProviderInterface::class);
        $userProvider->expects($this->once())
                     ->method('loadUserByUsername')
                     ->willThrowException(new UsernameNotFoundException())
        ;

        $provider = new DaoAuthenticationProvider($userProvider, $this->createMock(UserCheckerInterface::class), 'key', $this->createMock(EncoderFactoryInterface::class));
        $method = new \ReflectionMethod($provider, 'retrieveUser');
        $method->setAccessible(true);

        $method->invoke($provider, 'fabien', $this->getSupportedToken());
    }

    public function testRetrieveUserWhenAnExceptionOccurs()
    {
        $this->expectException(AuthenticationServiceException::class);
        $userProvider = $this->createMock(UserProviderInterface::class);
        $userProvider->expects($this->once())
                     ->method('loadUserByUsername')
                     ->willThrowException(new \RuntimeException())
        ;

        $provider = new DaoAuthenticationProvider($userProvider, $this->createMock(UserCheckerInterface::class), 'key', $this->createMock(EncoderFactoryInterface::class));
        $method = new \ReflectionMethod($provider, 'retrieveUser');
        $method->setAccessible(true);

        $method->invoke($provider, 'fabien', $this->getSupportedToken());
    }

    public function testRetrieveUserReturnsUserFromTokenOnReauthentication()
    {
        $userProvider = $this->createMock(UserProviderInterface::class);
        $userProvider->expects($this->never())
                     ->method('loadUserByUsername')
        ;

<<<<<<< HEAD
        $user = new TestUser();
=======
        $user = $this->createMock(UserInterface::class);
>>>>>>> 22b1eb40
        $token = $this->getSupportedToken();
        $token->expects($this->once())
              ->method('getUser')
              ->willReturn($user)
        ;

        $provider = new DaoAuthenticationProvider($userProvider, $this->createMock(UserCheckerInterface::class), 'key', $this->createMock(EncoderFactoryInterface::class));
        $reflection = new \ReflectionMethod($provider, 'retrieveUser');
        $reflection->setAccessible(true);
        $result = $reflection->invoke($provider, 'someUser', $token);

        $this->assertSame($user, $result);
    }

    public function testRetrieveUser()
    {
<<<<<<< HEAD
        $user = new TestUser();
=======
        $user = $this->createMock(UserInterface::class);
>>>>>>> 22b1eb40

        $userProvider = $this->createMock(UserProviderInterface::class);
        $userProvider->expects($this->once())
                     ->method('loadUserByUsername')
                     ->willReturn($user)
        ;

        $provider = new DaoAuthenticationProvider($userProvider, $this->createMock(UserCheckerInterface::class), 'key', $this->createMock(EncoderFactoryInterface::class));
        $method = new \ReflectionMethod($provider, 'retrieveUser');
        $method->setAccessible(true);

        $this->assertSame($user, $method->invoke($provider, 'fabien', $this->getSupportedToken()));
    }

    public function testCheckAuthenticationWhenCredentialsAreEmpty()
    {
        $this->expectException(BadCredentialsException::class);
        $encoder = $this->createMock(PasswordEncoderInterface::class);
        $encoder
            ->expects($this->never())
            ->method('isPasswordValid')
        ;

        $provider = $this->getProvider(null, null, $encoder);
        $method = new \ReflectionMethod($provider, 'checkAuthentication');
        $method->setAccessible(true);

        $token = $this->getSupportedToken();
        $token
            ->expects($this->once())
            ->method('getCredentials')
            ->willReturn('')
        ;

<<<<<<< HEAD
        $method->invoke($provider, new TestUser(), $token);
=======
        $method->invoke(
            $provider,
            $this->createMock(UserInterface::class),
            $token
        );
>>>>>>> 22b1eb40
    }

    public function testCheckAuthenticationWhenCredentialsAre0()
    {
        $encoder = $this->createMock(PasswordEncoderInterface::class);
        $encoder
            ->expects($this->once())
            ->method('isPasswordValid')
            ->willReturn(true)
        ;

        $provider = $this->getProvider(null, null, $encoder);
        $method = new \ReflectionMethod($provider, 'checkAuthentication');
        $method->setAccessible(true);

        $token = $this->getSupportedToken();
        $token
            ->expects($this->once())
            ->method('getCredentials')
            ->willReturn('0')
        ;

        $method->invoke(
            $provider,
            new User('username', 'password'),
            $token
        );
    }

    public function testCheckAuthenticationWhenCredentialsAreNotValid()
    {
        $this->expectException(BadCredentialsException::class);
        $encoder = $this->createMock(PasswordEncoderInterface::class);
        $encoder->expects($this->once())
                ->method('isPasswordValid')
                ->willReturn(false)
        ;

        $provider = $this->getProvider(null, null, $encoder);
        $method = new \ReflectionMethod($provider, 'checkAuthentication');
        $method->setAccessible(true);

        $token = $this->getSupportedToken();
        $token->expects($this->once())
              ->method('getCredentials')
              ->willReturn('foo')
        ;

        $method->invoke($provider, new User('username', 'password'), $token);
    }

    public function testCheckAuthenticationDoesNotReauthenticateWhenPasswordHasChanged()
    {
<<<<<<< HEAD
        $this->expectException(\Symfony\Component\Security\Core\Exception\BadCredentialsException::class);
        $user = $this->getMockBuilder(UserInterface::class)->getMock();
=======
        $this->expectException(BadCredentialsException::class);
        $user = $this->createMock(UserInterface::class);
>>>>>>> 22b1eb40
        $user->expects($this->once())
             ->method('getPassword')
             ->willReturn('foo')
        ;

        $token = $this->getSupportedToken();
        $token->expects($this->once())
              ->method('getUser')
              ->willReturn($user);

<<<<<<< HEAD
        $dbUser = $this->getMockBuilder(UserInterface::class)->getMock();
=======
        $dbUser = $this->createMock(UserInterface::class);
>>>>>>> 22b1eb40
        $dbUser->expects($this->once())
               ->method('getPassword')
               ->willReturn('newFoo')
        ;

        $provider = $this->getProvider();
        $reflection = new \ReflectionMethod($provider, 'checkAuthentication');
        $reflection->setAccessible(true);
        $reflection->invoke($provider, $dbUser, $token);
    }

    public function testCheckAuthenticationWhenTokenNeedsReauthenticationWorksWithoutOriginalCredentials()
    {
<<<<<<< HEAD
        $user = $this->getMockBuilder(UserInterface::class)->getMock();
=======
        $user = $this->createMock(UserInterface::class);
>>>>>>> 22b1eb40
        $user->expects($this->once())
             ->method('getPassword')
             ->willReturn('foo')
        ;

        $token = $this->getSupportedToken();
        $token->expects($this->once())
              ->method('getUser')
              ->willReturn($user);

<<<<<<< HEAD
        $dbUser = $this->getMockBuilder(UserInterface::class)->getMock();
=======
        $dbUser = $this->createMock(UserInterface::class);
>>>>>>> 22b1eb40
        $dbUser->expects($this->once())
               ->method('getPassword')
               ->willReturn('foo')
        ;

        $provider = $this->getProvider();
        $reflection = new \ReflectionMethod($provider, 'checkAuthentication');
        $reflection->setAccessible(true);
        $reflection->invoke($provider, $dbUser, $token);
    }

    public function testCheckAuthentication()
    {
        $encoder = $this->createMock(PasswordEncoderInterface::class);
        $encoder->expects($this->once())
                ->method('isPasswordValid')
                ->willReturn(true)
        ;

        $provider = $this->getProvider(null, null, $encoder);
        $method = new \ReflectionMethod($provider, 'checkAuthentication');
        $method->setAccessible(true);

        $token = $this->getSupportedToken();
        $token->expects($this->once())
              ->method('getCredentials')
              ->willReturn('foo')
        ;

        $method->invoke($provider, new User('username', 'password'), $token);
    }

    public function testPasswordUpgrades()
    {
        $user = new User('user', 'pwd');

        $encoder = $this->createMock(TestPasswordEncoderInterface::class);
        $encoder->expects($this->once())
                ->method('isPasswordValid')
                ->willReturn(true)
        ;
        $encoder->expects($this->once())
                ->method('encodePassword')
                ->willReturn('foobar')
        ;
        $encoder->expects($this->once())
                ->method('needsRehash')
                ->willReturn(true)
        ;

        $provider = $this->getProvider(null, null, $encoder);

        $userProvider = ((array) $provider)[sprintf("\0%s\0userProvider", DaoAuthenticationProvider::class)];
        $userProvider->expects($this->once())
            ->method('upgradePassword')
            ->with($user, 'foobar')
        ;

        $method = new \ReflectionMethod($provider, 'checkAuthentication');
        $method->setAccessible(true);

        $token = $this->getSupportedToken();
        $token->expects($this->once())
              ->method('getCredentials')
              ->willReturn('foo')
        ;

        $method->invoke($provider, $user, $token);
    }

    protected function getSupportedToken()
    {
        $mock = $this->getMockBuilder(UsernamePasswordToken::class)->setMethods(['getCredentials', 'getUser', 'getProviderKey'])->disableOriginalConstructor()->getMock();
        $mock
            ->expects($this->any())
            ->method('getProviderKey')
            ->willReturn('key')
        ;

        return $mock;
    }

    protected function getProvider($user = null, $userChecker = null, $passwordEncoder = null)
    {
        $userProvider = $this->createMock(PasswordUpgraderProvider::class);
        if (null !== $user) {
            $userProvider->expects($this->once())
                         ->method('loadUserByUsername')
                         ->willReturn($user)
            ;
        }

        if (null === $userChecker) {
            $userChecker = $this->createMock(UserCheckerInterface::class);
        }

        if (null === $passwordEncoder) {
            $passwordEncoder = new PlaintextPasswordEncoder();
        }

        $encoderFactory = $this->createMock(EncoderFactoryInterface::class);
        $encoderFactory
            ->expects($this->any())
            ->method('getEncoder')
            ->willReturn($passwordEncoder)
        ;

        return new DaoAuthenticationProvider($userProvider, $userChecker, 'key', $encoderFactory);
    }
}

class TestUser implements UserInterface
{
    public function getRoles(): array
    {
        return [];
    }

    public function getPassword(): ?string
    {
        return 'secret';
    }

    public function getSalt(): ?string
    {
        return null;
    }

    public function getUsername(): string
    {
        return 'jane_doe';
    }

    public function eraseCredentials()
    {
    }
}
interface PasswordUpgraderProvider extends UserProviderInterface, PasswordUpgraderInterface
{
}<|MERGE_RESOLUTION|>--- conflicted
+++ resolved
@@ -23,10 +23,7 @@
 use Symfony\Component\Security\Core\Tests\Encoder\TestPasswordEncoderInterface;
 use Symfony\Component\Security\Core\User\PasswordUpgraderInterface;
 use Symfony\Component\Security\Core\User\User;
-<<<<<<< HEAD
-=======
 use Symfony\Component\Security\Core\User\UserCheckerInterface;
->>>>>>> 22b1eb40
 use Symfony\Component\Security\Core\User\UserInterface;
 use Symfony\Component\Security\Core\User\UserProviderInterface;
 
@@ -81,11 +78,7 @@
                      ->method('loadUserByUsername')
         ;
 
-<<<<<<< HEAD
         $user = new TestUser();
-=======
-        $user = $this->createMock(UserInterface::class);
->>>>>>> 22b1eb40
         $token = $this->getSupportedToken();
         $token->expects($this->once())
               ->method('getUser')
@@ -102,11 +95,7 @@
 
     public function testRetrieveUser()
     {
-<<<<<<< HEAD
         $user = new TestUser();
-=======
-        $user = $this->createMock(UserInterface::class);
->>>>>>> 22b1eb40
 
         $userProvider = $this->createMock(UserProviderInterface::class);
         $userProvider->expects($this->once())
@@ -141,15 +130,7 @@
             ->willReturn('')
         ;
 
-<<<<<<< HEAD
         $method->invoke($provider, new TestUser(), $token);
-=======
-        $method->invoke(
-            $provider,
-            $this->createMock(UserInterface::class),
-            $token
-        );
->>>>>>> 22b1eb40
     }
 
     public function testCheckAuthenticationWhenCredentialsAre0()
@@ -203,13 +184,8 @@
 
     public function testCheckAuthenticationDoesNotReauthenticateWhenPasswordHasChanged()
     {
-<<<<<<< HEAD
-        $this->expectException(\Symfony\Component\Security\Core\Exception\BadCredentialsException::class);
+        $this->expectException(BadCredentialsException::class);
         $user = $this->getMockBuilder(UserInterface::class)->getMock();
-=======
-        $this->expectException(BadCredentialsException::class);
-        $user = $this->createMock(UserInterface::class);
->>>>>>> 22b1eb40
         $user->expects($this->once())
              ->method('getPassword')
              ->willReturn('foo')
@@ -220,11 +196,7 @@
               ->method('getUser')
               ->willReturn($user);
 
-<<<<<<< HEAD
-        $dbUser = $this->getMockBuilder(UserInterface::class)->getMock();
-=======
         $dbUser = $this->createMock(UserInterface::class);
->>>>>>> 22b1eb40
         $dbUser->expects($this->once())
                ->method('getPassword')
                ->willReturn('newFoo')
@@ -238,11 +210,7 @@
 
     public function testCheckAuthenticationWhenTokenNeedsReauthenticationWorksWithoutOriginalCredentials()
     {
-<<<<<<< HEAD
-        $user = $this->getMockBuilder(UserInterface::class)->getMock();
-=======
         $user = $this->createMock(UserInterface::class);
->>>>>>> 22b1eb40
         $user->expects($this->once())
              ->method('getPassword')
              ->willReturn('foo')
@@ -253,11 +221,7 @@
               ->method('getUser')
               ->willReturn($user);
 
-<<<<<<< HEAD
-        $dbUser = $this->getMockBuilder(UserInterface::class)->getMock();
-=======
         $dbUser = $this->createMock(UserInterface::class);
->>>>>>> 22b1eb40
         $dbUser->expects($this->once())
                ->method('getPassword')
                ->willReturn('foo')
