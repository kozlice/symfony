--- conflicted
+++ resolved
@@ -70,11 +70,7 @@
             $user = $this->retrieveUser($username, $token);
         } catch (UsernameNotFoundException $e) {
             if ($this->hideUserNotFoundExceptions) {
-<<<<<<< HEAD
-                throw new BadCredentialsException('Bad credentials.', 0, $notFound);
-=======
-                throw new BadCredentialsException('Bad credentials', 0, $e);
->>>>>>> 17ffb5a8
+                throw new BadCredentialsException('Bad credentials.', 0, $e);
             }
             $e->setUsername($username);
 
