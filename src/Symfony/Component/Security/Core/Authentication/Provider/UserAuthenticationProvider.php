--- conflicted
+++ resolved
@@ -85,13 +85,8 @@
             $this->userChecker->checkPreAuth($user);
             $this->checkAuthentication($user, $token);
             $this->userChecker->checkPostAuth($user);
-<<<<<<< HEAD
-        } catch (AccountStatusException | BadCredentialsException $e) {
+        } catch (AccountStatusException|BadCredentialsException $e) {
             if ($this->hideUserNotFoundExceptions && !$e instanceof CustomUserMessageAccountStatusException) {
-=======
-        } catch (AccountStatusException|BadCredentialsException $e) {
-            if ($this->hideUserNotFoundExceptions) {
->>>>>>> aaa18df7
                 throw new BadCredentialsException('Bad credentials.', 0, $e);
             }
 
