--- conflicted
+++ resolved
@@ -16,19 +16,11 @@
         }
     ],
     "require": {
-<<<<<<< HEAD
         "php": ">=5.5.9",
         "symfony/event-dispatcher": "~2.8|~3.0",
         "symfony/http-foundation": "~2.8|~3.0",
-        "symfony/http-kernel": "~2.8|~3.0"
-=======
-        "php": ">=5.3.9",
-        "symfony/security-acl": "~2.7",
-        "symfony/event-dispatcher": "~2.2|~3.0.0",
-        "symfony/http-foundation": "~2.1|~3.0.0",
-        "symfony/http-kernel": "~2.4|~3.0.0",
-        "symfony/property-access": "~2.3|~3.0.0"
->>>>>>> a2914027
+        "symfony/http-kernel": "~2.8|~3.0",
+        "symfony/property-access": "~2.8|~3.0.0"
     },
     "replace": {
         "symfony/security-core": "self.version",
