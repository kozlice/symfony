<?php

/*
 * This file is part of the Symfony package.
 *
 * (c) Fabien Potencier <fabien@symfony.com>
 *
 * For the full copyright and license information, please view the LICENSE
 * file that was distributed with this source code.
 */

namespace Symfony\Component\Security\Http\RememberMe;

use Symfony\Component\Security\Core\Authentication\RememberMe\TokenProviderInterface;
use Symfony\Component\HttpFoundation\Cookie;
use Symfony\Component\HttpFoundation\Response;
use Symfony\Component\HttpFoundation\Request;
use Symfony\Component\Security\Core\Exception\AuthenticationException;
use Symfony\Component\Security\Core\Exception\CookieTheftException;
use Symfony\Component\Security\Core\Authentication\RememberMe\PersistentToken;
use Symfony\Component\Security\Core\Authentication\Token\TokenInterface;

/**
 * Concrete implementation of the RememberMeServicesInterface which needs
 * an implementation of TokenProviderInterface for providing remember-me
 * capabilities.
 *
 * @author Johannes M. Schmitt <schmittjoh@gmail.com>
 */
class PersistentTokenBasedRememberMeServices extends AbstractRememberMeServices
{
    private $tokenProvider;

    /**
<<<<<<< HEAD
     * Sets the token provider.
     *
     * @param TokenProviderInterface $tokenProvider
     */
=======
     * Note: The $secureRandom parameter is deprecated since version 2.8 and will be removed in 3.0.
     *
     * @param array                 $userProviders
     * @param string                $secret
     * @param string                $providerKey
     * @param array                 $options
     * @param LoggerInterface       $logger
     * @param SecureRandomInterface $secureRandom
     */
    public function __construct(array $userProviders, $secret, $providerKey, array $options = array(), LoggerInterface $logger = null, SecureRandomInterface $secureRandom = null)
    {
        if (null !== $secureRandom) {
            @trigger_error('The $secureRandom parameter in '.__METHOD__.' is deprecated since version 2.8 and will be removed in 3.0.', E_USER_DEPRECATED);
        }

        parent::__construct($userProviders, $secret, $providerKey, $options, $logger);
    }

>>>>>>> 2b95ba32
    public function setTokenProvider(TokenProviderInterface $tokenProvider)
    {
        $this->tokenProvider = $tokenProvider;
    }

    /**
     * {@inheritdoc}
     */
    protected function cancelCookie(Request $request)
    {
        // Delete cookie on the client
        parent::cancelCookie($request);

        // Delete cookie from the tokenProvider
        if (null !== ($cookie = $request->cookies->get($this->options['name']))
            && 2 === count($parts = $this->decodeCookie($cookie))
        ) {
            list($series) = $parts;
            $this->tokenProvider->deleteTokenBySeries($series);
        }
    }

    /**
     * {@inheritdoc}
     */
    protected function processAutoLoginCookie(array $cookieParts, Request $request)
    {
        if (2 !== count($cookieParts)) {
            throw new AuthenticationException('The cookie is invalid.');
        }

        list($series, $tokenValue) = $cookieParts;
        $persistentToken = $this->tokenProvider->loadTokenBySeries($series);

        if (!hash_equals($persistentToken->getTokenValue(), $tokenValue)) {
            throw new CookieTheftException('This token was already used. The account is possibly compromised.');
        }

        if ($persistentToken->getLastUsed()->getTimestamp() + $this->options['lifetime'] < time()) {
            throw new AuthenticationException('The cookie has expired.');
        }

        $tokenValue = base64_encode(random_bytes(64));
        $this->tokenProvider->updateToken($series, $tokenValue, new \DateTime());
        $request->attributes->set(self::COOKIE_ATTR_NAME,
            new Cookie(
                $this->options['name'],
                $this->encodeCookie(array($series, $tokenValue)),
                time() + $this->options['lifetime'],
                $this->options['path'],
                $this->options['domain'],
                $this->options['secure'],
                $this->options['httponly']
            )
        );

        return $this->getUserProvider($persistentToken->getClass())->loadUserByUsername($persistentToken->getUsername());
    }

    /**
     * {@inheritdoc}
     */
    protected function onLoginSuccess(Request $request, Response $response, TokenInterface $token)
    {
        $series = base64_encode(random_bytes(64));
        $tokenValue = base64_encode(random_bytes(64));

        $this->tokenProvider->createNewToken(
            new PersistentToken(
                get_class($user = $token->getUser()),
                $user->getUsername(),
                $series,
                $tokenValue,
                new \DateTime()
            )
        );

        $response->headers->setCookie(
            new Cookie(
                $this->options['name'],
                $this->encodeCookie(array($series, $tokenValue)),
                time() + $this->options['lifetime'],
                $this->options['path'],
                $this->options['domain'],
                $this->options['secure'],
                $this->options['httponly']
            )
        );
    }
}<|MERGE_RESOLUTION|>--- conflicted
+++ resolved
@@ -31,32 +31,6 @@
 {
     private $tokenProvider;
 
-    /**
-<<<<<<< HEAD
-     * Sets the token provider.
-     *
-     * @param TokenProviderInterface $tokenProvider
-     */
-=======
-     * Note: The $secureRandom parameter is deprecated since version 2.8 and will be removed in 3.0.
-     *
-     * @param array                 $userProviders
-     * @param string                $secret
-     * @param string                $providerKey
-     * @param array                 $options
-     * @param LoggerInterface       $logger
-     * @param SecureRandomInterface $secureRandom
-     */
-    public function __construct(array $userProviders, $secret, $providerKey, array $options = array(), LoggerInterface $logger = null, SecureRandomInterface $secureRandom = null)
-    {
-        if (null !== $secureRandom) {
-            @trigger_error('The $secureRandom parameter in '.__METHOD__.' is deprecated since version 2.8 and will be removed in 3.0.', E_USER_DEPRECATED);
-        }
-
-        parent::__construct($userProviders, $secret, $providerKey, $options, $logger);
-    }
-
->>>>>>> 2b95ba32
     public function setTokenProvider(TokenProviderInterface $tokenProvider)
     {
         $this->tokenProvider = $tokenProvider;
