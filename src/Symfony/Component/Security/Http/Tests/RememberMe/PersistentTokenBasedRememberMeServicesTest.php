<?php

/*
 * This file is part of the Symfony package.
 *
 * (c) Fabien Potencier <fabien@symfony.com>
 *
 * For the full copyright and license information, please view the LICENSE
 * file that was distributed with this source code.
 */

namespace Symfony\Component\Security\Http\Tests\RememberMe;

use PHPUnit\Framework\TestCase;
use Symfony\Component\HttpFoundation\Cookie;
use Symfony\Component\HttpFoundation\Request;
use Symfony\Component\HttpFoundation\Response;
use Symfony\Component\HttpFoundation\ResponseHeaderBag;
use Symfony\Component\Security\Core\Authentication\RememberMe\PersistentToken;
use Symfony\Component\Security\Core\Authentication\RememberMe\TokenProviderInterface;
use Symfony\Component\Security\Core\Authentication\Token\RememberMeToken;
use Symfony\Component\Security\Core\Authentication\Token\TokenInterface;
use Symfony\Component\Security\Core\Exception\CookieTheftException;
use Symfony\Component\Security\Core\Exception\TokenNotFoundException;
use Symfony\Component\Security\Core\User\InMemoryUser;
use Symfony\Component\Security\Core\User\InMemoryUserProvider;
<<<<<<< HEAD
use Symfony\Component\Security\Core\User\UserInterface;
=======
use Symfony\Component\Security\Core\User\User;
>>>>>>> 567e1183
use Symfony\Component\Security\Http\RememberMe\PersistentTokenBasedRememberMeServices;
use Symfony\Component\Security\Http\RememberMe\RememberMeServicesInterface;

class PersistentTokenBasedRememberMeServicesTest extends TestCase
{
    public static function setUpBeforeClass(): void
    {
        try {
            random_bytes(1);
        } catch (\Exception $e) {
            self::markTestSkipped($e->getMessage());
        }
    }

    public function testAutoLoginReturnsNullWhenNoCookie()
    {
        $service = $this->getService(null, ['name' => 'foo']);

        $this->assertNull($service->autoLogin(new Request()));
    }

    public function testAutoLoginThrowsExceptionOnInvalidCookie()
    {
        $service = $this->getService(null, ['name' => 'foo', 'path' => null, 'domain' => null, 'always_remember_me' => false, 'remember_me_parameter' => 'foo']);
        $request = new Request();
        $request->request->set('foo', 'true');
        $request->cookies->set('foo', 'foo');

        $this->assertNull($service->autoLogin($request));
        $this->assertTrue($request->attributes->get(RememberMeServicesInterface::COOKIE_ATTR_NAME)->isCleared());
    }

    public function testAutoLoginThrowsExceptionOnNonExistentToken()
    {
        $service = $this->getService(null, ['name' => 'foo', 'path' => null, 'domain' => null, 'always_remember_me' => false, 'remember_me_parameter' => 'foo']);
        $request = new Request();
        $request->request->set('foo', 'true');
        $request->cookies->set('foo', $this->encodeCookie([
            $series = 'fooseries',
            $tokenValue = 'foovalue',
        ]));

        $tokenProvider = $this->createMock(TokenProviderInterface::class);
        $tokenProvider
            ->expects($this->once())
            ->method('loadTokenBySeries')
            ->willThrowException(new TokenNotFoundException('Token not found.'))
        ;
        $service->setTokenProvider($tokenProvider);

        $this->assertNull($service->autoLogin($request));
        $this->assertTrue($request->attributes->get(RememberMeServicesInterface::COOKIE_ATTR_NAME)->isCleared());
    }

    public function testAutoLoginReturnsNullOnNonExistentUser()
    {
        $userProvider = $this->getProvider();
        $service = $this->getService($userProvider, ['name' => 'foo', 'path' => null, 'domain' => null, 'always_remember_me' => true, 'lifetime' => 3600, 'secure' => false, 'httponly' => false]);
        $request = new Request();
        $request->cookies->set('foo', $this->encodeCookie(['fooseries', 'foovalue']));

        $tokenProvider = $this->createMock(TokenProviderInterface::class);
        $tokenProvider
            ->expects($this->once())
            ->method('loadTokenBySeries')
            ->willReturn(new PersistentToken('fooclass', 'fooname', 'fooseries', $this->generateHash('foovalue'), new \DateTime()))
        ;
        $service->setTokenProvider($tokenProvider);

        $this->assertNull($service->autoLogin($request));
        $this->assertTrue($request->attributes->has(RememberMeServicesInterface::COOKIE_ATTR_NAME));
    }

    public function testAutoLoginThrowsExceptionOnStolenCookieAndRemovesItFromThePersistentBackend()
    {
        $userProvider = $this->getProvider();
        $service = $this->getService($userProvider, ['name' => 'foo', 'path' => null, 'domain' => null, 'always_remember_me' => true]);
        $request = new Request();
        $request->cookies->set('foo', $this->encodeCookie(['fooseries', 'foovalue']));

        $tokenProvider = $this->createMock(TokenProviderInterface::class);
        $service->setTokenProvider($tokenProvider);

        $tokenProvider
            ->expects($this->once())
            ->method('loadTokenBySeries')
            ->willReturn(new PersistentToken('fooclass', 'foouser', 'fooseries', 'anotherFooValue', new \DateTime()))
        ;

        $tokenProvider
            ->expects($this->once())
            ->method('deleteTokenBySeries')
            ->with($this->equalTo('fooseries'))
            ->willReturn(null)
        ;

        try {
            $service->autoLogin($request);
            $this->fail('Expected CookieTheftException was not thrown.');
        } catch (CookieTheftException $e) {
        }

        $this->assertTrue($request->attributes->has(RememberMeServicesInterface::COOKIE_ATTR_NAME));
    }

    public function testAutoLoginDoesNotAcceptAnExpiredCookie()
    {
        $service = $this->getService(null, ['name' => 'foo', 'path' => null, 'domain' => null, 'always_remember_me' => true, 'lifetime' => 3600]);
        $request = new Request();
        $request->cookies->set('foo', $this->encodeCookie(['fooseries', 'foovalue']));

        $tokenProvider = $this->createMock(TokenProviderInterface::class);
        $tokenProvider
            ->expects($this->once())
            ->method('loadTokenBySeries')
            ->with($this->equalTo('fooseries'))
            ->willReturn(new PersistentToken('fooclass', 'username', 'fooseries', $this->generateHash('foovalue'), new \DateTime('yesterday')))
        ;
        $service->setTokenProvider($tokenProvider);

        $this->assertNull($service->autoLogin($request));
        $this->assertTrue($request->attributes->has(RememberMeServicesInterface::COOKIE_ATTR_NAME));
    }

    /**
     * @testWith [true]
     *           [false]
     */
    public function testAutoLogin(bool $hashTokenValue)
    {
        $user = new InMemoryUser('foouser', null, ['ROLE_FOO']);

        $userProvider = $this->getProvider();
        $userProvider->createUser($user);

        $service = $this->getService($userProvider, ['name' => 'foo', 'path' => null, 'domain' => null, 'secure' => false, 'httponly' => false, 'always_remember_me' => true, 'lifetime' => 3600]);
        $request = new Request();
        $request->cookies->set('foo', $this->encodeCookie(['fooseries', 'foovalue']));

        $tokenProvider = $this->createMock(TokenProviderInterface::class);
        $tokenValue = $hashTokenValue ? $this->generateHash('foovalue') : 'foovalue';
        $tokenProvider
            ->expects($this->once())
            ->method('loadTokenBySeries')
            ->with($this->equalTo('fooseries'))
            ->willReturn(new PersistentToken(InMemoryUser::class, 'foouser', 'fooseries', $tokenValue, new \DateTime()))
        ;
        $service->setTokenProvider($tokenProvider);

        $returnedToken = $service->autoLogin($request);

        $this->assertInstanceOf(RememberMeToken::class, $returnedToken);
        $this->assertTrue($user->isEqualTo($returnedToken->getUser()));
        $this->assertEquals('foosecret', $returnedToken->getSecret());
        $this->assertTrue($request->attributes->has(RememberMeServicesInterface::COOKIE_ATTR_NAME));
    }

    public function testLogout()
    {
        $service = $this->getService(null, ['name' => 'foo', 'path' => '/foo', 'domain' => 'foodomain.foo', 'secure' => true, 'httponly' => false]);
        $request = new Request();
        $request->cookies->set('foo', $this->encodeCookie(['fooseries', 'foovalue']));
        $response = new Response();
        $token = $this->createMock(TokenInterface::class);

        $tokenProvider = $this->createMock(TokenProviderInterface::class);
        $tokenProvider
            ->expects($this->once())
            ->method('deleteTokenBySeries')
            ->with($this->equalTo('fooseries'))
            ->willReturn(null)
        ;
        $service->setTokenProvider($tokenProvider);

        $service->logout($request, $response, $token);

        $cookie = $request->attributes->get(RememberMeServicesInterface::COOKIE_ATTR_NAME);
        $this->assertTrue($cookie->isCleared());
        $this->assertEquals('/foo', $cookie->getPath());
        $this->assertEquals('foodomain.foo', $cookie->getDomain());
        $this->assertTrue($cookie->isSecure());
        $this->assertFalse($cookie->isHttpOnly());
    }

    public function testLogoutSimplyIgnoresNonSetRequestCookie()
    {
        $service = $this->getService(null, ['name' => 'foo', 'path' => null, 'domain' => null]);
        $request = new Request();
        $response = new Response();
        $token = $this->createMock(TokenInterface::class);

        $tokenProvider = $this->createMock(TokenProviderInterface::class);
        $tokenProvider
            ->expects($this->never())
            ->method('deleteTokenBySeries')
        ;
        $service->setTokenProvider($tokenProvider);

        $service->logout($request, $response, $token);

        $cookie = $request->attributes->get(RememberMeServicesInterface::COOKIE_ATTR_NAME);
        $this->assertTrue($cookie->isCleared());
        $this->assertEquals('/', $cookie->getPath());
        $this->assertNull($cookie->getDomain());
    }

    public function testLogoutSimplyIgnoresInvalidCookie()
    {
        $service = $this->getService(null, ['name' => 'foo', 'path' => null, 'domain' => null]);
        $request = new Request();
        $request->cookies->set('foo', 'somefoovalue');
        $response = new Response();
        $token = $this->createMock(TokenInterface::class);

        $tokenProvider = $this->createMock(TokenProviderInterface::class);
        $tokenProvider
            ->expects($this->never())
            ->method('deleteTokenBySeries')
        ;
        $service->setTokenProvider($tokenProvider);

        $service->logout($request, $response, $token);

        $this->assertTrue($request->attributes->get(RememberMeServicesInterface::COOKIE_ATTR_NAME)->isCleared());
    }

    public function testLoginFail()
    {
        $service = $this->getService(null, ['name' => 'foo', 'path' => null, 'domain' => null]);
        $request = new Request();

        $this->assertFalse($request->attributes->has(RememberMeServicesInterface::COOKIE_ATTR_NAME));
        $service->loginFail($request);
        $this->assertTrue($request->attributes->get(RememberMeServicesInterface::COOKIE_ATTR_NAME)->isCleared());
    }

    public function testLoginSuccessSetsCookieWhenLoggedInWithNonRememberMeTokenInterfaceImplementation()
    {
        $service = $this->getService(null, ['name' => 'foo', 'domain' => 'myfoodomain.foo', 'path' => '/foo/path', 'secure' => true, 'httponly' => true, 'samesite' => Cookie::SAMESITE_STRICT, 'lifetime' => 3600, 'always_remember_me' => true]);
        $request = new Request();
        $response = new Response();

        $account = new User('foo', null);
        $token = $this->createMock(TokenInterface::class);
        $token
            ->expects($this->any())
            ->method('getUser')
            ->willReturn($account)
        ;

        $tokenProvider = $this->createMock(TokenProviderInterface::class);
        $tokenProvider
            ->expects($this->once())
            ->method('createNewToken')
        ;
        $service->setTokenProvider($tokenProvider);

        $cookies = $response->headers->getCookies();
        $this->assertCount(0, $cookies);

        $service->loginSuccess($request, $response, $token);

        $cookies = $response->headers->getCookies(ResponseHeaderBag::COOKIES_ARRAY);
        $cookie = $cookies['myfoodomain.foo']['/foo/path']['foo'];
        $this->assertFalse($cookie->isCleared());
        $this->assertTrue($cookie->isSecure());
        $this->assertTrue($cookie->isHttpOnly());
        $this->assertTrue($cookie->getExpiresTime() > time() + 3590 && $cookie->getExpiresTime() < time() + 3610);
        $this->assertEquals('myfoodomain.foo', $cookie->getDomain());
        $this->assertEquals('/foo/path', $cookie->getPath());
        $this->assertSame(Cookie::SAMESITE_STRICT, $cookie->getSameSite());
    }

    protected function encodeCookie(array $parts)
    {
        $service = $this->getService();
        $r = new \ReflectionMethod($service, 'encodeCookie');
        $r->setAccessible(true);

        return $r->invoke($service, $parts);
    }

    protected function getService($userProvider = null, $options = [], $logger = null)
    {
        if (null === $userProvider) {
            $userProvider = $this->getProvider();
        }

        return new PersistentTokenBasedRememberMeServices([$userProvider], 'foosecret', 'fookey', $options, $logger);
    }

    protected function getProvider()
    {
        return new InMemoryUserProvider();
    }

    protected function generateHash(string $tokenValue): string
    {
        return 'sha256_'.hash_hmac('sha256', $tokenValue, $this->getService()->getSecret());
    }
}<|MERGE_RESOLUTION|>--- conflicted
+++ resolved
@@ -24,11 +24,7 @@
 use Symfony\Component\Security\Core\Exception\TokenNotFoundException;
 use Symfony\Component\Security\Core\User\InMemoryUser;
 use Symfony\Component\Security\Core\User\InMemoryUserProvider;
-<<<<<<< HEAD
 use Symfony\Component\Security\Core\User\UserInterface;
-=======
-use Symfony\Component\Security\Core\User\User;
->>>>>>> 567e1183
 use Symfony\Component\Security\Http\RememberMe\PersistentTokenBasedRememberMeServices;
 use Symfony\Component\Security\Http\RememberMe\RememberMeServicesInterface;
 
@@ -271,7 +267,7 @@
         $request = new Request();
         $response = new Response();
 
-        $account = new User('foo', null);
+        $account = new InMemoryUser('foo', null);
         $token = $this->createMock(TokenInterface::class);
         $token
             ->expects($this->any())
