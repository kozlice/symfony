<?php

/*
 * This file is part of the Symfony package.
 *
 * (c) Fabien Potencier <fabien@symfony.com>
 *
 * For the full copyright and license information, please view the LICENSE
 * file that was distributed with this source code.
 */

namespace Symfony\Component\Security\Http\Tests\EventListener;

use PHPUnit\Framework\TestCase;
<<<<<<< HEAD
use Symfony\Component\Security\Core\User\InMemoryUser;
use Symfony\Component\Security\Core\User\UserProviderInterface;
=======
use Symfony\Component\Security\Core\User\InMemoryUserProvider;
use Symfony\Component\Security\Core\User\User;
use Symfony\Component\Security\Core\User\UserInterface;
>>>>>>> b5f0f7bb
use Symfony\Component\Security\Http\Authenticator\AuthenticatorInterface;
use Symfony\Component\Security\Http\Authenticator\Passport\Badge\UserBadge;
use Symfony\Component\Security\Http\Authenticator\Passport\SelfValidatingPassport;
use Symfony\Component\Security\Http\Event\CheckPassportEvent;
use Symfony\Component\Security\Http\EventListener\UserProviderListener;

class UserProviderListenerTest extends TestCase
{
    private $userProvider;
    private $listener;

    protected function setUp(): void
    {
        $this->userProvider = new InMemoryUserProvider();
        $this->listener = new UserProviderListener($this->userProvider);
    }

    public function testSetUserProvider()
    {
        $passport = new SelfValidatingPassport(new UserBadge('wouter'));

        $this->listener->checkPassport(new CheckPassportEvent($this->createMock(AuthenticatorInterface::class), $passport));

        $badge = $passport->getBadge(UserBadge::class);
        $this->assertEquals([$this->userProvider, 'loadUserByUsername'], $badge->getUserLoader());

<<<<<<< HEAD
        $user = new InMemoryUser('wouter', null);
        $this->userProvider->expects($this->once())->method('loadUserByUsername')->with('wouter')->willReturn($user);
        $this->assertSame($user, $passport->getUser());
=======
        $user = new User('wouter', null);
        $this->userProvider->createUser($user);
        $this->assertTrue($user->isEqualTo($passport->getUser()));
>>>>>>> b5f0f7bb
    }

    /**
     * @dataProvider provideCompletePassports
     */
    public function testNotOverrideUserLoader($passport)
    {
        $badgeBefore = $passport->hasBadge(UserBadge::class) ? $passport->getBadge(UserBadge::class) : null;
        $this->listener->checkPassport(new CheckPassportEvent($this->createMock(AuthenticatorInterface::class), $passport));

        $this->assertEquals($passport->hasBadge(UserBadge::class) ? $passport->getBadge(UserBadge::class) : null, $badgeBefore);
    }

    public function provideCompletePassports()
    {
        yield [new SelfValidatingPassport(new UserBadge('wouter', function () {}))];
    }
}<|MERGE_RESOLUTION|>--- conflicted
+++ resolved
@@ -12,14 +12,8 @@
 namespace Symfony\Component\Security\Http\Tests\EventListener;
 
 use PHPUnit\Framework\TestCase;
-<<<<<<< HEAD
 use Symfony\Component\Security\Core\User\InMemoryUser;
-use Symfony\Component\Security\Core\User\UserProviderInterface;
-=======
 use Symfony\Component\Security\Core\User\InMemoryUserProvider;
-use Symfony\Component\Security\Core\User\User;
-use Symfony\Component\Security\Core\User\UserInterface;
->>>>>>> b5f0f7bb
 use Symfony\Component\Security\Http\Authenticator\AuthenticatorInterface;
 use Symfony\Component\Security\Http\Authenticator\Passport\Badge\UserBadge;
 use Symfony\Component\Security\Http\Authenticator\Passport\SelfValidatingPassport;
@@ -46,15 +40,9 @@
         $badge = $passport->getBadge(UserBadge::class);
         $this->assertEquals([$this->userProvider, 'loadUserByUsername'], $badge->getUserLoader());
 
-<<<<<<< HEAD
         $user = new InMemoryUser('wouter', null);
-        $this->userProvider->expects($this->once())->method('loadUserByUsername')->with('wouter')->willReturn($user);
-        $this->assertSame($user, $passport->getUser());
-=======
-        $user = new User('wouter', null);
         $this->userProvider->createUser($user);
         $this->assertTrue($user->isEqualTo($passport->getUser()));
->>>>>>> b5f0f7bb
     }
 
     /**
