<?php

/*
 * This file is part of the Symfony package.
 *
 * (c) Fabien Potencier <fabien@symfony.com>
 *
 * For the full copyright and license information, please view the LICENSE
 * file that was distributed with this source code.
 */

namespace Symfony\Component\Security\Http\Tests\Firewall;

use Symfony\Component\Security\Core\Role\Role;
use Symfony\Component\Security\Http\Event\SwitchUserEvent;
use Symfony\Component\Security\Http\Firewall\SwitchUserListener;
use Symfony\Component\Security\Http\SecurityEvents;

class SwitchUserListenerTest extends \PHPUnit_Framework_TestCase
{
    private $tokenStorage;

    private $userProvider;

    private $userChecker;

    private $accessDecisionManager;

    private $request;

    private $event;

    protected function setUp()
    {
        $this->tokenStorage = $this->getMockBuilder('Symfony\Component\Security\Core\Authentication\Token\Storage\TokenStorageInterface')->getMock();
        $this->userProvider = $this->getMockBuilder('Symfony\Component\Security\Core\User\UserProviderInterface')->getMock();
        $this->userChecker = $this->getMockBuilder('Symfony\Component\Security\Core\User\UserCheckerInterface')->getMock();
        $this->accessDecisionManager = $this->getMockBuilder('Symfony\Component\Security\Core\Authorization\AccessDecisionManagerInterface')->getMock();
        $this->request = $this->getMockBuilder('Symfony\Component\HttpFoundation\Request')->getMock();
        $this->request->query = $this->getMockBuilder('Symfony\Component\HttpFoundation\ParameterBag')->getMock();
        $this->request->server = $this->getMockBuilder('Symfony\Component\HttpFoundation\ServerBag')->getMock();
        $this->event = $this->getEvent($this->request);
    }

    /**
     * @expectedException \InvalidArgumentException
     * @expectedExceptionMessage $providerKey must not be empty
     */
    public function testProviderKeyIsRequired()
    {
        new SwitchUserListener($this->tokenStorage, $this->userProvider, $this->userChecker, '', $this->accessDecisionManager);
    }

    public function testEventIsIgnoredIfUsernameIsNotPassedWithTheRequest()
    {
        $this->request->expects($this->any())->method('get')->with('_switch_user')->will($this->returnValue(null));

        $this->event->expects($this->never())->method('setResponse');
        $this->tokenStorage->expects($this->never())->method('setToken');

        $listener = new SwitchUserListener($this->tokenStorage, $this->userProvider, $this->userChecker, 'provider123', $this->accessDecisionManager);
        $listener->handle($this->event);
    }

    /**
     * @expectedException \Symfony\Component\Security\Core\Exception\AuthenticationCredentialsNotFoundException
     */
    public function testExitUserThrowsAuthenticationExceptionIfOriginalTokenCannotBeFound()
    {
<<<<<<< HEAD
        $token = $this->getToken(array(new Role('the role')));
=======
        $token = $this->getToken(array($this->getMockBuilder('Symfony\Component\Security\Core\Role\RoleInterface')->getMock()));
>>>>>>> 0a9e391f

        $this->tokenStorage->expects($this->any())->method('getToken')->will($this->returnValue($token));
        $this->request->expects($this->any())->method('get')->with('_switch_user')->will($this->returnValue('_exit'));

        $listener = new SwitchUserListener($this->tokenStorage, $this->userProvider, $this->userChecker, 'provider123', $this->accessDecisionManager);
        $listener->handle($this->event);
    }

    public function testExitUserUpdatesToken()
    {
        $originalToken = $this->getToken();
        $role = $this->getMockBuilder('Symfony\Component\Security\Core\Role\SwitchUserRole')
            ->disableOriginalConstructor()
            ->getMock();
        $role->expects($this->any())->method('getSource')->will($this->returnValue($originalToken));

        $this->tokenStorage->expects($this->any())
            ->method('getToken')
            ->will($this->returnValue($this->getToken(array($role))));

        $this->request->expects($this->any())->method('get')->with('_switch_user')->will($this->returnValue('_exit'));
        $this->request->expects($this->any())->method('getUri')->will($this->returnValue('/'));
        $this->request->query->expects($this->once())->method('remove', '_switch_user');
        $this->request->query->expects($this->any())->method('all')->will($this->returnValue(array()));
        $this->request->server->expects($this->once())->method('set')->with('QUERY_STRING', '');

        $this->tokenStorage->expects($this->once())
            ->method('setToken')->with($originalToken);
        $this->event->expects($this->once())
            ->method('setResponse')->with($this->isInstanceOf('Symfony\Component\HttpFoundation\RedirectResponse'));

        $listener = new SwitchUserListener($this->tokenStorage, $this->userProvider, $this->userChecker, 'provider123', $this->accessDecisionManager);
        $listener->handle($this->event);
    }

    public function testExitUserDispatchesEventWithRefreshedUser()
    {
        $originalUser = $this->getMockBuilder('Symfony\Component\Security\Core\User\UserInterface')->getMock();
        $refreshedUser = $this->getMockBuilder('Symfony\Component\Security\Core\User\UserInterface')->getMock();
        $this
            ->userProvider
            ->expects($this->any())
            ->method('refreshUser')
            ->with($originalUser)
            ->willReturn($refreshedUser);
        $originalToken = $this->getToken();
        $originalToken
            ->expects($this->any())
            ->method('getUser')
            ->willReturn($originalUser);
        $role = $this
            ->getMockBuilder('Symfony\Component\Security\Core\Role\SwitchUserRole')
            ->disableOriginalConstructor()
            ->getMock();
        $role->expects($this->any())->method('getSource')->willReturn($originalToken);
        $this
            ->tokenStorage
            ->expects($this->any())
            ->method('getToken')
            ->willReturn($this->getToken(array($role)));
        $this
            ->request
            ->expects($this->any())
            ->method('get')
            ->with('_switch_user')
            ->willReturn('_exit');
        $this
            ->request
            ->expects($this->any())
            ->method('getUri')
            ->willReturn('/');
        $this
            ->request
            ->query
            ->expects($this->any())
            ->method('all')
            ->will($this->returnValue(array()));

        $dispatcher = $this->getMockBuilder('Symfony\Component\EventDispatcher\EventDispatcherInterface')->getMock();
        $dispatcher
            ->expects($this->once())
            ->method('dispatch')
            ->with(SecurityEvents::SWITCH_USER, $this->callback(function (SwitchUserEvent $event) use ($refreshedUser) {
                return $event->getTargetUser() === $refreshedUser;
            }))
        ;

        $listener = new SwitchUserListener($this->tokenStorage, $this->userProvider, $this->userChecker, 'provider123', $this->accessDecisionManager, null, '_switch_user', 'ROLE_ALLOWED_TO_SWITCH', $dispatcher);
        $listener->handle($this->event);
    }

    public function testExitUserDoesNotDispatchEventWithStringUser()
    {
        $originalUser = 'anon.';
        $this
            ->userProvider
            ->expects($this->never())
            ->method('refreshUser');
        $originalToken = $this->getToken();
        $originalToken
            ->expects($this->any())
            ->method('getUser')
            ->willReturn($originalUser);
        $role = $this
            ->getMockBuilder('Symfony\Component\Security\Core\Role\SwitchUserRole')
            ->disableOriginalConstructor()
            ->getMock();
        $role
            ->expects($this->any())
            ->method('getSource')
            ->willReturn($originalToken);
        $this
            ->tokenStorage
            ->expects($this->any())
            ->method('getToken')
            ->willReturn($this->getToken(array($role)));
        $this
            ->request
            ->expects($this->any())
            ->method('get')
            ->with('_switch_user')
            ->willReturn('_exit');
        $this
            ->request
            ->query
            ->expects($this->any())
            ->method('all')
            ->will($this->returnValue(array()));
        $this
            ->request
            ->expects($this->any())
            ->method('getUri')
            ->willReturn('/');

        $dispatcher = $this->getMockBuilder('Symfony\Component\EventDispatcher\EventDispatcherInterface')->getMock();
        $dispatcher
            ->expects($this->never())
            ->method('dispatch')
        ;

        $listener = new SwitchUserListener($this->tokenStorage, $this->userProvider, $this->userChecker, 'provider123', $this->accessDecisionManager, null, '_switch_user', 'ROLE_ALLOWED_TO_SWITCH', $dispatcher);
        $listener->handle($this->event);
    }

    /**
     * @expectedException \Symfony\Component\Security\Core\Exception\AccessDeniedException
     */
    public function testSwitchUserIsDisallowed()
    {
<<<<<<< HEAD
        $token = $this->getToken(array(new Role('the role')));
=======
        $token = $this->getToken(array($this->getMockBuilder('Symfony\Component\Security\Core\Role\RoleInterface')->getMock()));
>>>>>>> 0a9e391f

        $this->tokenStorage->expects($this->any())->method('getToken')->will($this->returnValue($token));
        $this->request->expects($this->any())->method('get')->with('_switch_user')->will($this->returnValue('kuba'));

        $this->accessDecisionManager->expects($this->once())
            ->method('decide')->with($token, array('ROLE_ALLOWED_TO_SWITCH'))
            ->will($this->returnValue(false));

        $listener = new SwitchUserListener($this->tokenStorage, $this->userProvider, $this->userChecker, 'provider123', $this->accessDecisionManager);
        $listener->handle($this->event);
    }

    public function testSwitchUser()
    {
<<<<<<< HEAD
        $token = $this->getToken(array(new Role('the role')));
        $user = $this->getMock('Symfony\Component\Security\Core\User\UserInterface');
=======
        $token = $this->getToken(array($this->getMockBuilder('Symfony\Component\Security\Core\Role\RoleInterface')->getMock()));
        $user = $this->getMockBuilder('Symfony\Component\Security\Core\User\UserInterface')->getMock();
>>>>>>> 0a9e391f
        $user->expects($this->any())->method('getRoles')->will($this->returnValue(array()));

        $this->tokenStorage->expects($this->any())->method('getToken')->will($this->returnValue($token));
        $this->request->expects($this->any())->method('get')->with('_switch_user')->will($this->returnValue('kuba'));
        $this->request->query->expects($this->once())->method('remove', '_switch_user');
        $this->request->query->expects($this->any())->method('all')->will($this->returnValue(array()));

        $this->request->expects($this->any())->method('getUri')->will($this->returnValue('/'));
        $this->request->server->expects($this->once())->method('set')->with('QUERY_STRING', '');

        $this->accessDecisionManager->expects($this->once())
            ->method('decide')->with($token, array('ROLE_ALLOWED_TO_SWITCH'))
            ->will($this->returnValue(true));

        $this->userProvider->expects($this->once())
            ->method('loadUserByUsername')->with('kuba')
            ->will($this->returnValue($user));
        $this->userChecker->expects($this->once())
            ->method('checkPostAuth')->with($user);
        $this->tokenStorage->expects($this->once())
            ->method('setToken')->with($this->isInstanceOf('Symfony\Component\Security\Core\Authentication\Token\UsernamePasswordToken'));

        $listener = new SwitchUserListener($this->tokenStorage, $this->userProvider, $this->userChecker, 'provider123', $this->accessDecisionManager);
        $listener->handle($this->event);
    }

    public function testSwitchUserKeepsOtherQueryStringParameters()
    {
<<<<<<< HEAD
        $token = $this->getToken(array(new Role('the role')));
        $user = $this->getMock('Symfony\Component\Security\Core\User\UserInterface');
=======
        $token = $this->getToken(array($this->getMockBuilder('Symfony\Component\Security\Core\Role\RoleInterface')->getMock()));
        $user = $this->getMockBuilder('Symfony\Component\Security\Core\User\UserInterface')->getMock();
>>>>>>> 0a9e391f
        $user->expects($this->any())->method('getRoles')->will($this->returnValue(array()));

        $this->tokenStorage->expects($this->any())->method('getToken')->will($this->returnValue($token));
        $this->request->expects($this->any())->method('get')->with('_switch_user')->will($this->returnValue('kuba'));
        $this->request->query->expects($this->once())->method('remove', '_switch_user');
        $this->request->query->expects($this->any())->method('all')->will($this->returnValue(array('page' => 3, 'section' => 2)));
        $this->request->expects($this->any())->method('getUri')->will($this->returnValue('/'));
        $this->request->server->expects($this->once())->method('set')->with('QUERY_STRING', 'page=3&section=2');

        $this->accessDecisionManager->expects($this->once())
            ->method('decide')->with($token, array('ROLE_ALLOWED_TO_SWITCH'))
            ->will($this->returnValue(true));

        $this->userProvider->expects($this->once())
            ->method('loadUserByUsername')->with('kuba')
            ->will($this->returnValue($user));
        $this->userChecker->expects($this->once())
            ->method('checkPostAuth')->with($user);
        $this->tokenStorage->expects($this->once())
            ->method('setToken')->with($this->isInstanceOf('Symfony\Component\Security\Core\Authentication\Token\UsernamePasswordToken'));

        $listener = new SwitchUserListener($this->tokenStorage, $this->userProvider, $this->userChecker, 'provider123', $this->accessDecisionManager);
        $listener->handle($this->event);
    }

    private function getEvent($request)
    {
        $event = $this->getMockBuilder('Symfony\Component\HttpKernel\Event\GetResponseEvent')
            ->disableOriginalConstructor()
            ->getMock();

        $event->expects($this->any())
            ->method('getRequest')
            ->will($this->returnValue($request));

        return $event;
    }

    private function getToken(array $roles = array())
    {
        $token = $this->getMockBuilder('Symfony\Component\Security\Core\Authentication\Token\TokenInterface')->getMock();
        $token->expects($this->any())
            ->method('getRoles')
            ->will($this->returnValue($roles));

        return $token;
    }
}<|MERGE_RESOLUTION|>--- conflicted
+++ resolved
@@ -67,11 +67,7 @@
      */
     public function testExitUserThrowsAuthenticationExceptionIfOriginalTokenCannotBeFound()
     {
-<<<<<<< HEAD
         $token = $this->getToken(array(new Role('the role')));
-=======
-        $token = $this->getToken(array($this->getMockBuilder('Symfony\Component\Security\Core\Role\RoleInterface')->getMock()));
->>>>>>> 0a9e391f
 
         $this->tokenStorage->expects($this->any())->method('getToken')->will($this->returnValue($token));
         $this->request->expects($this->any())->method('get')->with('_switch_user')->will($this->returnValue('_exit'));
@@ -221,11 +217,7 @@
      */
     public function testSwitchUserIsDisallowed()
     {
-<<<<<<< HEAD
         $token = $this->getToken(array(new Role('the role')));
-=======
-        $token = $this->getToken(array($this->getMockBuilder('Symfony\Component\Security\Core\Role\RoleInterface')->getMock()));
->>>>>>> 0a9e391f
 
         $this->tokenStorage->expects($this->any())->method('getToken')->will($this->returnValue($token));
         $this->request->expects($this->any())->method('get')->with('_switch_user')->will($this->returnValue('kuba'));
@@ -240,13 +232,8 @@
 
     public function testSwitchUser()
     {
-<<<<<<< HEAD
         $token = $this->getToken(array(new Role('the role')));
         $user = $this->getMock('Symfony\Component\Security\Core\User\UserInterface');
-=======
-        $token = $this->getToken(array($this->getMockBuilder('Symfony\Component\Security\Core\Role\RoleInterface')->getMock()));
-        $user = $this->getMockBuilder('Symfony\Component\Security\Core\User\UserInterface')->getMock();
->>>>>>> 0a9e391f
         $user->expects($this->any())->method('getRoles')->will($this->returnValue(array()));
 
         $this->tokenStorage->expects($this->any())->method('getToken')->will($this->returnValue($token));
@@ -275,13 +262,8 @@
 
     public function testSwitchUserKeepsOtherQueryStringParameters()
     {
-<<<<<<< HEAD
         $token = $this->getToken(array(new Role('the role')));
         $user = $this->getMock('Symfony\Component\Security\Core\User\UserInterface');
-=======
-        $token = $this->getToken(array($this->getMockBuilder('Symfony\Component\Security\Core\Role\RoleInterface')->getMock()));
-        $user = $this->getMockBuilder('Symfony\Component\Security\Core\User\UserInterface')->getMock();
->>>>>>> 0a9e391f
         $user->expects($this->any())->method('getRoles')->will($this->returnValue(array()));
 
         $this->tokenStorage->expects($this->any())->method('getToken')->will($this->returnValue($token));
