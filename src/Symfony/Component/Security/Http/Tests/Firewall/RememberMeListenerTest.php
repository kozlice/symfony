<?php

/*
 * This file is part of the Symfony package.
 *
 * (c) Fabien Potencier <fabien@symfony.com>
 *
 * For the full copyright and license information, please view the LICENSE
 * file that was distributed with this source code.
 */

namespace Symfony\Component\Security\Http\Tests\Firewall;

use Symfony\Component\Security\Core\Exception\AuthenticationException;
use Symfony\Component\Security\Http\Firewall\RememberMeListener;
use Symfony\Component\HttpFoundation\Request;
use Symfony\Component\Security\Http\SecurityEvents;

class RememberMeListenerTest extends \PHPUnit_Framework_TestCase
{
    public function testOnCoreSecurityDoesNotTryToPopulateNonEmptySecurityContext()
    {
<<<<<<< HEAD
        list($listener, $context,,,,) = $this->getListener();
=======
        list($listener, $context, $service, ,) = $this->getListener();
>>>>>>> ab1e9f3f

        $context
            ->expects($this->once())
            ->method('getToken')
            ->will($this->returnValue($this->getMock('Symfony\Component\Security\Core\Authentication\Token\TokenInterface')))
        ;

        $context
            ->expects($this->never())
            ->method('setToken')
        ;

        $this->assertNull($listener->handle($this->getGetResponseEvent()));
    }

    public function testOnCoreSecurityDoesNothingWhenNoCookieIsSet()
    {
        list($listener, $context, $service, ,) = $this->getListener();

        $context
            ->expects($this->once())
            ->method('getToken')
            ->will($this->returnValue(null))
        ;

        $service
            ->expects($this->once())
            ->method('autoLogin')
            ->will($this->returnValue(null))
        ;

        $event = $this->getGetResponseEvent();
        $event
            ->expects($this->once())
            ->method('getRequest')
            ->will($this->returnValue(new Request()))
        ;

        $this->assertNull($listener->handle($event));
    }

    public function testOnCoreSecurityIgnoresAuthenticationExceptionThrownByAuthenticationManagerImplementation()
    {
        list($listener, $context, $service, $manager,) = $this->getListener();

        $context
            ->expects($this->once())
            ->method('getToken')
            ->will($this->returnValue(null))
        ;

        $service
            ->expects($this->once())
            ->method('autoLogin')
            ->will($this->returnValue($this->getMock('Symfony\Component\Security\Core\Authentication\Token\TokenInterface')))
        ;

        $service
            ->expects($this->once())
            ->method('loginFail')
        ;

        $exception = new AuthenticationException('Authentication failed.');
        $manager
            ->expects($this->once())
            ->method('authenticate')
            ->will($this->throwException($exception))
        ;

        $event = $this->getGetResponseEvent();
        $event
            ->expects($this->once())
            ->method('getRequest')
            ->will($this->returnValue(new Request()))
        ;

        $listener->handle($event);
    }

    /**
     * @expectedException Symfony\Component\Security\Core\Exception\AuthenticationException
     * @expectedExceptionMessage Authentication failed.
     */
    public function testOnCoreSecurityIgnoresAuthenticationOptionallyRethrowsExceptionThrownAuthenticationManagerImplementation()
    {
        list($listener, $context, $service, $manager,) = $this->getListener(false, false);

        $context
            ->expects($this->once())
            ->method('getToken')
            ->will($this->returnValue(null))
        ;

        $service
            ->expects($this->once())
            ->method('autoLogin')
            ->will($this->returnValue($this->getMock('Symfony\Component\Security\Core\Authentication\Token\TokenInterface')))
        ;

        $service
            ->expects($this->once())
            ->method('loginFail')
        ;

        $exception = new AuthenticationException('Authentication failed.');
        $manager
            ->expects($this->once())
            ->method('authenticate')
            ->will($this->throwException($exception))
        ;

        $event = $this->getGetResponseEvent();
        $event
            ->expects($this->once())
            ->method('getRequest')
            ->will($this->returnValue(new Request()))
        ;

        $listener->handle($event);
    }

    public function testOnCoreSecurity()
    {
        list($listener, $context, $service, $manager,) = $this->getListener();

        $context
            ->expects($this->once())
            ->method('getToken')
            ->will($this->returnValue(null))
        ;

        $token = $this->getMock('Symfony\Component\Security\Core\Authentication\Token\TokenInterface');
        $service
            ->expects($this->once())
            ->method('autoLogin')
            ->will($this->returnValue($token))
        ;

        $context
            ->expects($this->once())
            ->method('setToken')
            ->with($this->equalTo($token))
        ;

        $manager
            ->expects($this->once())
            ->method('authenticate')
            ->will($this->returnValue($token))
        ;

        $event = $this->getGetResponseEvent();
        $event
            ->expects($this->once())
            ->method('getRequest')
            ->will($this->returnValue(new Request()))
        ;

        $listener->handle($event);
    }

    public function testOnCoreSecurityInteractiveLoginEventIsDispatchedIfDispatcherIsPresent()
    {
        list($listener, $context, $service, $manager,, $dispatcher) = $this->getListener(true);

        $context
            ->expects($this->once())
            ->method('getToken')
            ->will($this->returnValue(null))
        ;

        $token = $this->getMock('Symfony\Component\Security\Core\Authentication\Token\TokenInterface');
        $service
            ->expects($this->once())
            ->method('autoLogin')
            ->will($this->returnValue($token))
        ;

        $context
            ->expects($this->once())
            ->method('setToken')
            ->with($this->equalTo($token))
        ;

        $manager
            ->expects($this->once())
            ->method('authenticate')
            ->will($this->returnValue($token))
        ;

        $event = $this->getGetResponseEvent();
        $request = new Request();
        $event
            ->expects($this->once())
            ->method('getRequest')
            ->will($this->returnValue($request))
        ;

        $dispatcher
            ->expects($this->once())
            ->method('dispatch')
            ->with(
                SecurityEvents::INTERACTIVE_LOGIN,
                $this->isInstanceOf('Symfony\Component\Security\Http\Event\InteractiveLoginEvent')
            )
        ;

        $listener->handle($event);
    }

    protected function getGetResponseEvent()
    {
        return $this->getMock('Symfony\Component\HttpKernel\Event\GetResponseEvent', array(), array(), '', false);
    }

    protected function getFilterResponseEvent()
    {
        return $this->getMock('Symfony\Component\HttpKernel\Event\FilterResponseEvent', array(), array(), '', false);
    }

    protected function getListener($withDispatcher = false, $catchExceptions = true)
    {
        $listener = new RememberMeListener(
            $context = $this->getContext(),
            $service = $this->getService(),
            $manager = $this->getManager(),
            $logger = $this->getLogger(),
            $dispatcher = ($withDispatcher ? $this->getDispatcher() : null),
            $catchExceptions
        );

        return array($listener, $context, $service, $manager, $logger, $dispatcher);
    }

    protected function getLogger()
    {
        return $this->getMock('Psr\Log\LoggerInterface');
    }

    protected function getManager()
    {
        return $this->getMock('Symfony\Component\Security\Core\Authentication\AuthenticationManagerInterface');
    }

    protected function getService()
    {
        return $this->getMock('Symfony\Component\Security\Http\RememberMe\RememberMeServicesInterface');
    }

    protected function getContext()
    {
        return $this->getMock('Symfony\Component\Security\Core\SecurityContextInterface');
    }

    protected function getDispatcher()
    {
        return $this->getMock('Symfony\Component\EventDispatcher\EventDispatcherInterface');
    }
}<|MERGE_RESOLUTION|>--- conflicted
+++ resolved
@@ -20,11 +20,7 @@
 {
     public function testOnCoreSecurityDoesNotTryToPopulateNonEmptySecurityContext()
     {
-<<<<<<< HEAD
-        list($listener, $context,,,,) = $this->getListener();
-=======
-        list($listener, $context, $service, ,) = $this->getListener();
->>>>>>> ab1e9f3f
+        list($listener, $context, , , ,) = $this->getListener();
 
         $context
             ->expects($this->once())
