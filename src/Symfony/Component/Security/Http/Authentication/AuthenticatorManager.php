--- conflicted
+++ resolved
@@ -21,11 +21,8 @@
 use Symfony\Component\Security\Core\Exception\AccountStatusException;
 use Symfony\Component\Security\Core\Exception\AuthenticationException;
 use Symfony\Component\Security\Core\Exception\BadCredentialsException;
-<<<<<<< HEAD
-=======
 use Symfony\Component\Security\Core\Exception\CustomUserMessageAccountStatusException;
 use Symfony\Component\Security\Core\Exception\UsernameNotFoundException;
->>>>>>> 293919ff
 use Symfony\Component\Security\Core\User\UserInterface;
 use Symfony\Component\Security\Http\Authenticator\AuthenticatorInterface;
 use Symfony\Component\Security\Http\Authenticator\InteractiveAuthenticatorInterface;
@@ -54,20 +51,13 @@
     private $eraseCredentials;
     private $logger;
     private $firewallName;
-<<<<<<< HEAD
+    private $hideUserNotFoundExceptions;
     private $requiredBadges;
-=======
-    private $hideUserNotFoundExceptions;
->>>>>>> 293919ff
 
     /**
      * @param AuthenticatorInterface[] $authenticators
      */
-<<<<<<< HEAD
-    public function __construct(iterable $authenticators, TokenStorageInterface $tokenStorage, EventDispatcherInterface $eventDispatcher, string $firewallName, ?LoggerInterface $logger = null, bool $eraseCredentials = true, array $requiredBadges = [])
-=======
-    public function __construct(iterable $authenticators, TokenStorageInterface $tokenStorage, EventDispatcherInterface $eventDispatcher, string $firewallName, ?LoggerInterface $logger = null, bool $eraseCredentials = true, bool $hideUserNotFoundExceptions = true)
->>>>>>> 293919ff
+    public function __construct(iterable $authenticators, TokenStorageInterface $tokenStorage, EventDispatcherInterface $eventDispatcher, string $firewallName, ?LoggerInterface $logger = null, bool $eraseCredentials = true, bool $hideUserNotFoundExceptions = true, array $requiredBadges = [])
     {
         $this->authenticators = $authenticators;
         $this->tokenStorage = $tokenStorage;
@@ -75,11 +65,8 @@
         $this->firewallName = $firewallName;
         $this->logger = $logger;
         $this->eraseCredentials = $eraseCredentials;
-<<<<<<< HEAD
+        $this->hideUserNotFoundExceptions = $hideUserNotFoundExceptions;
         $this->requiredBadges = $requiredBadges;
-=======
-        $this->hideUserNotFoundExceptions = $hideUserNotFoundExceptions;
->>>>>>> 293919ff
     }
 
     /**
