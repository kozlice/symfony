--- conflicted
+++ resolved
@@ -156,19 +156,13 @@
         $message = 'Parameter "{parameter}" for route "{route}" must match "{expected}" ("{given}" given) to generate a corresponding URL.';
         foreach ($tokens as $token) {
             if ('variable' === $token[0]) {
-<<<<<<< HEAD
                 $varName = $token[3];
                 // variable is not important by default
                 $important = $token[5] ?? false;
 
-                if (!$optional || $important || !array_key_exists($varName, $defaults) || (null !== $mergedParams[$varName] && (string) $mergedParams[$varName] !== (string) $defaults[$varName])) {
+                if (!$optional || $important || !\array_key_exists($varName, $defaults) || (null !== $mergedParams[$varName] && (string) $mergedParams[$varName] !== (string) $defaults[$varName])) {
                     // check requirement
                     if (null !== $this->strictRequirements && !preg_match('#^'.$token[2].'$#'.(empty($token[4]) ? '' : 'u'), $mergedParams[$varName])) {
-=======
-                if (!$optional || !\array_key_exists($token[3], $defaults) || null !== $mergedParams[$token[3]] && (string) $mergedParams[$token[3]] !== (string) $defaults[$token[3]]) {
-                    // check requirement (while ignoring look-around patterns)
-                    if (null !== $this->strictRequirements && !preg_match('#^'.preg_replace('/\(\?(?:=|<=|!|<!)((?:[^()\\\\]+|\\\\.|\((?1)\))*)\)/', '', $token[2]).'$#'.(empty($token[4]) ? '' : 'u'), $mergedParams[$token[3]])) {
->>>>>>> 87f3c36d
                         if ($this->strictRequirements) {
                             throw new InvalidParameterException(strtr($message, ['{parameter}' => $varName, '{route}' => $name, '{expected}' => $token[2], '{given}' => $mergedParams[$varName]]));
                         }
