<?php

/*
 * This file is part of the Symfony package.
 *
 * (c) Fabien Potencier <fabien@symfony.com>
 *
 * For the full copyright and license information, please view the LICENSE
 * file that was distributed with this source code.
 */

namespace Symfony\Component\Routing\Loader;

use Doctrine\Common\Annotations\Reader;
use Symfony\Component\Config\Loader\LoaderInterface;
use Symfony\Component\Config\Loader\LoaderResolverInterface;
use Symfony\Component\Config\Resource\FileResource;
use Symfony\Component\Routing\Route;
use Symfony\Component\Routing\RouteCollection;

/**
 * AnnotationClassLoader loads routing information from a PHP class and its methods.
 *
 * You need to define an implementation for the getRouteDefaults() method. Most of the
 * time, this method should define some PHP callable to be called for the route
 * (a controller in MVC speak).
 *
 * The @Route annotation can be set on the class (for global parameters),
 * and on each method.
 *
 * The @Route annotation main value is the route path. The annotation also
 * recognizes several parameters: requirements, options, defaults, schemes,
 * methods, host, and name. The name parameter is mandatory.
 * Here is an example of how you should be able to use it:
 *
 *     /**
 *      * @Route("/Blog")
 *      * /
 *     class Blog
 *     {
 *         /**
 *          * @Route("/", name="blog_index")
 *          * /
 *         public function index()
 *         {
 *         }
 *
 *         /**
 *          * @Route("/{id}", name="blog_post", requirements = {"id" = "\d+"})
 *          * /
 *         public function show()
 *         {
 *         }
 *     }
 *
 * @author Fabien Potencier <fabien@symfony.com>
 */
abstract class AnnotationClassLoader implements LoaderInterface
{
    protected $reader;

    /**
     * @var string
     */
    protected $routeAnnotationClass = 'Symfony\\Component\\Routing\\Annotation\\Route';

    /**
     * @var int
     */
    protected $defaultRouteIndex = 0;

    public function __construct(Reader $reader)
    {
        $this->reader = $reader;
    }

    /**
     * Sets the annotation class to read route properties from.
     *
     * @param string $class A fully-qualified class name
     */
    public function setRouteAnnotationClass($class)
    {
        $this->routeAnnotationClass = $class;
    }

    /**
     * Loads from annotations from a class.
     *
     * @param string      $class A class name
     * @param string|null $type  The resource type
     *
     * @return RouteCollection A RouteCollection instance
     *
     * @throws \InvalidArgumentException When route can't be parsed
     */
    public function load($class, $type = null)
    {
        if (!class_exists($class)) {
            throw new \InvalidArgumentException(sprintf('Class "%s" does not exist.', $class));
        }

        $class = new \ReflectionClass($class);
        if ($class->isAbstract()) {
            throw new \InvalidArgumentException(sprintf('Annotations from class "%s" cannot be read as it is abstract.', $class->getName()));
        }

        $globals = $this->getGlobals($class);

        $collection = new RouteCollection();
        $collection->addResource(new FileResource($class->getFileName()));

        foreach ($class->getMethods() as $method) {
            $this->defaultRouteIndex = 0;
            foreach ($this->reader->getMethodAnnotations($method) as $annot) {
                if ($annot instanceof $this->routeAnnotationClass) {
                    $this->addRoute($collection, $annot, $globals, $class, $method);
                }
            }
        }

        if (0 === $collection->count() && $class->hasMethod('__invoke')) {
            $globals = $this->resetGlobals();
            foreach ($this->reader->getClassAnnotations($class) as $annot) {
                if ($annot instanceof $this->routeAnnotationClass) {
<<<<<<< HEAD
                    $globals['path'] = '';
                    $globals['name'] = '';
                    $globals['localized_paths'] = array();

=======
>>>>>>> 812a878c
                    $this->addRoute($collection, $annot, $globals, $class, $class->getMethod('__invoke'));
                }
            }
        }

        return $collection;
    }

    protected function addRoute(RouteCollection $collection, $annot, $globals, \ReflectionClass $class, \ReflectionMethod $method)
    {
        $name = $annot->getName();
        if (null === $name) {
            $name = $this->getDefaultRouteName($class, $method);
        }
        $name = $globals['name'].$name;

        $defaults = array_replace($globals['defaults'], $annot->getDefaults());
        $requirements = array_replace($globals['requirements'], $annot->getRequirements());
        $options = array_replace($globals['options'], $annot->getOptions());
        $schemes = array_merge($globals['schemes'], $annot->getSchemes());
        $methods = array_merge($globals['methods'], $annot->getMethods());

        $host = $annot->getHost();
        if (null === $host) {
            $host = $globals['host'];
        }

        $condition = $annot->getCondition();
        if (null === $condition) {
            $condition = $globals['condition'];
        }

        $path = $annot->getLocalizedPaths() ?: $annot->getPath();
        $prefix = $globals['localized_paths'] ?: $globals['path'];
        $paths = array();

        if (\is_array($path)) {
            if (!\is_array($prefix)) {
                foreach ($path as $locale => $localePath) {
                    $paths[$locale] = $prefix.$localePath;
                }
            } elseif ($missing = array_diff_key($prefix, $path)) {
                throw new \LogicException(sprintf('Route to "%s" is missing paths for locale(s) "%s".', $class->name.'::'.$method->name, implode('", "', array_keys($missing))));
            } else {
                foreach ($path as $locale => $localePath) {
                    if (!isset($prefix[$locale])) {
                        throw new \LogicException(sprintf('Route to "%s" with locale "%s" is missing a corresponding prefix in class "%s".', $method->name, $locale, $class->name));
                    }

                    $paths[$locale] = $prefix[$locale].$localePath;
                }
            }
        } elseif (\is_array($prefix)) {
            foreach ($prefix as $locale => $localePrefix) {
                $paths[$locale] = $localePrefix.$path;
            }
        } else {
            $paths[] = $prefix.$path;
        }

        foreach ($method->getParameters() as $param) {
            if (isset($defaults[$param->name]) || !$param->isDefaultValueAvailable()) {
                continue;
            }
            foreach ($paths as $locale => $path) {
                if (false !== strpos($path, sprintf('{%s}', $param->name))) {
                    $defaults[$param->name] = $param->getDefaultValue();
                    break;
                }
            }
        }

        foreach ($paths as $locale => $path) {
            $route = $this->createRoute($path, $defaults, $requirements, $options, $host, $schemes, $methods, $condition);
            $this->configureRoute($route, $class, $method, $annot);
            if (0 !== $locale) {
                $route->setDefault('_locale', $locale);
                $route->setDefault('_canonical_route', $name);
                $collection->add($name.'.'.$locale, $route);
            } else {
                $collection->add($name, $route);
            }
        }
    }

    /**
     * {@inheritdoc}
     */
    public function supports($resource, $type = null)
    {
        return \is_string($resource) && preg_match('/^(?:\\\\?[a-zA-Z_\x7f-\xff][a-zA-Z0-9_\x7f-\xff]*)+$/', $resource) && (!$type || 'annotation' === $type);
    }

    /**
     * {@inheritdoc}
     */
    public function setResolver(LoaderResolverInterface $resolver)
    {
    }

    /**
     * {@inheritdoc}
     */
    public function getResolver()
    {
    }

    /**
     * Gets the default route name for a class method.
     *
     * @param \ReflectionClass  $class
     * @param \ReflectionMethod $method
     *
     * @return string
     */
    protected function getDefaultRouteName(\ReflectionClass $class, \ReflectionMethod $method)
    {
        $name = strtolower(str_replace('\\', '_', $class->name).'_'.$method->name);
        if ($this->defaultRouteIndex > 0) {
            $name .= '_'.$this->defaultRouteIndex;
        }
        ++$this->defaultRouteIndex;

        return $name;
    }

    protected function getGlobals(\ReflectionClass $class)
    {
<<<<<<< HEAD
        $globals = array(
            'path' => null,
            'localized_paths' => array(),
            'requirements' => array(),
            'options' => array(),
            'defaults' => array(),
            'schemes' => array(),
            'methods' => array(),
            'host' => '',
            'condition' => '',
            'name' => '',
        );
=======
        $globals = $this->resetGlobals();
>>>>>>> 812a878c

        if ($annot = $this->reader->getClassAnnotation($class, $this->routeAnnotationClass)) {
            if (null !== $annot->getName()) {
                $globals['name'] = $annot->getName();
            }

            if (null !== $annot->getPath()) {
                $globals['path'] = $annot->getPath();
            }

            $globals['localized_paths'] = $annot->getLocalizedPaths();

            if (null !== $annot->getRequirements()) {
                $globals['requirements'] = $annot->getRequirements();
            }

            if (null !== $annot->getOptions()) {
                $globals['options'] = $annot->getOptions();
            }

            if (null !== $annot->getDefaults()) {
                $globals['defaults'] = $annot->getDefaults();
            }

            if (null !== $annot->getSchemes()) {
                $globals['schemes'] = $annot->getSchemes();
            }

            if (null !== $annot->getMethods()) {
                $globals['methods'] = $annot->getMethods();
            }

            if (null !== $annot->getHost()) {
                $globals['host'] = $annot->getHost();
            }

            if (null !== $annot->getCondition()) {
                $globals['condition'] = $annot->getCondition();
            }
        }

        return $globals;
    }

    private function resetGlobals()
    {
        return array(
            'path' => '',
            'requirements' => array(),
            'options' => array(),
            'defaults' => array(),
            'schemes' => array(),
            'methods' => array(),
            'host' => '',
            'condition' => '',
            'name' => '',
        );
    }

    protected function createRoute($path, $defaults, $requirements, $options, $host, $schemes, $methods, $condition)
    {
        return new Route($path, $defaults, $requirements, $options, $host, $schemes, $methods, $condition);
    }

    abstract protected function configureRoute(Route $route, \ReflectionClass $class, \ReflectionMethod $method, $annot);
}<|MERGE_RESOLUTION|>--- conflicted
+++ resolved
@@ -123,13 +123,6 @@
             $globals = $this->resetGlobals();
             foreach ($this->reader->getClassAnnotations($class) as $annot) {
                 if ($annot instanceof $this->routeAnnotationClass) {
-<<<<<<< HEAD
-                    $globals['path'] = '';
-                    $globals['name'] = '';
-                    $globals['localized_paths'] = array();
-
-=======
->>>>>>> 812a878c
                     $this->addRoute($collection, $annot, $globals, $class, $class->getMethod('__invoke'));
                 }
             }
@@ -258,8 +251,54 @@
 
     protected function getGlobals(\ReflectionClass $class)
     {
-<<<<<<< HEAD
-        $globals = array(
+        $globals = $this->resetGlobals();
+
+        if ($annot = $this->reader->getClassAnnotation($class, $this->routeAnnotationClass)) {
+            if (null !== $annot->getName()) {
+                $globals['name'] = $annot->getName();
+            }
+
+            if (null !== $annot->getPath()) {
+                $globals['path'] = $annot->getPath();
+            }
+
+            $globals['localized_paths'] = $annot->getLocalizedPaths();
+
+            if (null !== $annot->getRequirements()) {
+                $globals['requirements'] = $annot->getRequirements();
+            }
+
+            if (null !== $annot->getOptions()) {
+                $globals['options'] = $annot->getOptions();
+            }
+
+            if (null !== $annot->getDefaults()) {
+                $globals['defaults'] = $annot->getDefaults();
+            }
+
+            if (null !== $annot->getSchemes()) {
+                $globals['schemes'] = $annot->getSchemes();
+            }
+
+            if (null !== $annot->getMethods()) {
+                $globals['methods'] = $annot->getMethods();
+            }
+
+            if (null !== $annot->getHost()) {
+                $globals['host'] = $annot->getHost();
+            }
+
+            if (null !== $annot->getCondition()) {
+                $globals['condition'] = $annot->getCondition();
+            }
+        }
+
+        return $globals;
+    }
+
+    private function resetGlobals()
+    {
+        return array(
             'path' => null,
             'localized_paths' => array(),
             'requirements' => array(),
@@ -271,66 +310,6 @@
             'condition' => '',
             'name' => '',
         );
-=======
-        $globals = $this->resetGlobals();
->>>>>>> 812a878c
-
-        if ($annot = $this->reader->getClassAnnotation($class, $this->routeAnnotationClass)) {
-            if (null !== $annot->getName()) {
-                $globals['name'] = $annot->getName();
-            }
-
-            if (null !== $annot->getPath()) {
-                $globals['path'] = $annot->getPath();
-            }
-
-            $globals['localized_paths'] = $annot->getLocalizedPaths();
-
-            if (null !== $annot->getRequirements()) {
-                $globals['requirements'] = $annot->getRequirements();
-            }
-
-            if (null !== $annot->getOptions()) {
-                $globals['options'] = $annot->getOptions();
-            }
-
-            if (null !== $annot->getDefaults()) {
-                $globals['defaults'] = $annot->getDefaults();
-            }
-
-            if (null !== $annot->getSchemes()) {
-                $globals['schemes'] = $annot->getSchemes();
-            }
-
-            if (null !== $annot->getMethods()) {
-                $globals['methods'] = $annot->getMethods();
-            }
-
-            if (null !== $annot->getHost()) {
-                $globals['host'] = $annot->getHost();
-            }
-
-            if (null !== $annot->getCondition()) {
-                $globals['condition'] = $annot->getCondition();
-            }
-        }
-
-        return $globals;
-    }
-
-    private function resetGlobals()
-    {
-        return array(
-            'path' => '',
-            'requirements' => array(),
-            'options' => array(),
-            'defaults' => array(),
-            'schemes' => array(),
-            'methods' => array(),
-            'host' => '',
-            'condition' => '',
-            'name' => '',
-        );
     }
 
     protected function createRoute($path, $defaults, $requirements, $options, $host, $schemes, $methods, $condition)
