<?php

/*
 * This file is part of the Symfony package.
 *
 * (c) Fabien Potencier <fabien@symfony.com>
 *
 * For the full copyright and license information, please view the LICENSE
 * file that was distributed with this source code.
 */

namespace Symfony\Component\Routing\Loader;

use Symfony\Component\Routing\RouteCollection;
use Symfony\Component\Config\Resource\DirectoryResource;

/**
 * AnnotationDirectoryLoader loads routing information from annotations set
 * on PHP classes and methods.
 *
 * @author Fabien Potencier <fabien@symfony.com>
 */
class AnnotationDirectoryLoader extends AnnotationFileLoader
{
    /**
     * Loads from annotations from a directory.
     *
     * @param string      $path A directory path
     * @param string|null $type The resource type
     *
     * @return RouteCollection A RouteCollection instance
     *
     * @throws \InvalidArgumentException When the directory does not exist or its routes cannot be parsed
     */
    public function load($path, $type = null)
    {
        if (!is_dir($dir = $this->locator->locate($path))) {
            return parent::supports($path, $type) ? parent::load($path, $type) : new RouteCollection();
        }

        $collection = new RouteCollection();
        $collection->addResource(new DirectoryResource($dir, '/\.php$/'));
        $files = iterator_to_array(new \RecursiveIteratorIterator(
            new \RecursiveCallbackFilterIterator(
                new \RecursiveDirectoryIterator($dir, \FilesystemIterator::SKIP_DOTS | \FilesystemIterator::FOLLOW_SYMLINKS),
                function (\SplFileInfo $current) {
                    return '.' !== substr($current->getBasename(), 0, 1);
                }
            ),
            \RecursiveIteratorIterator::LEAVES_ONLY
        ));
        usort($files, function (\SplFileInfo $a, \SplFileInfo $b) {
            return (string) $a > (string) $b ? 1 : -1;
        });

        foreach ($files as $file) {
            if (!$file->isFile() || '.php' !== substr($file->getFilename(), -4)) {
                continue;
            }

            if ($class = $this->findClass($file)) {
                $refl = new \ReflectionClass($class);
                if ($refl->isAbstract()) {
                    continue;
                }

                $collection->addCollection($this->loader->load($class, $type));
            }
        }

        return $collection;
    }

    /**
     * {@inheritdoc}
     */
    public function supports($resource, $type = null)
    {
<<<<<<< HEAD
        if ('annotation' === $type) {
            return true;
        }

        if ($type || !is_string($resource)) {
=======
        if (!\is_string($resource)) {
>>>>>>> 82d13dae
            return false;
        }

        try {
            return is_dir($this->locator->locate($resource));
        } catch (\Exception $e) {
            return false;
        }
<<<<<<< HEAD
=======

        return is_dir($path) && (!$type || 'annotation' === $type);
    }
}

/**
 * @internal To be removed as RecursiveCallbackFilterIterator is available since PHP 5.4
 */
class RecursiveCallbackFilterIterator extends \FilterIterator implements \RecursiveIterator
{
    private $iterator;
    private $callback;

    public function __construct(\RecursiveIterator $iterator, $callback)
    {
        $this->iterator = $iterator;
        $this->callback = $callback;
        parent::__construct($iterator);
    }

    public function accept()
    {
        return \call_user_func($this->callback, $this->current(), $this->key(), $this->iterator);
    }

    public function hasChildren()
    {
        return $this->iterator->hasChildren();
    }

    public function getChildren()
    {
        return new static($this->iterator->getChildren(), $this->callback);
>>>>>>> 82d13dae
    }
}<|MERGE_RESOLUTION|>--- conflicted
+++ resolved
@@ -76,15 +76,11 @@
      */
     public function supports($resource, $type = null)
     {
-<<<<<<< HEAD
         if ('annotation' === $type) {
             return true;
         }
 
-        if ($type || !is_string($resource)) {
-=======
-        if (!\is_string($resource)) {
->>>>>>> 82d13dae
+        if ($type || !\is_string($resource)) {
             return false;
         }
 
@@ -93,41 +89,5 @@
         } catch (\Exception $e) {
             return false;
         }
-<<<<<<< HEAD
-=======
-
-        return is_dir($path) && (!$type || 'annotation' === $type);
-    }
-}
-
-/**
- * @internal To be removed as RecursiveCallbackFilterIterator is available since PHP 5.4
- */
-class RecursiveCallbackFilterIterator extends \FilterIterator implements \RecursiveIterator
-{
-    private $iterator;
-    private $callback;
-
-    public function __construct(\RecursiveIterator $iterator, $callback)
-    {
-        $this->iterator = $iterator;
-        $this->callback = $callback;
-        parent::__construct($iterator);
-    }
-
-    public function accept()
-    {
-        return \call_user_func($this->callback, $this->current(), $this->key(), $this->iterator);
-    }
-
-    public function hasChildren()
-    {
-        return $this->iterator->hasChildren();
-    }
-
-    public function getChildren()
-    {
-        return new static($this->iterator->getChildren(), $this->callback);
->>>>>>> 82d13dae
     }
 }