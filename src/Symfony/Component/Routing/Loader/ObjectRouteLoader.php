<?php

/*
 * This file is part of the Symfony package.
 *
 * (c) Fabien Potencier <fabien@symfony.com>
 *
 * For the full copyright and license information, please view the LICENSE
 * file that was distributed with this source code.
 */

namespace Symfony\Component\Routing\Loader;

use Symfony\Component\Routing\RouteCollection;

@trigger_error(sprintf('The "%s" class is deprecated since Symfony 4.4, use "%s" instead.', ObjectRouteLoader::class, ObjectLoader::class), E_USER_DEPRECATED);

/**
 * A route loader that calls a method on an object to load the routes.
 *
 * @author Ryan Weaver <ryan@knpuniversity.com>
 *
 * @deprecated since Symfony 4.4, use ObjectLoader instead.
 */
abstract class ObjectRouteLoader extends ObjectLoader
{
    /**
     * Returns the object that the method will be called on to load routes.
     *
     * For example, if your application uses a service container,
     * the $id may be a service id.
     *
     * @param string $id
     *
     * @return object
     */
    abstract protected function getServiceObject($id);

    /**
     * Calls the service that will load the routes.
     *
     * @param string      $resource Some value that will resolve to a callable
     * @param string|null $type     The resource type
     *
     * @return RouteCollection
     */
    public function load($resource, string $type = null)
    {
        if (!preg_match('/^[^\:]+(?:::?(?:[^\:]+))?$/', $resource)) {
            throw new \InvalidArgumentException(sprintf('Invalid resource "%s" passed to the "service" route loader: use the format "service::method" or "service" if your service has an "__invoke" method.', $resource));
        }

<<<<<<< HEAD
        $parts = explode('::', $resource);
        $serviceString = $parts[0];
        $method = $parts[1] ?? '__invoke';

        $loaderObject = $this->getServiceObject($serviceString);

        if (!\is_object($loaderObject)) {
            throw new \LogicException(sprintf('%s:getServiceObject() must return an object: %s returned', \get_class($this), \gettype($loaderObject)));
        }

        if (!\is_callable([$loaderObject, $method])) {
            throw new \BadMethodCallException(sprintf('Method "%s" not found on "%s" when importing routing resource "%s"', $method, \get_class($loaderObject), $resource));
        }

        $routeCollection = $loaderObject->$method($this);

        if (!$routeCollection instanceof RouteCollection) {
            $type = \is_object($routeCollection) ? \get_class($routeCollection) : \gettype($routeCollection);

            throw new \LogicException(sprintf('The %s::%s method must return a RouteCollection: %s returned', \get_class($loaderObject), $method, $type));
        }

        // make the service file tracked so that if it changes, the cache rebuilds
        $this->addClassResource(new \ReflectionClass($loaderObject), $routeCollection);

        return $routeCollection;
=======
        if (1 === substr_count($resource, ':')) {
            $resource = str_replace(':', '::', $resource);
            @trigger_error(sprintf('Referencing service route loaders with a single colon is deprecated since Symfony 4.1. Use %s instead.', $resource), E_USER_DEPRECATED);
        }

        return parent::load($resource, $type);
>>>>>>> a6887874
    }

    /**
     * {@inheritdoc}
     */
    public function supports($resource, string $type = null)
    {
        return 'service' === $type;
    }

    /**
     * {@inheritdoc}
     */
    protected function getObject(string $id)
    {
        return $this->getServiceObject($id);
    }
}<|MERGE_RESOLUTION|>--- conflicted
+++ resolved
@@ -50,41 +50,12 @@
             throw new \InvalidArgumentException(sprintf('Invalid resource "%s" passed to the "service" route loader: use the format "service::method" or "service" if your service has an "__invoke" method.', $resource));
         }
 
-<<<<<<< HEAD
-        $parts = explode('::', $resource);
-        $serviceString = $parts[0];
-        $method = $parts[1] ?? '__invoke';
-
-        $loaderObject = $this->getServiceObject($serviceString);
-
-        if (!\is_object($loaderObject)) {
-            throw new \LogicException(sprintf('%s:getServiceObject() must return an object: %s returned', \get_class($this), \gettype($loaderObject)));
-        }
-
-        if (!\is_callable([$loaderObject, $method])) {
-            throw new \BadMethodCallException(sprintf('Method "%s" not found on "%s" when importing routing resource "%s"', $method, \get_class($loaderObject), $resource));
-        }
-
-        $routeCollection = $loaderObject->$method($this);
-
-        if (!$routeCollection instanceof RouteCollection) {
-            $type = \is_object($routeCollection) ? \get_class($routeCollection) : \gettype($routeCollection);
-
-            throw new \LogicException(sprintf('The %s::%s method must return a RouteCollection: %s returned', \get_class($loaderObject), $method, $type));
-        }
-
-        // make the service file tracked so that if it changes, the cache rebuilds
-        $this->addClassResource(new \ReflectionClass($loaderObject), $routeCollection);
-
-        return $routeCollection;
-=======
         if (1 === substr_count($resource, ':')) {
             $resource = str_replace(':', '::', $resource);
             @trigger_error(sprintf('Referencing service route loaders with a single colon is deprecated since Symfony 4.1. Use %s instead.', $resource), E_USER_DEPRECATED);
         }
 
         return parent::load($resource, $type);
->>>>>>> a6887874
     }
 
     /**
