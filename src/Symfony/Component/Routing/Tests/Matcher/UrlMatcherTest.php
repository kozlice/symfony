--- conflicted
+++ resolved
@@ -131,12 +131,8 @@
         $matcher = $this->getUrlMatcher($collection);
         $this->assertIsArray($matcher->match('/foo'));
         $matcher = $this->getUrlMatcher($collection, new RequestContext('', 'head'));
-<<<<<<< HEAD
-        $this->assertInternalType('array', $matcher->match('/foo'));
-    }
-=======
         $this->assertIsArray($matcher->match('/foo'));
->>>>>>> 1ad26825
+    }
 
     public function testRouteWithOptionalVariableAsFirstSegment()
     {
