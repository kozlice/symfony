<?php

/*
 * This file is part of the Symfony package.
 *
 * (c) Fabien Potencier <fabien@symfony.com>
 *
 * For the full copyright and license information, please view the LICENSE
 * file that was distributed with this source code.
 */

namespace Symfony\Component\Routing;

use Psr\Log\LoggerInterface;
use Symfony\Bundle\FrameworkBundle\Routing\RedirectableUrlMatcher;
use Symfony\Component\Config\ConfigCacheFactory;
use Symfony\Component\Config\ConfigCacheFactoryInterface;
use Symfony\Component\Config\ConfigCacheInterface;
use Symfony\Component\Config\Loader\LoaderInterface;
use Symfony\Component\ExpressionLanguage\ExpressionFunctionProviderInterface;
use Symfony\Component\HttpFoundation\Request;
use Symfony\Component\Routing\Generator\CompiledUrlGenerator;
use Symfony\Component\Routing\Generator\ConfigurableRequirementsInterface;
use Symfony\Component\Routing\Generator\Dumper\CompiledUrlGeneratorDumper;
use Symfony\Component\Routing\Generator\Dumper\GeneratorDumperInterface;
use Symfony\Component\Routing\Generator\UrlGenerator;
use Symfony\Component\Routing\Generator\UrlGeneratorInterface;
use Symfony\Component\Routing\Matcher\CompiledUrlMatcher;
use Symfony\Component\Routing\Matcher\Dumper\CompiledUrlMatcherDumper;
use Symfony\Component\Routing\Matcher\Dumper\MatcherDumperInterface;
use Symfony\Component\Routing\Matcher\RequestMatcherInterface;
use Symfony\Component\Routing\Matcher\UrlMatcher;
use Symfony\Component\Routing\Matcher\UrlMatcherInterface;

/**
 * The Router class is an example of the integration of all pieces of the
 * routing system for easier use.
 *
 * @author Fabien Potencier <fabien@symfony.com>
 */
class Router implements RouterInterface, RequestMatcherInterface
{
    /**
     * @var UrlMatcherInterface|null
     */
    protected $matcher;

    /**
     * @var UrlGeneratorInterface|null
     */
    protected $generator;

    /**
     * @var RequestContext
     */
    protected $context;

    /**
     * @var LoaderInterface
     */
    protected $loader;

    /**
     * @var RouteCollection|null
     */
    protected $collection;

    /**
     * @var mixed
     */
    protected $resource;

    /**
     * @var array
     */
    protected $options = [];

    /**
     * @var LoggerInterface|null
     */
    protected $logger;

    /**
     * @var string|null
     */
    protected $defaultLocale;

    /**
     * @var ConfigCacheFactoryInterface|null
     */
    private $configCacheFactory;

    /**
     * @var ExpressionFunctionProviderInterface[]
     */
    private $expressionLanguageProviders = [];

    /**
     * @param LoaderInterface $loader   A LoaderInterface instance
     * @param mixed           $resource The main resource to load
     * @param array           $options  An array of options
     * @param RequestContext  $context  The context
     * @param LoggerInterface $logger   A logger instance
     */
    public function __construct(LoaderInterface $loader, $resource, array $options = [], RequestContext $context = null, LoggerInterface $logger = null, string $defaultLocale = null)
    {
        $this->loader = $loader;
        $this->resource = $resource;
        $this->logger = $logger;
        $this->context = $context ?: new RequestContext();
        $this->setOptions($options);
        $this->defaultLocale = $defaultLocale;
    }

    /**
     * Sets options.
     *
     * Available options:
     *
     *   * cache_dir:              The cache directory (or null to disable caching)
     *   * debug:                  Whether to enable debugging or not (false by default)
     *   * generator_class:        The name of a UrlGeneratorInterface implementation
     *   * generator_dumper_class: The name of a GeneratorDumperInterface implementation
     *   * matcher_class:          The name of a UrlMatcherInterface implementation
     *   * matcher_dumper_class:   The name of a MatcherDumperInterface implementation
     *   * resource_type:          Type hint for the main resource (optional)
     *   * strict_requirements:    Configure strict requirement checking for generators
     *                             implementing ConfigurableRequirementsInterface (default is true)
     *
     * @param array $options An array of options
     *
     * @throws \InvalidArgumentException When unsupported option is provided
     */
    public function setOptions(array $options)
    {
        $this->options = [
            'cache_dir' => null,
            'debug' => false,
            'generator_class' => CompiledUrlGenerator::class,
            'generator_base_class' => UrlGenerator::class, // deprecated
            'generator_dumper_class' => CompiledUrlGeneratorDumper::class,
            'generator_cache_class' => 'UrlGenerator', // deprecated
            'matcher_class' => CompiledUrlMatcher::class,
            'matcher_base_class' => UrlMatcher::class, // deprecated
            'matcher_dumper_class' => CompiledUrlMatcherDumper::class,
            'matcher_cache_class' => 'UrlMatcher', // deprecated
            'resource_type' => null,
            'strict_requirements' => true,
        ];

        // check option names and live merge, if errors are encountered Exception will be thrown
        $invalid = [];
        foreach ($options as $key => $value) {
            $this->checkDeprecatedOption($key);
            if (\array_key_exists($key, $this->options)) {
                $this->options[$key] = $value;
            } else {
                $invalid[] = $key;
            }
        }

        if ($invalid) {
            throw new \InvalidArgumentException(sprintf('The Router does not support the following options: "%s".', implode('", "', $invalid)));
        }
    }

    /**
     * Sets an option.
     *
     * @param string $key   The key
     * @param mixed  $value The value
     *
     * @throws \InvalidArgumentException
     */
    public function setOption($key, $value)
    {
        if (!\array_key_exists($key, $this->options)) {
            throw new \InvalidArgumentException(sprintf('The Router does not support the "%s" option.', $key));
        }

        $this->checkDeprecatedOption($key);

        $this->options[$key] = $value;
    }

    /**
     * Gets an option value.
     *
     * @param string $key The key
     *
     * @return mixed The value
     *
     * @throws \InvalidArgumentException
     */
    public function getOption($key)
    {
        if (!\array_key_exists($key, $this->options)) {
            throw new \InvalidArgumentException(sprintf('The Router does not support the "%s" option.', $key));
        }

        $this->checkDeprecatedOption($key);

        return $this->options[$key];
    }

    /**
     * {@inheritdoc}
     */
    public function getRouteCollection()
    {
        if (null === $this->collection) {
            $this->collection = $this->loader->load($this->resource, $this->options['resource_type']);
        }

        return $this->collection;
    }

    /**
     * {@inheritdoc}
     */
    public function setContext(RequestContext $context)
    {
        $this->context = $context;

        if (null !== $this->matcher) {
            $this->getMatcher()->setContext($context);
        }
        if (null !== $this->generator) {
            $this->getGenerator()->setContext($context);
        }
    }

    /**
     * {@inheritdoc}
     */
    public function getContext()
    {
        return $this->context;
    }

    /**
     * Sets the ConfigCache factory to use.
     */
    public function setConfigCacheFactory(ConfigCacheFactoryInterface $configCacheFactory)
    {
        $this->configCacheFactory = $configCacheFactory;
    }

    /**
     * {@inheritdoc}
     */
    public function generate($name, $parameters = [], $referenceType = self::ABSOLUTE_PATH)
    {
        return $this->getGenerator()->generate($name, $parameters, $referenceType);
    }

    /**
     * {@inheritdoc}
     */
    public function match($pathinfo)
    {
        return $this->getMatcher()->match($pathinfo);
    }

    /**
     * {@inheritdoc}
     */
    public function matchRequest(Request $request)
    {
        $matcher = $this->getMatcher();
        if (!$matcher instanceof RequestMatcherInterface) {
            // fallback to the default UrlMatcherInterface
            return $matcher->match($request->getPathInfo());
        }

        return $matcher->matchRequest($request);
    }

    /**
     * Gets the UrlMatcher instance associated with this Router.
     *
     * @return UrlMatcherInterface A UrlMatcherInterface instance
     */
    public function getMatcher()
    {
        if (null !== $this->matcher) {
            return $this->matcher;
        }

        $compiled = is_a($this->options['matcher_class'], CompiledUrlMatcher::class, true) && (UrlMatcher::class === $this->options['matcher_base_class'] || RedirectableUrlMatcher::class === $this->options['matcher_base_class']);

        if (null === $this->options['cache_dir'] || null === $this->options['matcher_cache_class']) {
            $routes = $this->getRouteCollection();
            if ($compiled) {
                $routes = (new CompiledUrlMatcherDumper($routes))->getCompiledRoutes();
            }
            $this->matcher = new $this->options['matcher_class']($routes, $this->context);
            if (method_exists($this->matcher, 'addExpressionLanguageProvider')) {
                foreach ($this->expressionLanguageProviders as $provider) {
                    $this->matcher->addExpressionLanguageProvider($provider);
                }
            }

            return $this->matcher;
        }

        $cache = $this->getConfigCacheFactory()->cache($this->options['cache_dir'].'/'.$this->options['matcher_cache_class'].'.php',
            function (ConfigCacheInterface $cache) {
                $dumper = $this->getMatcherDumperInstance();
                if (method_exists($dumper, 'addExpressionLanguageProvider')) {
                    foreach ($this->expressionLanguageProviders as $provider) {
                        $dumper->addExpressionLanguageProvider($provider);
                    }
                }

                $options = [
                    'class' => $this->options['matcher_cache_class'],
                    'base_class' => $this->options['matcher_base_class'],
                ];

                $cache->write($dumper->dump($options), $this->getRouteCollection()->getResources());
            }
        );

        if ($compiled) {
            return $this->matcher = new $this->options['matcher_class'](require $cache->getPath(), $this->context);
        }

        if (!class_exists($this->options['matcher_cache_class'], false)) {
            require_once $cache->getPath();
        }

        return $this->matcher = new $this->options['matcher_cache_class']($this->context);
    }

    /**
     * Gets the UrlGenerator instance associated with this Router.
     *
     * @return UrlGeneratorInterface A UrlGeneratorInterface instance
     */
    public function getGenerator()
    {
        if (null !== $this->generator) {
            return $this->generator;
        }

        $compiled = is_a($this->options['generator_class'], CompiledUrlGenerator::class, true) && UrlGenerator::class === $this->options['generator_base_class'];

        if (null === $this->options['cache_dir'] || null === $this->options['generator_cache_class']) {
<<<<<<< HEAD
            $routes = $this->getRouteCollection();
            if ($compiled) {
                $routes = (new CompiledUrlGeneratorDumper($routes))->getCompiledRoutes();
            }
            $this->generator = new $this->options['generator_class']($routes, $this->context, $this->logger);
=======
            $this->generator = new $this->options['generator_class']($this->getRouteCollection(), $this->context, $this->logger, $this->defaultLocale);
>>>>>>> e479b690
        } else {
            $cache = $this->getConfigCacheFactory()->cache($this->options['cache_dir'].'/'.$this->options['generator_cache_class'].'.php',
                function (ConfigCacheInterface $cache) {
                    $dumper = $this->getGeneratorDumperInstance();

                    $options = [
                        'class' => $this->options['generator_cache_class'],
                        'base_class' => $this->options['generator_base_class'],
                    ];

                    $cache->write($dumper->dump($options), $this->getRouteCollection()->getResources());
                }
            );

            if ($compiled) {
                $this->generator = new $this->options['generator_class'](require $cache->getPath(), $this->context, $this->logger);
            } else {
                if (!class_exists($this->options['generator_cache_class'], false)) {
                    require_once $cache->getPath();
                }

<<<<<<< HEAD
                $this->generator = new $this->options['generator_cache_class']($this->context, $this->logger);
            }
=======
            $this->generator = new $this->options['generator_cache_class']($this->context, $this->logger, $this->defaultLocale);
>>>>>>> e479b690
        }

        if ($this->generator instanceof ConfigurableRequirementsInterface) {
            $this->generator->setStrictRequirements($this->options['strict_requirements']);
        }

        return $this->generator;
    }

    public function addExpressionLanguageProvider(ExpressionFunctionProviderInterface $provider)
    {
        $this->expressionLanguageProviders[] = $provider;
    }

    /**
     * @return GeneratorDumperInterface
     */
    protected function getGeneratorDumperInstance()
    {
        return new $this->options['generator_dumper_class']($this->getRouteCollection());
    }

    /**
     * @return MatcherDumperInterface
     */
    protected function getMatcherDumperInstance()
    {
        return new $this->options['matcher_dumper_class']($this->getRouteCollection());
    }

    /**
     * Provides the ConfigCache factory implementation, falling back to a
     * default implementation if necessary.
     *
     * @return ConfigCacheFactoryInterface
     */
    private function getConfigCacheFactory()
    {
        if (null === $this->configCacheFactory) {
            $this->configCacheFactory = new ConfigCacheFactory($this->options['debug']);
        }

        return $this->configCacheFactory;
    }

    private function checkDeprecatedOption($key)
    {
        switch ($key) {
            case 'generator_base_class':
            case 'generator_cache_class':
            case 'matcher_base_class':
            case 'matcher_cache_class':
                @trigger_error(sprintf('Option "%s" given to router %s is deprecated since Symfony 4.3.', $key, static::class), E_USER_DEPRECATED);
        }
    }
}<|MERGE_RESOLUTION|>--- conflicted
+++ resolved
@@ -347,15 +347,11 @@
         $compiled = is_a($this->options['generator_class'], CompiledUrlGenerator::class, true) && UrlGenerator::class === $this->options['generator_base_class'];
 
         if (null === $this->options['cache_dir'] || null === $this->options['generator_cache_class']) {
-<<<<<<< HEAD
             $routes = $this->getRouteCollection();
             if ($compiled) {
                 $routes = (new CompiledUrlGeneratorDumper($routes))->getCompiledRoutes();
             }
-            $this->generator = new $this->options['generator_class']($routes, $this->context, $this->logger);
-=======
-            $this->generator = new $this->options['generator_class']($this->getRouteCollection(), $this->context, $this->logger, $this->defaultLocale);
->>>>>>> e479b690
+            $this->generator = new $this->options['generator_class']($routes, $this->context, $this->logger, $this->defaultLocale);
         } else {
             $cache = $this->getConfigCacheFactory()->cache($this->options['cache_dir'].'/'.$this->options['generator_cache_class'].'.php',
                 function (ConfigCacheInterface $cache) {
@@ -377,12 +373,8 @@
                     require_once $cache->getPath();
                 }
 
-<<<<<<< HEAD
-                $this->generator = new $this->options['generator_cache_class']($this->context, $this->logger);
-            }
-=======
-            $this->generator = new $this->options['generator_cache_class']($this->context, $this->logger, $this->defaultLocale);
->>>>>>> e479b690
+                $this->generator = new $this->options['generator_cache_class']($this->context, $this->logger, $this->defaultLocale);
+            }
         }
 
         if ($this->generator instanceof ConfigurableRequirementsInterface) {
