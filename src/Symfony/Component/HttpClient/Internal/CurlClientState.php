<?php

/*
 * This file is part of the Symfony package.
 *
 * (c) Fabien Potencier <fabien@symfony.com>
 *
 * For the full copyright and license information, please view the LICENSE
 * file that was distributed with this source code.
 */

namespace Symfony\Component\HttpClient\Internal;

<<<<<<< HEAD
=======
use Psr\Log\LoggerInterface;
use Symfony\Component\HttpClient\Response\CurlResponse;
>>>>>>> 446686ab

/**
 * Internal representation of the cURL client's state.
 *
 * @author Alexander M. Turek <me@derrabus.de>
 *
 * @internal
 */
final class CurlClientState extends ClientState
{
    public \CurlMultiHandle $handle;
    /** @var PushedResponse[] */
    public array $pushedResponses = [];
    public $dnsCache;
    /** @var float[] */
    public array $pauseExpiries = [];
    public int $execCounter = \PHP_INT_MIN;
    public $logger = null;

    public static $curlVersion;

    private $maxHostConnections;
    private $maxPendingPushes;

    public function __construct(int $maxHostConnections, int $maxPendingPushes)
    {
        self::$curlVersion = self::$curlVersion ?? curl_version();

        $this->handle = curl_multi_init();
        $this->dnsCache = new DnsCache();
        $this->maxHostConnections = $maxHostConnections;
        $this->maxPendingPushes = $maxPendingPushes;

        // Don't enable HTTP/1.1 pipelining: it forces responses to be sent in order
        if (\defined('CURLPIPE_MULTIPLEX')) {
            curl_multi_setopt($this->handle, \CURLMOPT_PIPELINING, \CURLPIPE_MULTIPLEX);
        }
        if (\defined('CURLMOPT_MAX_HOST_CONNECTIONS')) {
            $maxHostConnections = curl_multi_setopt($this->handle, \CURLMOPT_MAX_HOST_CONNECTIONS, 0 < $maxHostConnections ? $maxHostConnections : \PHP_INT_MAX) ? 0 : $maxHostConnections;
        }
        if (\defined('CURLMOPT_MAXCONNECTS') && 0 < $maxHostConnections) {
            curl_multi_setopt($this->handle, \CURLMOPT_MAXCONNECTS, $maxHostConnections);
        }

        // Skip configuring HTTP/2 push when it's unsupported or buggy, see https://bugs.php.net/77535
        if (0 >= $maxPendingPushes || \PHP_VERSION_ID < 70217 || (\PHP_VERSION_ID >= 70300 && \PHP_VERSION_ID < 70304)) {
            return;
        }

        // HTTP/2 push crashes before curl 7.61
        if (!\defined('CURLMOPT_PUSHFUNCTION') || 0x073D00 > self::$curlVersion['version_number'] || !(\CURL_VERSION_HTTP2 & self::$curlVersion['features'])) {
            return;
        }

        curl_multi_setopt($this->handle, \CURLMOPT_PUSHFUNCTION, function ($parent, $pushed, array $requestHeaders) use ($maxPendingPushes) {
            return $this->handlePush($parent, $pushed, $requestHeaders, $maxPendingPushes);
        });
    }

    public function reset()
    {
        if ($this->logger) {
            foreach ($this->pushedResponses as $url => $response) {
                $this->logger->debug(sprintf('Unused pushed response: "%s"', $url));
            }
        }

        $this->pushedResponses = [];
        $this->dnsCache->evictions = $this->dnsCache->evictions ?: $this->dnsCache->removals;
        $this->dnsCache->removals = $this->dnsCache->hostnames = [];

        if ($this->handle instanceof \CurlMultiHandle) {
            if (\defined('CURLMOPT_PUSHFUNCTION')) {
                curl_multi_setopt($this->handle, \CURLMOPT_PUSHFUNCTION, null);
            }

            $this->__construct($this->maxHostConnections, $this->maxPendingPushes);
        }
    }

    public function __wakeup()
    {
        throw new \BadMethodCallException('Cannot unserialize '.__CLASS__);
    }

    public function __destruct()
    {
        foreach ($this->openHandles as [$ch]) {
            if ($ch instanceof \CurlHandle) {
                curl_setopt($ch, \CURLOPT_VERBOSE, false);
            }
        }
    }

    private function handlePush($parent, $pushed, array $requestHeaders, int $maxPendingPushes): int
    {
        $headers = [];
        $origin = curl_getinfo($parent, \CURLINFO_EFFECTIVE_URL);

        foreach ($requestHeaders as $h) {
            if (false !== $i = strpos($h, ':', 1)) {
                $headers[substr($h, 0, $i)][] = substr($h, 1 + $i);
            }
        }

        if (!isset($headers[':method']) || !isset($headers[':scheme']) || !isset($headers[':authority']) || !isset($headers[':path'])) {
            $this->logger && $this->logger->debug(sprintf('Rejecting pushed response from "%s": pushed headers are invalid', $origin));

            return \CURL_PUSH_DENY;
        }

        $url = $headers[':scheme'][0].'://'.$headers[':authority'][0];

        // curl before 7.65 doesn't validate the pushed ":authority" header,
        // but this is a MUST in the HTTP/2 RFC; let's restrict pushes to the original host,
        // ignoring domains mentioned as alt-name in the certificate for now (same as curl).
        if (!str_starts_with($origin, $url.'/')) {
            $this->logger && $this->logger->debug(sprintf('Rejecting pushed response from "%s": server is not authoritative for "%s"', $origin, $url));

            return \CURL_PUSH_DENY;
        }

        if ($maxPendingPushes <= \count($this->pushedResponses)) {
            $fifoUrl = key($this->pushedResponses);
            unset($this->pushedResponses[$fifoUrl]);
            $this->logger && $this->logger->debug(sprintf('Evicting oldest pushed response: "%s"', $fifoUrl));
        }

        $url .= $headers[':path'][0];
        $this->logger && $this->logger->debug(sprintf('Queueing pushed response: "%s"', $url));

        $this->pushedResponses[$url] = new PushedResponse(new CurlResponse($this, $pushed), $headers, $this->openHandles[(int) $parent][1] ?? [], $pushed);

        return \CURL_PUSH_OK;
    }
}<|MERGE_RESOLUTION|>--- conflicted
+++ resolved
@@ -11,11 +11,8 @@
 
 namespace Symfony\Component\HttpClient\Internal;
 
-<<<<<<< HEAD
-=======
 use Psr\Log\LoggerInterface;
 use Symfony\Component\HttpClient\Response\CurlResponse;
->>>>>>> 446686ab
 
 /**
  * Internal representation of the cURL client's state.
@@ -33,12 +30,12 @@
     /** @var float[] */
     public array $pauseExpiries = [];
     public int $execCounter = \PHP_INT_MIN;
-    public $logger = null;
+    public ?LoggerInterface $logger = null;
 
-    public static $curlVersion;
+    public static array $curlVersion;
 
-    private $maxHostConnections;
-    private $maxPendingPushes;
+    private int $maxHostConnections;
+    private int $maxPendingPushes;
 
     public function __construct(int $maxHostConnections, int $maxPendingPushes)
     {
@@ -61,7 +58,7 @@
         }
 
         // Skip configuring HTTP/2 push when it's unsupported or buggy, see https://bugs.php.net/77535
-        if (0 >= $maxPendingPushes || \PHP_VERSION_ID < 70217 || (\PHP_VERSION_ID >= 70300 && \PHP_VERSION_ID < 70304)) {
+        if (0 >= $maxPendingPushes) {
             return;
         }
 
@@ -69,10 +66,6 @@
         if (!\defined('CURLMOPT_PUSHFUNCTION') || 0x073D00 > self::$curlVersion['version_number'] || !(\CURL_VERSION_HTTP2 & self::$curlVersion['features'])) {
             return;
         }
-
-        curl_multi_setopt($this->handle, \CURLMOPT_PUSHFUNCTION, function ($parent, $pushed, array $requestHeaders) use ($maxPendingPushes) {
-            return $this->handlePush($parent, $pushed, $requestHeaders, $maxPendingPushes);
-        });
     }
 
     public function reset()
