--- conflicted
+++ resolved
@@ -23,16 +23,8 @@
     "require": {
         "php": ">=8.0.2",
         "psr/log": "^1|^2|^3",
-<<<<<<< HEAD
-        "symfony/http-client-contracts": "^3.0",
-        "symfony/service-contracts": "^1.0|^2.0|^3.0"
-=======
-        "symfony/deprecation-contracts": "^2.1|^3",
-        "symfony/http-client-contracts": "^2.4",
-        "symfony/polyfill-php73": "^1.11",
-        "symfony/polyfill-php80": "^1.16",
+        "symfony/http-client-contracts": "^3",
         "symfony/service-contracts": "^1.0|^2|^3"
->>>>>>> 5cff7800
     },
     "require-dev": {
         "amphp/amp": "^2.5",
