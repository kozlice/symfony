<?php

/*
 * This file is part of the Symfony package.
 *
 * (c) Fabien Potencier <fabien@symfony.com>
 *
 * For the full copyright and license information, please view the LICENSE
 * file that was distributed with this source code.
 */

namespace Symfony\Component\HttpClient\Tests;

use PHPUnit\Framework\SkippedTestSuiteError;
use Symfony\Component\HttpClient\Exception\ClientException;
use Symfony\Component\HttpClient\Exception\TransportException;
use Symfony\Component\HttpClient\Internal\ClientState;
use Symfony\Component\HttpClient\Response\StreamWrapper;
use Symfony\Component\Process\Exception\ProcessFailedException;
use Symfony\Component\Process\Process;
use Symfony\Contracts\HttpClient\Exception\RedirectionExceptionInterface;
use Symfony\Contracts\HttpClient\HttpClientInterface;
use Symfony\Contracts\HttpClient\Test\HttpClientTestCase as BaseHttpClientTestCase;

/*
Tests for HTTP2 Push need a recent version of both PHP and curl. This docker command should run them:
docker run -it --rm -v $(pwd):/app -v /path/to/vulcain:/usr/local/bin/vulcain -w /app php:7.3-alpine ./phpunit src/Symfony/Component/HttpClient --filter Push
The vulcain binary can be found at https://github.com/symfony/binary-utils/releases/download/v0.1/vulcain_0.1.3_Linux_x86_64.tar.gz - see https://github.com/dunglas/vulcain for source
*/

abstract class HttpClientTestCase extends BaseHttpClientTestCase
{
<<<<<<< HEAD
    private static $vulcainStarted = false;

    /**
     * @group transient-on-macos
     */
=======
>>>>>>> 30594b2b
    public function testTimeoutOnDestruct()
    {
        if (!method_exists(parent::class, 'testTimeoutOnDestruct')) {
            $this->markTestSkipped('BaseHttpClientTestCase doesn\'t have testTimeoutOnDestruct().');
        }

        parent::testTimeoutOnDestruct();
    }

    public function testAcceptHeader()
    {
        $client = $this->getHttpClient(__FUNCTION__);

        $response = $client->request('GET', 'http://localhost:8057');
        $requestHeaders = $response->toArray();

        $this->assertSame('*/*', $requestHeaders['HTTP_ACCEPT']);

        $response = $client->request('GET', 'http://localhost:8057', [
            'headers' => [
                'Accept' => 'foo/bar',
            ],
        ]);
        $requestHeaders = $response->toArray();

        $this->assertSame('foo/bar', $requestHeaders['HTTP_ACCEPT']);

        $response = $client->request('GET', 'http://localhost:8057', [
            'headers' => [
                'Accept' => null,
            ],
        ]);
        $requestHeaders = $response->toArray();

        $this->assertArrayNotHasKey('HTTP_ACCEPT', $requestHeaders);
    }

    public function testToStream()
    {
        $client = $this->getHttpClient(__FUNCTION__);
        $response = $client->request('GET', 'http://localhost:8057');
        $stream = $response->toStream();

        $this->assertSame("{\n    \"SER", fread($stream, 10));
        $this->assertSame('VER_PROTOCOL', fread($stream, 12));
        $this->assertFalse(feof($stream));
        $this->assertTrue(rewind($stream));

        $this->assertIsArray(json_decode(fread($stream, 1024), true));
        $this->assertSame('', fread($stream, 1));
        $this->assertTrue(feof($stream));
    }

    public function testStreamCopyToStream()
    {
        $client = $this->getHttpClient(__FUNCTION__);
        $response = $client->request('GET', 'http://localhost:8057');
        $h = fopen('php://temp', 'w+');
        stream_copy_to_stream($response->toStream(), $h);

        $this->assertTrue(rewind($h));
        $this->assertSame("{\n    \"SER", fread($h, 10));
        $this->assertSame('VER_PROTOCOL', fread($h, 12));
        $this->assertFalse(feof($h));
    }

    public function testToStream404()
    {
        $client = $this->getHttpClient(__FUNCTION__);
        $response = $client->request('GET', 'http://localhost:8057/404');
        $stream = $response->toStream(false);

        $this->assertSame("{\n    \"SER", fread($stream, 10));
        $this->assertSame('VER_PROTOCOL', fread($stream, 12));
        $this->assertSame($response, stream_get_meta_data($stream)['wrapper_data']->getResponse());
        $this->assertSame(404, $response->getStatusCode());

        $response = $client->request('GET', 'http://localhost:8057/404');
        $this->expectException(ClientException::class);
        $response->toStream();
    }

    public function testNonBlockingStream()
    {
        $client = $this->getHttpClient(__FUNCTION__);
        $response = $client->request('GET', 'http://localhost:8057/timeout-body');
        $stream = $response->toStream();
        usleep(10000);

        $this->assertTrue(stream_set_blocking($stream, false));
        $this->assertSame('<1>', fread($stream, 8192));
        $this->assertFalse(feof($stream));

        $this->assertTrue(stream_set_blocking($stream, true));
        $this->assertSame('<2>', fread($stream, 8192));
        $this->assertSame('', fread($stream, 8192));
        $this->assertTrue(feof($stream));
    }

    public function testResponseStreamRewind()
    {
        $client = $this->getHttpClient(__FUNCTION__);
        $response = $client->request('GET', 'http://localhost:8057/103');

        $stream = $response->toStream();

        $this->assertSame('Here the body', stream_get_contents($stream));
        rewind($stream);
        $this->assertSame('Here the body', stream_get_contents($stream));
    }

    public function testStreamWrapperStreamRewind()
    {
        $client = $this->getHttpClient(__FUNCTION__);
        $response = $client->request('GET', 'http://localhost:8057/103');

        $stream = StreamWrapper::createResource($response);

        $this->assertSame('Here the body', stream_get_contents($stream));
        rewind($stream);
        $this->assertSame('Here the body', stream_get_contents($stream));
    }

    public function testStreamWrapperWithClientStreamRewind()
    {
        $client = $this->getHttpClient(__FUNCTION__);
        $response = $client->request('GET', 'http://localhost:8057/103');

        $stream = StreamWrapper::createResource($response, $client);

        $this->assertSame('Here the body', stream_get_contents($stream));
        rewind($stream);
        $this->assertSame('Here the body', stream_get_contents($stream));
    }

    public function testHttp2PushVulcain()
    {
        $client = $this->getHttpClient(__FUNCTION__);
        self::startVulcain($client);
        $logger = new TestLogger();
        $client->setLogger($logger);

        $responseAsArray = $client->request('GET', 'https://127.0.0.1:3000/json', [
            'headers' => [
                'Preload' => '/documents/*/id',
            ],
        ])->toArray();

        foreach ($responseAsArray['documents'] as $document) {
            $client->request('GET', 'https://127.0.0.1:3000'.$document['id'])->toArray();
        }

        $client->reset();

        $expected = [
            'Request: "GET https://127.0.0.1:3000/json"',
            'Queueing pushed response: "https://127.0.0.1:3000/json/1"',
            'Queueing pushed response: "https://127.0.0.1:3000/json/2"',
            'Queueing pushed response: "https://127.0.0.1:3000/json/3"',
            'Response: "200 https://127.0.0.1:3000/json"',
            'Accepting pushed response: "GET https://127.0.0.1:3000/json/1"',
            'Response: "200 https://127.0.0.1:3000/json/1"',
            'Accepting pushed response: "GET https://127.0.0.1:3000/json/2"',
            'Response: "200 https://127.0.0.1:3000/json/2"',
            'Accepting pushed response: "GET https://127.0.0.1:3000/json/3"',
            'Response: "200 https://127.0.0.1:3000/json/3"',
        ];
        $this->assertSame($expected, $logger->logs);
    }

    public function testPause()
    {
        $client = $this->getHttpClient(__FUNCTION__);
        $response = $client->request('GET', 'http://localhost:8057/');

        $time = microtime(true);
        $response->getInfo('pause_handler')(0.5);
        $this->assertSame(200, $response->getStatusCode());
        $this->assertTrue(0.5 <= microtime(true) - $time);

        $response = $client->request('GET', 'http://localhost:8057/');

        $time = microtime(true);
        $response->getInfo('pause_handler')(1);

        foreach ($client->stream($response, 0.5) as $chunk) {
            $this->assertTrue($chunk->isTimeout());
            $response->cancel();
        }
        $response = null;
        $this->assertTrue(1.0 > microtime(true) - $time);
        $this->assertTrue(0.5 <= microtime(true) - $time);
    }

    public function testPauseReplace()
    {
        $client = $this->getHttpClient(__FUNCTION__);
        $response = $client->request('GET', 'http://localhost:8057/');

        $time = microtime(true);
        $response->getInfo('pause_handler')(10);
        $response->getInfo('pause_handler')(0.5);
        $this->assertSame(200, $response->getStatusCode());
        $this->assertGreaterThanOrEqual(0.5, microtime(true) - $time);
        $this->assertLessThanOrEqual(5, microtime(true) - $time);
    }

    public function testPauseDuringBody()
    {
        $client = $this->getHttpClient(__FUNCTION__);
        $response = $client->request('GET', 'http://localhost:8057/timeout-body');

        $time = microtime(true);
        $this->assertSame(200, $response->getStatusCode());
        $response->getInfo('pause_handler')(1);
        $response->getContent();
        $this->assertGreaterThanOrEqual(1, microtime(true) - $time);
    }

    public function testHttp2PushVulcainWithUnusedResponse()
    {
        $client = $this->getHttpClient(__FUNCTION__);
        self::startVulcain($client);
        $logger = new TestLogger();
        $client->setLogger($logger);

        $responseAsArray = $client->request('GET', 'https://127.0.0.1:3000/json', [
            'headers' => [
                'Preload' => '/documents/*/id',
            ],
        ])->toArray();

        $i = 0;
        foreach ($responseAsArray['documents'] as $document) {
            $client->request('GET', 'https://127.0.0.1:3000'.$document['id'])->toArray();
            if (++$i >= 2) {
                break;
            }
        }

        $client->reset();

        $expected = [
            'Request: "GET https://127.0.0.1:3000/json"',
            'Queueing pushed response: "https://127.0.0.1:3000/json/1"',
            'Queueing pushed response: "https://127.0.0.1:3000/json/2"',
            'Queueing pushed response: "https://127.0.0.1:3000/json/3"',
            'Response: "200 https://127.0.0.1:3000/json"',
            'Accepting pushed response: "GET https://127.0.0.1:3000/json/1"',
            'Response: "200 https://127.0.0.1:3000/json/1"',
            'Accepting pushed response: "GET https://127.0.0.1:3000/json/2"',
            'Response: "200 https://127.0.0.1:3000/json/2"',
            'Unused pushed response: "https://127.0.0.1:3000/json/3"',
        ];
        $this->assertSame($expected, $logger->logs);
    }

    public function testDnsFailure()
    {
        $client = $this->getHttpClient(__FUNCTION__);
        $response = $client->request('GET', 'http://bad.host.test/');

        $this->expectException(TransportException::class);
        $response->getStatusCode();
    }

    private static function startVulcain(HttpClientInterface $client)
    {
        if (self::$vulcainStarted) {
            return;
        }

        if ('\\' === \DIRECTORY_SEPARATOR) {
            throw new SkippedTestSuiteError('Testing with the "vulcain" is not supported on Windows.');
        }

        if (['application/json'] !== $client->request('GET', 'http://127.0.0.1:8057/json')->getHeaders()['content-type']) {
            throw new SkippedTestSuiteError('symfony/http-client-contracts >= 2.0.1 required');
        }

        $process = new Process(['vulcain'], null, [
            'DEBUG' => 1,
            'UPSTREAM' => 'http://127.0.0.1:8057',
            'ADDR' => ':3000',
            'KEY_FILE' => __DIR__.'/Fixtures/tls/server.key',
            'CERT_FILE' => __DIR__.'/Fixtures/tls/server.crt',
        ]);
        $process->start();

        register_shutdown_function([$process, 'stop']);
        sleep('\\' === \DIRECTORY_SEPARATOR ? 10 : 1);

        if (!$process->isRunning()) {
            if ('\\' !== \DIRECTORY_SEPARATOR && 127 === $process->getExitCode()) {
                throw new SkippedTestSuiteError('vulcain binary is missing');
            }

            if ('\\' !== \DIRECTORY_SEPARATOR && 126 === $process->getExitCode()) {
                throw new SkippedTestSuiteError('vulcain binary is not executable');
            }

            throw new SkippedTestSuiteError((new ProcessFailedException($process))->getMessage());
        }

        self::$vulcainStarted = true;
    }

    public function testHandleIsRemovedOnException()
    {
        $client = $this->getHttpClient(__FUNCTION__);

        try {
            $client->request('GET', 'http://localhost:8057/304');
            $this->fail(RedirectionExceptionInterface::class.' expected');
        } catch (RedirectionExceptionInterface $e) {
            // The response content-type mustn't be json as that calls getContent
            // @see src/Symfony/Component/HttpClient/Exception/HttpExceptionTrait.php:58
            $this->assertStringNotContainsString('json', $e->getResponse()->getHeaders(false)['content-type'][0] ?? '');
            unset($e);

            $r = new \ReflectionProperty($client, 'multi');
            $r->setAccessible(true);
            /** @var ClientState $clientState */
            $clientState = $r->getValue($client);

            $this->assertCount(0, $clientState->handlesActivity);
            $this->assertCount(0, $clientState->openHandles);
        }
    }

    public function testDebugInfoOnDestruct()
    {
        $client = $this->getHttpClient(__FUNCTION__);

        $traceInfo = [];
        $client->request('GET', 'http://localhost:8057', ['on_progress' => function (int $dlNow, int $dlSize, array $info) use (&$traceInfo) {
            $traceInfo = $info;
        }]);

        $this->assertNotEmpty($traceInfo['debug']);
    }
}<|MERGE_RESOLUTION|>--- conflicted
+++ resolved
@@ -30,14 +30,8 @@
 
 abstract class HttpClientTestCase extends BaseHttpClientTestCase
 {
-<<<<<<< HEAD
     private static $vulcainStarted = false;
 
-    /**
-     * @group transient-on-macos
-     */
-=======
->>>>>>> 30594b2b
     public function testTimeoutOnDestruct()
     {
         if (!method_exists(parent::class, 'testTimeoutOnDestruct')) {
