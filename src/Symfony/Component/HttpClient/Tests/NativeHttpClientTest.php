--- conflicted
+++ resolved
@@ -26,7 +26,11 @@
         $this->markTestSkipped('NativeHttpClient doesn\'t support informational status codes.');
     }
 
-<<<<<<< HEAD
+    public function testTimeoutOnDestruct()
+    {
+        $this->markTestSkipped('NativeHttpClient doesn\'t support opening concurrent requests.');
+    }
+
     public function testHttp2PushVulcain()
     {
         $this->markTestSkipped('NativeHttpClient doesn\'t support HTTP/2.');
@@ -35,10 +39,5 @@
     public function testHttp2PushVulcainWithUnusedResponse()
     {
         $this->markTestSkipped('NativeHttpClient doesn\'t support HTTP/2.');
-=======
-    public function testTimeoutOnDestruct()
-    {
-        $this->markTestSkipped('NativeHttpClient doesn\'t support opening concurrent requests.');
->>>>>>> 3bf2d147
     }
 }