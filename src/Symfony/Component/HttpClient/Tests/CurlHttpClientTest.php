--- conflicted
+++ resolved
@@ -62,7 +62,6 @@
 
     public function testOverridingRefererUsingCurlOptions()
     {
-<<<<<<< HEAD
         $httpClient = $this->getHttpClient(__FUNCTION__);
         $this->expectException(InvalidArgumentException::class);
         $this->expectExceptionMessage('Cannot set "CURLOPT_REFERER" with "extra.curl", use option "headers" instead.');
@@ -73,34 +72,6 @@
                     \CURLOPT_REFERER => 'Banana',
                 ],
             ],
-=======
-        if (\PHP_VERSION_ID >= 70300 && \PHP_VERSION_ID < 70304) {
-            $this->markTestSkipped('PHP 7.3.0 to 7.3.3 don\'t support HTTP/2 PUSH');
-        }
-
-        if (!\defined('CURLMOPT_PUSHFUNCTION') || 0x073d00 > ($v = curl_version())['version_number'] || !(\CURL_VERSION_HTTP2 & $v['features'])) {
-            $this->markTestSkipped('curl <7.61 is used or it is not compiled with support for HTTP/2 PUSH');
-        }
-
-        $client = new CurlHttpClient(['verify_peer' => false, 'verify_host' => false]);
-
-        if (static::$vulcainStarted) {
-            return $client;
-        }
-
-        $localhost = gethostbyname('localhost');
-
-        if (['application/json'] !== $client->request('GET', "http://$localhost:8057/json")->getHeaders()['content-type']) {
-            $this->markTestSkipped('symfony/http-client-contracts >= 2.0.1 required');
-        }
-
-        $process = new Process(['vulcain'], null, [
-            'DEBUG' => 1,
-            'UPSTREAM' => "http://$localhost:8057",
-            'ADDR' => ':3000',
-            'KEY_FILE' => __DIR__.'/Fixtures/tls/server.key',
-            'CERT_FILE' => __DIR__.'/Fixtures/tls/server.crt',
->>>>>>> bf30aa6f
         ]);
     }
 
