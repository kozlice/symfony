<?php

/*
 * This file is part of the Symfony package.
 *
 * (c) Fabien Potencier <fabien@symfony.com>
 *
 * For the full copyright and license information, please view the LICENSE
 * file that was distributed with this source code.
 */

namespace Symfony\Component\HttpClient\Tests;

use Psr\Log\AbstractLogger;
use Symfony\Component\HttpClient\CurlHttpClient;
use Symfony\Component\Process\Exception\ProcessFailedException;
use Symfony\Component\Process\Process;
use Symfony\Contracts\HttpClient\HttpClientInterface;

/*
Tests for HTTP2 Push need a recent version of both PHP and curl. This docker command should run them:
docker run -it --rm -v $(pwd):/app -v /path/to/vulcain:/usr/local/bin/vulcain -w /app php:7.3-alpine ./phpunit src/Symfony/Component/HttpClient/Tests/CurlHttpClientTest.php --filter testHttp2Push
The vulcain binary can be found at https://github.com/symfony/binary-utils/releases/download/v0.1/vulcain_0.1.3_Linux_x86_64.tar.gz - see https://github.com/dunglas/vulcain for source
*/

/**
 * @requires extension curl
 */
class CurlHttpClientTest extends HttpClientTestCase
{
    private static $vulcainStarted = false;

    protected function getHttpClient(string $testCase): HttpClientInterface
    {
        return new CurlHttpClient();
    }

    /**
     * @requires PHP 7.2.17
     */
    public function testHttp2PushVulcain()
    {
        $client = $this->getVulcainClient();
        $logger = new TestLogger();
        $client->setLogger($logger);

        $responseAsArray = $client->request('GET', 'https://127.0.0.1:3000/json', [
            'headers' => [
                'Preload' => '/documents/*/id',
            ],
        ])->toArray();

        foreach ($responseAsArray['documents'] as $document) {
            $client->request('GET', 'https://127.0.0.1:3000'.$document['id'])->toArray();
        }

        $client->reset();

        $expected = [
            'Request: "GET https://127.0.0.1:3000/json"',
            'Queueing pushed response: "https://127.0.0.1:3000/json/1"',
            'Queueing pushed response: "https://127.0.0.1:3000/json/2"',
            'Queueing pushed response: "https://127.0.0.1:3000/json/3"',
            'Response: "200 https://127.0.0.1:3000/json"',
            'Accepting pushed response: "GET https://127.0.0.1:3000/json/1"',
            'Response: "200 https://127.0.0.1:3000/json/1"',
            'Accepting pushed response: "GET https://127.0.0.1:3000/json/2"',
            'Response: "200 https://127.0.0.1:3000/json/2"',
            'Accepting pushed response: "GET https://127.0.0.1:3000/json/3"',
            'Response: "200 https://127.0.0.1:3000/json/3"',
        ];
        $this->assertSame($expected, $logger->logs);
    }

    /**
     * @requires PHP 7.2.17
     */
    public function testHttp2PushVulcainWithUnusedResponse()
    {
        $client = $this->getVulcainClient();
        $logger = new TestLogger();
        $client->setLogger($logger);

        $responseAsArray = $client->request('GET', 'https://127.0.0.1:3000/json', [
            'headers' => [
                'Preload' => '/documents/*/id',
            ],
        ])->toArray();

        $i = 0;
        foreach ($responseAsArray['documents'] as $document) {
            $client->request('GET', 'https://127.0.0.1:3000'.$document['id'])->toArray();
            if (++$i >= 2) {
                break;
            }
        }

        $client->reset();

        $expected = [
            'Request: "GET https://127.0.0.1:3000/json"',
            'Queueing pushed response: "https://127.0.0.1:3000/json/1"',
            'Queueing pushed response: "https://127.0.0.1:3000/json/2"',
            'Queueing pushed response: "https://127.0.0.1:3000/json/3"',
            'Response: "200 https://127.0.0.1:3000/json"',
            'Accepting pushed response: "GET https://127.0.0.1:3000/json/1"',
            'Response: "200 https://127.0.0.1:3000/json/1"',
            'Accepting pushed response: "GET https://127.0.0.1:3000/json/2"',
            'Response: "200 https://127.0.0.1:3000/json/2"',
            'Unused pushed response: "https://127.0.0.1:3000/json/3"',
        ];
        $this->assertSame($expected, $logger->logs);
    }

    private function getVulcainClient(): CurlHttpClient
    {
        if (\PHP_VERSION_ID >= 70300 && \PHP_VERSION_ID < 70304) {
            $this->markTestSkipped('PHP 7.3.0 to 7.3.3 don\'t support HTTP/2 PUSH');
        }

        if (!\defined('CURLMOPT_PUSHFUNCTION') || 0x073d00 > ($v = curl_version())['version_number'] || !(CURL_VERSION_HTTP2 & $v['features'])) {
            $this->markTestSkipped('curl <7.61 is used or it is not compiled with support for HTTP/2 PUSH');
        }

        $client = new CurlHttpClient(['verify_peer' => false, 'verify_host' => false]);

        if (static::$vulcainStarted) {
            return $client;
        }

<<<<<<< HEAD
        if (200 !== $client->request('GET', 'http://127.0.0.1:8057/json')->getStatusCode()) {
=======
        if (['application/json'] !== $client->request('GET', 'http://127.0.0.1:8057/json')->getHeaders()['content-type']) {
>>>>>>> 53127c54
            $this->markTestSkipped('symfony/http-client-contracts >= 2.0.1 required');
        }

        $process = new Process(['vulcain'], null, [
            'DEBUG' => 1,
            'UPSTREAM' => 'http://127.0.0.1:8057',
            'ADDR' => ':3000',
            'KEY_FILE' => __DIR__.'/Fixtures/tls/server.key',
            'CERT_FILE' => __DIR__.'/Fixtures/tls/server.crt',
        ]);
        $process->start();

        register_shutdown_function([$process, 'stop']);
        sleep('\\' === \DIRECTORY_SEPARATOR ? 10 : 1);

        if (!$process->isRunning()) {
            throw new ProcessFailedException($process);
        }

        static::$vulcainStarted = true;

        return $client;
    }
}

class TestLogger extends AbstractLogger
{
    public $logs = [];

    public function log($level, $message, array $context = []): void
    {
        $this->logs[] = $message;
    }
}<|MERGE_RESOLUTION|>--- conflicted
+++ resolved
@@ -128,11 +128,7 @@
             return $client;
         }
 
-<<<<<<< HEAD
-        if (200 !== $client->request('GET', 'http://127.0.0.1:8057/json')->getStatusCode()) {
-=======
         if (['application/json'] !== $client->request('GET', 'http://127.0.0.1:8057/json')->getHeaders()['content-type']) {
->>>>>>> 53127c54
             $this->markTestSkipped('symfony/http-client-contracts >= 2.0.1 required');
         }
 
