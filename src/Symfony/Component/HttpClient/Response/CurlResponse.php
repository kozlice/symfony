<?php

/*
 * This file is part of the Symfony package.
 *
 * (c) Fabien Potencier <fabien@symfony.com>
 *
 * For the full copyright and license information, please view the LICENSE
 * file that was distributed with this source code.
 */

namespace Symfony\Component\HttpClient\Response;

use Psr\Log\LoggerInterface;
use Symfony\Component\HttpClient\Chunk\FirstChunk;
use Symfony\Component\HttpClient\Chunk\InformationalChunk;
use Symfony\Component\HttpClient\Exception\TransportException;
use Symfony\Component\HttpClient\Internal\CurlClientState;
use Symfony\Contracts\HttpClient\ResponseInterface;

/**
 * @author Nicolas Grekas <p@tchwork.com>
 *
 * @internal
 */
final class CurlResponse implements ResponseInterface
{
    use ResponseTrait {
        getContent as private doGetContent;
    }

    private static $performing = false;
    private $multi;
    private $debugBuffer;

    /**
     * @internal
     */
    public function __construct(CurlClientState $multi, $ch, array $options = null, LoggerInterface $logger = null, string $method = 'GET', callable $resolveRedirect = null)
    {
        $this->multi = $multi;

        if (\is_resource($ch)) {
            $this->handle = $ch;
            $this->debugBuffer = fopen('php://temp', 'w+');
            curl_setopt($ch, CURLOPT_VERBOSE, true);
            curl_setopt($ch, CURLOPT_STDERR, $this->debugBuffer);
        } else {
            $this->info['url'] = $ch;
            $ch = $this->handle;
        }

        $this->id = $id = (int) $ch;
        $this->logger = $logger;
        $this->timeout = $options['timeout'] ?? null;
        $this->info['http_method'] = $method;
        $this->info['user_data'] = $options['user_data'] ?? null;
        $this->info['start_time'] = $this->info['start_time'] ?? microtime(true);
        $info = &$this->info;
        $headers = &$this->headers;
        $debugBuffer = $this->debugBuffer;

        if (!$info['response_headers']) {
            // Used to keep track of what we're waiting for
            curl_setopt($ch, CURLOPT_PRIVATE, \in_array($method, ['GET', 'HEAD', 'OPTIONS', 'TRACE'], true) && 1.0 < (float) ($options['http_version'] ?? 1.1) ? 'H2' : 'H0'); // H = headers + retry counter
        }

        if (null === $content = &$this->content) {
            $content = null === $options || true === $options['buffer'] ? fopen('php://temp', 'w+') : (\is_resource($options['buffer']) ? $options['buffer'] : null);
        } else {
            // Move the pushed response to the activity list
            $buffer = $options['buffer'];

            if ('headers' !== curl_getinfo($ch, CURLINFO_PRIVATE)) {
                if ($options['buffer'] instanceof \Closure) {
                    try {
                        [$content, $buffer] = [null, $content];
                        [$content, $buffer] = [$buffer, $options['buffer']($headers)];
                    } catch (\Throwable $e) {
                        $multi->handlesActivity[$id][] = null;
                        $multi->handlesActivity[$id][] = $e;
                        [$content, $buffer] = [$buffer, false];
                    }
                }

                if (ftell($content)) {
                    rewind($content);
                    $multi->handlesActivity[$id][] = stream_get_contents($content);
                }
            }

            if (\is_resource($buffer)) {
                $content = $buffer;
            } elseif (true !== $buffer) {
                $content = null;
            }
        }

        curl_setopt($ch, CURLOPT_HEADERFUNCTION, static function ($ch, string $data) use (&$info, &$headers, $options, $multi, $id, &$location, $resolveRedirect, $logger, &$content): int {
            return self::parseHeaderLine($ch, $data, $info, $headers, $options, $multi, $id, $location, $resolveRedirect, $logger, $content);
        });

        if (null === $options) {
            // Pushed response: buffer until requested
            curl_setopt($ch, CURLOPT_WRITEFUNCTION, static function ($ch, string $data) use (&$content): int {
                return fwrite($content, $data);
            });

            return;
        }

        if ($onProgress = $options['on_progress']) {
            $url = isset($info['url']) ? ['url' => $info['url']] : [];
            curl_setopt($ch, CURLOPT_NOPROGRESS, false);
            curl_setopt($ch, CURLOPT_PROGRESSFUNCTION, static function ($ch, $dlSize, $dlNow) use ($onProgress, &$info, $url, $multi, $debugBuffer) {
                try {
                    rewind($debugBuffer);
                    $debug = ['debug' => stream_get_contents($debugBuffer)];
                    $onProgress($dlNow, $dlSize, $url + curl_getinfo($ch) + $info + $debug);
                } catch (\Throwable $e) {
                    $multi->handlesActivity[(int) $ch][] = null;
                    $multi->handlesActivity[(int) $ch][] = $e;

                    return 1; // Abort the request
                }

                return null;
            });
        }

        curl_setopt($ch, CURLOPT_WRITEFUNCTION, static function ($ch, string $data) use (&$content, $multi, $id): int {
            $multi->handlesActivity[$id][] = $data;

            return null !== $content ? fwrite($content, $data) : \strlen($data);
        });

        $this->initializer = static function (self $response) {
            if (null !== $response->info['error']) {
                throw new TransportException($response->info['error']);
            }

            $waitFor = curl_getinfo($ch = $response->handle, CURLINFO_PRIVATE);

            if ('H' === $waitFor[0] || 'D' === $waitFor[0]) {
                try {
                    foreach (self::stream([$response]) as $chunk) {
                        if ($chunk->isFirst()) {
                            break;
                        }
                    }
                } catch (\Throwable $e) {
                    // Persist timeouts thrown during initialization
                    $response->info['error'] = $e->getMessage();
                    $response->close();
                    throw $e;
                }
            }
        };

        // Schedule the request in a non-blocking way
        $multi->openHandles[$id] = [$ch, $options];
        curl_multi_add_handle($multi->handle, $ch);
    }

    /**
     * {@inheritdoc}
     */
    public function getInfo(string $type = null)
    {
        if (!$info = $this->finalInfo) {
            $info = array_merge($this->info, curl_getinfo($this->handle));
            $info['url'] = $this->info['url'] ?? $info['url'];
            $info['redirect_url'] = $this->info['redirect_url'] ?? null;

            // workaround curl not subtracting the time offset for pushed responses
            if (isset($this->info['url']) && $info['start_time'] / 1000 < $info['total_time']) {
                $info['total_time'] -= $info['starttransfer_time'] ?: $info['total_time'];
                $info['starttransfer_time'] = 0.0;
            }

            rewind($this->debugBuffer);
            $info['debug'] = stream_get_contents($this->debugBuffer);
            $waitFor = curl_getinfo($this->handle, CURLINFO_PRIVATE);

            if ('H' !== $waitFor[0] && 'C' !== $waitFor[0]) {
                curl_setopt($this->handle, CURLOPT_VERBOSE, false);
                rewind($this->debugBuffer);
                ftruncate($this->debugBuffer, 0);
                $this->finalInfo = $info;
            }
        }

        return null !== $type ? $info[$type] ?? null : $info;
    }

    /**
     * {@inheritdoc}
     */
    public function getContent(bool $throw = true): string
    {
        $performing = self::$performing;
        self::$performing = $performing || '_0' === curl_getinfo($this->handle, CURLINFO_PRIVATE);

        try {
            return $this->doGetContent($throw);
        } finally {
            self::$performing = $performing;
        }
    }

    public function __destruct()
    {
        try {
            if (null === $this->timeout) {
                return; // Unused pushed response
            }

            $waitFor = curl_getinfo($this->handle, CURLINFO_PRIVATE);

            if ('C' === $waitFor[0] || '_' === $waitFor[0]) {
                $this->close();
            } elseif ('H' === $waitFor[0]) {
                $waitFor[0] = 'D'; // D = destruct
                curl_setopt($this->handle, CURLOPT_PRIVATE, $waitFor);
            }

            $this->doDestruct();
        } finally {
            $this->close();

            // Clear local caches when the only remaining handles are about pushed responses
            if (!$this->multi->openHandles) {
                if ($this->logger) {
                    foreach ($this->multi->pushedResponses as $url => $response) {
                        $this->logger->debug(sprintf('Unused pushed response: "%s"', $url));
                    }
                }

                $this->multi->pushedResponses = [];
                // Schedule DNS cache eviction for the next request
                $this->multi->dnsCache->evictions = $this->multi->dnsCache->evictions ?: $this->multi->dnsCache->removals;
                $this->multi->dnsCache->removals = $this->multi->dnsCache->hostnames = [];
            }
        }
    }

    /**
     * {@inheritdoc}
     */
    private function close(): void
    {
        if (self::$performing) {
            $this->multi->handlesActivity[$this->id][] = null;
            $this->multi->handlesActivity[$this->id][] = new TransportException('Response has been canceled.');

            return;
        }

        unset($this->multi->openHandles[$this->id], $this->multi->handlesActivity[$this->id]);
        curl_multi_remove_handle($this->multi->handle, $this->handle);
        curl_setopt_array($this->handle, [
            CURLOPT_PRIVATE => '_0',
            CURLOPT_NOPROGRESS => true,
            CURLOPT_PROGRESSFUNCTION => null,
            CURLOPT_HEADERFUNCTION => null,
            CURLOPT_WRITEFUNCTION => null,
            CURLOPT_READFUNCTION => null,
            CURLOPT_INFILE => null,
        ]);
    }

    /**
     * {@inheritdoc}
     */
    private static function schedule(self $response, array &$runningResponses): void
    {
        if (isset($runningResponses[$i = (int) $response->multi->handle])) {
            $runningResponses[$i][1][$response->id] = $response;
        } else {
            $runningResponses[$i] = [$response->multi, [$response->id => $response]];
        }

        if ('_0' === curl_getinfo($ch = $response->handle, CURLINFO_PRIVATE)) {
            // Response already completed
            $response->multi->handlesActivity[$response->id][] = null;
            $response->multi->handlesActivity[$response->id][] = null !== $response->info['error'] ? new TransportException($response->info['error']) : null;
        }
    }

    /**
     * {@inheritdoc}
     */
    private static function perform(CurlClientState $multi, array &$responses = null): void
    {
        if (self::$performing) {
            if ($responses) {
                $response = current($responses);
                $multi->handlesActivity[(int) $response->handle][] = null;
                $multi->handlesActivity[(int) $response->handle][] = new TransportException(sprintf('Userland callback cannot use the client nor the response while processing "%s".', curl_getinfo($response->handle, CURLINFO_EFFECTIVE_URL)));
            }

            return;
        }

        try {
            self::$performing = true;
            $active = 0;
            while (CURLM_CALL_MULTI_PERFORM === curl_multi_exec($multi->handle, $active));

            while ($info = curl_multi_info_read($multi->handle)) {
                $result = $info['result'];
                $id = (int) $ch = $info['handle'];
                $waitFor = @curl_getinfo($ch, CURLINFO_PRIVATE) ?: '_0';

                if (\in_array($result, [\CURLE_SEND_ERROR, \CURLE_RECV_ERROR, /*CURLE_HTTP2*/ 16, /*CURLE_HTTP2_STREAM*/ 92], true) && $waitFor[1] && 'C' !== $waitFor[0]) {
                    curl_multi_remove_handle($multi->handle, $ch);
                    $waitFor[1] = (string) ((int) $waitFor[1] - 1); // decrement the retry counter
                    curl_setopt($ch, CURLOPT_PRIVATE, $waitFor);

                    if ('1' === $waitFor[1]) {
                        curl_setopt($ch, CURLOPT_HTTP_VERSION, CURL_HTTP_VERSION_1_1);
                    }

                    if (0 === curl_multi_add_handle($multi->handle, $ch)) {
                        continue;
                    }
                }

                $multi->handlesActivity[$id][] = null;
                $multi->handlesActivity[$id][] = \in_array($result, [\CURLE_OK, \CURLE_TOO_MANY_REDIRECTS], true) || '_0' === $waitFor || curl_getinfo($ch, CURLINFO_SIZE_DOWNLOAD) === curl_getinfo($ch, CURLINFO_CONTENT_LENGTH_DOWNLOAD) ? null : new TransportException(sprintf('%s for "%s".', curl_strerror($result), curl_getinfo($ch, CURLINFO_EFFECTIVE_URL)));
            }
        } finally {
            self::$performing = false;
        }
    }

    /**
     * {@inheritdoc}
     */
    private static function select(CurlClientState $multi, float $timeout): int
    {
        if (\PHP_VERSION_ID < 70123 || (70200 <= \PHP_VERSION_ID && \PHP_VERSION_ID < 70211)) {
            // workaround https://bugs.php.net/76480
            $timeout = min($timeout, 0.01);
        }

        return curl_multi_select($multi->handle, $timeout);
    }

    /**
     * Parses header lines as curl yields them to us.
     */
    private static function parseHeaderLine($ch, string $data, array &$info, array &$headers, ?array $options, CurlClientState $multi, int $id, ?string &$location, ?callable $resolveRedirect, ?LoggerInterface $logger, &$content = null): int
    {
        $waitFor = @curl_getinfo($ch, CURLINFO_PRIVATE) ?: '_0';

        if ('H' !== $waitFor[0] && 'D' !== $waitFor[0]) {
            return \strlen($data); // Ignore HTTP trailers
        }

        if ("\r\n" !== $data) {
            // Regular header line: add it to the list
            self::addResponseHeaders([substr($data, 0, -2)], $info, $headers);

            if (0 !== strpos($data, 'HTTP/')) {
                if (0 === stripos($data, 'Location:')) {
                    $location = trim(substr($data, 9, -2));
                }

                return \strlen($data);
            }

            if (\function_exists('openssl_x509_read') && $certinfo = curl_getinfo($ch, CURLINFO_CERTINFO)) {
                $info['peer_certificate_chain'] = array_map('openssl_x509_read', array_column($certinfo, 'Cert'));
            }

            if (300 <= $info['http_code'] && $info['http_code'] < 400) {
                if (curl_getinfo($ch, CURLINFO_REDIRECT_COUNT) === $options['max_redirects']) {
                    curl_setopt($ch, CURLOPT_FOLLOWLOCATION, false);
                } elseif (303 === $info['http_code'] || ('POST' === $info['http_method'] && \in_array($info['http_code'], [301, 302], true))) {
                    $info['http_method'] = 'HEAD' === $info['http_method'] ? 'HEAD' : 'GET';
                    curl_setopt($ch, CURLOPT_POSTFIELDS, '');
                }
            }

            return \strlen($data);
        }

        // End of headers: handle informational responses, redirects, etc.

        if (200 > $statusCode = curl_getinfo($ch, CURLINFO_RESPONSE_CODE)) {
            $multi->handlesActivity[$id][] = new InformationalChunk($statusCode, $headers);
            $location = null;

            return \strlen($data);
        }

        $info['redirect_url'] = null;

        if (300 <= $statusCode && $statusCode < 400 && null !== $location) {
            if (null === $info['redirect_url'] = $resolveRedirect($ch, $location)) {
                $options['max_redirects'] = curl_getinfo($ch, CURLINFO_REDIRECT_COUNT);
                curl_setopt($ch, CURLOPT_FOLLOWLOCATION, false);
                curl_setopt($ch, CURLOPT_MAXREDIRS, $options['max_redirects']);
            } else {
                $url = parse_url($location ?? ':');

                if (isset($url['host']) && null !== $ip = $multi->dnsCache->hostnames[$url['host'] = strtolower($url['host'])] ?? null) {
                    // Populate DNS cache for redirects if needed
                    $port = $url['port'] ?? ('http' === ($url['scheme'] ?? parse_url(curl_getinfo($ch, CURLINFO_EFFECTIVE_URL), PHP_URL_SCHEME)) ? 80 : 443);
                    curl_setopt($ch, CURLOPT_RESOLVE, ["{$url['host']}:$port:$ip"]);
                    $multi->dnsCache->removals["-{$url['host']}:$port"] = "-{$url['host']}:$port";
                }
            }
        }

        if ($statusCode < 300 || 400 <= $statusCode || null === $location || curl_getinfo($ch, CURLINFO_REDIRECT_COUNT) === $options['max_redirects']) {
            // Headers and redirects completed, time to get the response's content
            $multi->handlesActivity[$id][] = new FirstChunk();

            if ('D' === $waitFor[0] || 'HEAD' === $info['http_method'] || \in_array($statusCode, [204, 304], true)) {
                $waitFor = '_0'; // no content expected
                $multi->handlesActivity[$id][] = null;
                $multi->handlesActivity[$id][] = null;
            } else {
                $waitFor[0] = 'C'; // C = content
            }

<<<<<<< HEAD
            curl_setopt($ch, CURLOPT_PRIVATE, 'content');

            try {
                if (!$content && $options['buffer'] instanceof \Closure && $content = $options['buffer']($headers) ?: null) {
                    $content = \is_resource($content) ? $content : fopen('php://temp', 'w+');
                }
            } catch (\Throwable $e) {
                $multi->handlesActivity[$id][] = null;
                $multi->handlesActivity[$id][] = $e;

                return 0;
            }
=======
            curl_setopt($ch, CURLOPT_PRIVATE, $waitFor);
>>>>>>> 620e8942
        } elseif (null !== $info['redirect_url'] && $logger) {
            $logger->info(sprintf('Redirecting: "%s %s"', $info['http_code'], $info['redirect_url']));
        }

        $location = null;

        return \strlen($data);
    }
}<|MERGE_RESOLUTION|>--- conflicted
+++ resolved
@@ -426,8 +426,7 @@
                 $waitFor[0] = 'C'; // C = content
             }
 
-<<<<<<< HEAD
-            curl_setopt($ch, CURLOPT_PRIVATE, 'content');
+            curl_setopt($ch, CURLOPT_PRIVATE, $waitFor);
 
             try {
                 if (!$content && $options['buffer'] instanceof \Closure && $content = $options['buffer']($headers) ?: null) {
@@ -439,9 +438,6 @@
 
                 return 0;
             }
-=======
-            curl_setopt($ch, CURLOPT_PRIVATE, $waitFor);
->>>>>>> 620e8942
         } elseif (null !== $info['redirect_url'] && $logger) {
             $logger->info(sprintf('Redirecting: "%s %s"', $info['http_code'], $info['redirect_url']));
         }
