--- conflicted
+++ resolved
@@ -106,28 +106,9 @@
         $response = new self([]);
         $response->requestOptions = $options;
         $response->id = ++self::$idSequence;
-<<<<<<< HEAD
-
-        if (!($options['buffer'] ?? null) instanceof \Closure) {
-            $response->content = true === ($options['buffer'] ?? true) ? fopen('php://temp', 'w+') : (\is_resource($options['buffer']) ? $options['buffer'] : null);
-        }
-        $response->initializer = static function (self $response) {
-            if (null !== $response->info['error']) {
-                throw new TransportException($response->info['error']);
-            }
-
-            if (\is_array($response->body[0] ?? null)) {
-                foreach (self::stream([$response]) as $chunk) {
-                    if ($chunk->isFirst()) {
-                        break;
-                    }
-                }
-            }
-=======
         $response->shouldBuffer = $options['buffer'] ?? true;
         $response->initializer = static function (self $response) {
             return \is_array($response->body[0] ?? null);
->>>>>>> f9b36c75
         };
 
         $response->info['redirect_count'] = 0;
