--- conflicted
+++ resolved
@@ -44,8 +44,6 @@
 
     /**
      * Returns the child section.
-     *
-     * @return self|null
      */
     public function get(string $id): ?self
     {
@@ -72,13 +70,6 @@
         return $session;
     }
 
-    /**
-<<<<<<< HEAD
-     * @return string|null The identifier of the section
-=======
-     * @return string
->>>>>>> c91322d6
-     */
     public function getId(): ?string
     {
         return $this->id;
@@ -98,8 +89,6 @@
 
     /**
      * Starts an event.
-     *
-     * @return StopwatchEvent
      */
     public function startEvent(string $name, ?string $category): StopwatchEvent
     {
@@ -121,8 +110,6 @@
     /**
      * Stops an event.
      *
-     * @return StopwatchEvent
-     *
      * @throws \LogicException When the event has not been started
      */
     public function stopEvent(string $name): StopwatchEvent
@@ -137,8 +124,6 @@
     /**
      * Stops then restarts an event.
      *
-     * @return StopwatchEvent
-     *
      * @throws \LogicException When the event has not been started
      */
     public function lap(string $name): StopwatchEvent
@@ -148,8 +133,6 @@
 
     /**
      * Returns a specific event by name.
-     *
-     * @return StopwatchEvent
      *
      * @throws \LogicException When the event is not known
      */
