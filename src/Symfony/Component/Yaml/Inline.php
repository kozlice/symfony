--- conflicted
+++ resolved
@@ -94,19 +94,12 @@
                     $result = self::parseScalar($value, $flags, null, $i, null === $tag, $references);
             }
 
-<<<<<<< HEAD
-            if (null !== $tag && '' !== $tag) {
-                return new TaggedValue($tag, $result);
-            }
-
-=======
->>>>>>> a054d888
             // some comments are allowed at the end
             if (preg_replace('/\s+#.*$/A', '', substr($value, $i))) {
                 throw new ParseException(sprintf('Unexpected characters near "%s".', substr($value, $i)), self::$parsedLineNumber + 1, $value, self::$parsedFilename);
             }
 
-            if (null !== $tag) {
+            if (null !== $tag && '' !== $tag) {
                 return new TaggedValue($tag, $result);
             }
 
