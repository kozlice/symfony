--- conflicted
+++ resolved
@@ -210,14 +210,9 @@
             case Escaper::requiresDoubleQuoting($value):
                 return Escaper::escapeWithDoubleQuotes($value);
             case Escaper::requiresSingleQuoting($value):
-<<<<<<< HEAD
-            case preg_match('{^[0-9]+[_0-9]*$}', $value):
-            case preg_match(self::getHexRegex(), $value):
-            case preg_match(self::getTimestampRegex(), $value):
-=======
+            case Parser::preg_match('{^[0-9]+[_0-9]*$}', $value):
             case Parser::preg_match(self::getHexRegex(), $value):
             case Parser::preg_match(self::getTimestampRegex(), $value):
->>>>>>> 5dd83adb
                 return Escaper::escapeWithSingleQuotes($value);
             default:
                 return $value;
@@ -619,7 +614,7 @@
                         return;
                     case 0 === strpos($scalar, '!!float '):
                         return (float) substr($scalar, 8);
-                    case preg_match('{^[+-]?[0-9][0-9_]*$}', $scalar):
+                    case Parser::preg_match('{^[+-]?[0-9][0-9_]*$}', $scalar):
                         $scalar = str_replace('_', '', (string) $scalar);
                         // omitting the break / return as integers are handled in the next case
                     case ctype_digit($scalar):
@@ -633,40 +628,30 @@
 
                         return '0' == $scalar[1] ? octdec($scalar) : (((string) $raw === (string) $cast) ? $cast : $raw);
                     case is_numeric($scalar):
-<<<<<<< HEAD
-                    case preg_match(self::getHexRegex(), $scalar):
+                    case Parser::preg_match(self::getHexRegex(), $scalar):
                         $scalar = str_replace('_', '', $scalar);
 
-=======
-                    case Parser::preg_match(self::getHexRegex(), $scalar):
->>>>>>> 5dd83adb
                         return '0x' === $scalar[0].$scalar[1] ? hexdec($scalar) : (float) $scalar;
                     case '.inf' === $scalarLower:
                     case '.nan' === $scalarLower:
                         return -log(0);
                     case '-.inf' === $scalarLower:
                         return log(0);
-<<<<<<< HEAD
                     case 0 === strpos($scalar, '!!binary '):
                         return self::evaluateBinaryScalar(substr($scalar, 9));
-                    case preg_match('/^(-|\+)?[0-9][0-9,]*(\.[0-9_]+)?$/', $scalar):
-                    case preg_match('/^(-|\+)?[0-9][0-9_]*(\.[0-9_]+)?$/', $scalar):
+                    case Parser::preg_match('/^(-|\+)?[0-9][0-9,]*(\.[0-9_]+)?$/', $scalar):
+                    case Parser::preg_match('/^(-|\+)?[0-9][0-9_]*(\.[0-9_]+)?$/', $scalar):
                         if (false !== strpos($scalar, ',')) {
                             @trigger_error('Using the comma as a group separator for floats is deprecated since version 3.2 and will be removed in 4.0.', E_USER_DEPRECATED);
                         }
 
                         return (float) str_replace(array(',', '_'), '', $scalar);
-                    case preg_match(self::getTimestampRegex(), $scalar):
+                    case Parser::preg_match(self::getTimestampRegex(), $scalar):
                         if (Yaml::PARSE_DATETIME & $flags) {
                             // When no timezone is provided in the parsed date, YAML spec says we must assume UTC.
                             return new \DateTime($scalar, new \DateTimeZone('UTC'));
                         }
 
-=======
-                    case Parser::preg_match('/^(-|\+)?[0-9,]+(\.[0-9]+)?$/', $scalar):
-                        return (float) str_replace(',', '', $scalar);
-                    case Parser::preg_match(self::getTimestampRegex(), $scalar):
->>>>>>> 5dd83adb
                         $timeZone = date_default_timezone_get();
                         date_default_timezone_set('UTC');
                         $time = strtotime($scalar);
@@ -694,7 +679,7 @@
             throw new ParseException(sprintf('The normalized base64 encoded data (data without whitespace characters) length must be a multiple of four (%d bytes given).', strlen($parsedBinaryData)));
         }
 
-        if (!preg_match('#^[A-Z0-9+/]+={0,2}$#i', $parsedBinaryData)) {
+        if (!Parser::preg_match('#^[A-Z0-9+/]+={0,2}$#i', $parsedBinaryData)) {
             throw new ParseException(sprintf('The base64 encoded data (%s) contains invalid characters.', $parsedBinaryData));
         }
 
