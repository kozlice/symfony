--- conflicted
+++ resolved
@@ -79,42 +79,6 @@
     }
 
     /**
-<<<<<<< HEAD
-=======
-     * @group legacy
-     * @expectedDeprecation The !php/const: tag to indicate dumped PHP constants is deprecated since Symfony 3.4 and will be removed in 4.0. Use the !php/const (without the colon) tag instead on line 1.
-     * @dataProvider getTestsForParseLegacyPhpConstants
-     */
-    public function testDeprecatedConstantTag($yaml, $expectedValue)
-    {
-        $this->assertSame($expectedValue, Inline::parse($yaml, Yaml::PARSE_CONSTANT));
-    }
-
-    public function getTestsForParseLegacyPhpConstants()
-    {
-        return [
-            ['!php/const:Symfony\Component\Yaml\Yaml::PARSE_CONSTANT', Yaml::PARSE_CONSTANT],
-            ['!php/const:PHP_INT_MAX', \PHP_INT_MAX],
-            ['[!php/const:PHP_INT_MAX]', [\PHP_INT_MAX]],
-            ['{ foo: !php/const:PHP_INT_MAX }', ['foo' => \PHP_INT_MAX]],
-            ['{ !php/const:PHP_INT_MAX: foo }', [\PHP_INT_MAX => 'foo']],
-            ['!php/const:NULL', null],
-        ];
-    }
-
-    /**
-     * @group legacy
-     * @dataProvider getTestsForParseWithMapObjects
-     */
-    public function testParseWithMapObjectsPassingTrue($yaml, $value)
-    {
-        $actual = Inline::parse($yaml, false, false, true);
-
-        $this->assertSame(serialize($value), serialize($actual));
-    }
-
-    /**
->>>>>>> 4351a706
      * @dataProvider getTestsForDump
      */
     public function testDump($yaml, $value, $parseFlags = 0)
