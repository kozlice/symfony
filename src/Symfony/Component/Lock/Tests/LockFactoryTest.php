--- conflicted
+++ resolved
@@ -33,22 +33,4 @@
 
         $this->assertInstanceOf(LockInterface::class, $lock);
     }
-<<<<<<< HEAD
-=======
-
-    /**
-     * @group legacy
-     */
-    public function testCreateLockWithLegacyStoreImplementation()
-    {
-        $store = $this->createMock(StoreInterface::class);
-        $logger = $this->createMock(LoggerInterface::class);
-        $factory = new LockFactory($store);
-        $factory->setLogger($logger);
-
-        $lock = $factory->createLock('foo');
-
-        $this->assertInstanceOf(LockInterface::class, $lock);
-    }
->>>>>>> 22b1eb40
 }