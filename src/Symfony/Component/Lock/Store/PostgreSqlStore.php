<?php

/*
 * This file is part of the Symfony package.
 *
 * (c) Fabien Potencier <fabien@symfony.com>
 *
 * For the full copyright and license information, please view the LICENSE
 * file that was distributed with this source code.
 */

namespace Symfony\Component\Lock\Store;

use Doctrine\DBAL\Connection;
use Symfony\Component\Lock\BlockingSharedLockStoreInterface;
use Symfony\Component\Lock\BlockingStoreInterface;
use Symfony\Component\Lock\Exception\InvalidArgumentException;
use Symfony\Component\Lock\Exception\LockConflictedException;
use Symfony\Component\Lock\Key;
use Symfony\Component\Lock\PersistingStoreInterface;

/**
 * PostgreSqlStore is a PersistingStoreInterface implementation using
 * PostgreSql advisory locks.
 *
 * @author Jérémy Derussé <jeremy@derusse.com>
 */
class PostgreSqlStore implements BlockingSharedLockStoreInterface, BlockingStoreInterface
{
    private \PDO|Connection $conn;
    private string $dsn;
    private string $username = '';
    private string $password = '';
    private array $connectionOptions = [];
    private static array $storeRegistry = [];

    private $dbalStore;

    /**
     * You can either pass an existing database connection as PDO instance or
     * a DSN string that will be used to lazy-connect to the database when the
     * lock is actually used.
     *
     * List of available options:
     *  * db_username: The username when lazy-connect [default: '']
     *  * db_password: The password when lazy-connect [default: '']
     *  * db_connection_options: An array of driver-specific connection options [default: []]
     *
<<<<<<< HEAD
     * @param array $options An associative array of options
=======
     * @param \PDO|string $connOrDsn A \PDO instance or DSN string or null
     * @param array       $options   An associative array of options
>>>>>>> 5d13cf18
     *
     * @throws InvalidArgumentException When first argument is not PDO nor Connection nor string
     * @throws InvalidArgumentException When PDO error mode is not PDO::ERRMODE_EXCEPTION
     * @throws InvalidArgumentException When namespace contains invalid characters
     */
    public function __construct(\PDO|Connection|string $connOrDsn, array $options = [])
    {
        if ($connOrDsn instanceof Connection || (\is_string($connOrDsn) && str_contains($connOrDsn, '://'))) {
            trigger_deprecation('symfony/lock', '5.4', 'Usage of a DBAL Connection with "%s" is deprecated and will be removed in symfony 6.0. Use "%s" instead.', __CLASS__, DoctrineDbalPostgreSqlStore::class);
            $this->dbalStore = new DoctrineDbalPostgreSqlStore($connOrDsn);

            return;
        }

        if ($connOrDsn instanceof \PDO) {
            if (\PDO::ERRMODE_EXCEPTION !== $connOrDsn->getAttribute(\PDO::ATTR_ERRMODE)) {
                throw new InvalidArgumentException(sprintf('"%s" requires PDO error mode attribute be set to throw Exceptions (i.e. $pdo->setAttribute(PDO::ATTR_ERRMODE, PDO::ERRMODE_EXCEPTION)).', __METHOD__));
            }

            $this->conn = $connOrDsn;
            $this->checkDriver();
        } elseif ($connOrDsn instanceof Connection) {
            $this->conn = $connOrDsn;
            $this->checkDriver();
        } else {
            $this->dsn = $connOrDsn;
        }

        $this->username = $options['db_username'] ?? $this->username;
        $this->password = $options['db_password'] ?? $this->password;
        $this->connectionOptions = $options['db_connection_options'] ?? $this->connectionOptions;
    }

    public function save(Key $key)
    {
        if (isset($this->dbalStore)) {
            $this->dbalStore->save($key);

            return;
        }

        // prevent concurrency within the same connection
        $this->getInternalStore()->save($key);

        $sql = 'SELECT pg_try_advisory_lock(:key)';
        $stmt = $this->getConnection()->prepare($sql);
        $stmt->bindValue(':key', $this->getHashedKey($key));
        $result = $stmt->execute();

        // Check if lock is acquired
        if (true === $stmt->fetchColumn()) {
            $key->markUnserializable();
            // release sharedLock in case of promotion
            $this->unlockShared($key);

            return;
        }

        throw new LockConflictedException();
    }

    public function saveRead(Key $key)
    {
        if (isset($this->dbalStore)) {
            $this->dbalStore->saveRead($key);

            return;
        }

        // prevent concurrency within the same connection
        $this->getInternalStore()->saveRead($key);

        $sql = 'SELECT pg_try_advisory_lock_shared(:key)';
        $stmt = $this->getConnection()->prepare($sql);

        $stmt->bindValue(':key', $this->getHashedKey($key));
        $result = $stmt->execute();

        // Check if lock is acquired
        if (true === $stmt->fetchColumn()) {
            $key->markUnserializable();
            // release lock in case of demotion
            $this->unlock($key);

            return;
        }

        throw new LockConflictedException();
    }

    public function putOffExpiration(Key $key, float $ttl)
    {
        if (isset($this->dbalStore)) {
            $this->dbalStore->putOffExpiration($key);

            return;
        }

        // postgresql locks forever.
        // check if lock still exists
        if (!$this->exists($key)) {
            throw new LockConflictedException();
        }
    }

    public function delete(Key $key)
    {
        if (isset($this->dbalStore)) {
            $this->dbalStore->delete($key);

            return;
        }

        // Prevent deleting locks own by an other key in the same connection
        if (!$this->exists($key)) {
            return;
        }

        $this->unlock($key);

        // Prevent deleting Readlocks own by current key AND an other key in the same connection
        $store = $this->getInternalStore();
        try {
            // If lock acquired = there is no other ReadLock
            $store->save($key);
            $this->unlockShared($key);
        } catch (LockConflictedException $e) {
            // an other key exists in this ReadLock
        }

        $store->delete($key);
    }

    public function exists(Key $key): bool
    {
        if (isset($this->dbalStore)) {
            return $this->dbalStore->exists($key);
        }

        $sql = "SELECT count(*) FROM pg_locks WHERE locktype='advisory' AND objid=:key AND pid=pg_backend_pid()";
        $stmt = $this->getConnection()->prepare($sql);

        $stmt->bindValue(':key', $this->getHashedKey($key));
        $result = $stmt->execute();

        if ($stmt->fetchColumn() > 0) {
            // connection is locked, check for lock in internal store
            return $this->getInternalStore()->exists($key);
        }

        return false;
    }

    public function waitAndSave(Key $key)
    {
        if (isset($this->dbalStore)) {
            $this->dbalStore->waitAndSave($key);

            return;
        }

        // prevent concurrency within the same connection
        // Internal store does not allow blocking mode, because there is no way to acquire one in a single process
        $this->getInternalStore()->save($key);

        $sql = 'SELECT pg_advisory_lock(:key)';
        $stmt = $this->getConnection()->prepare($sql);

        $stmt->bindValue(':key', $this->getHashedKey($key));
        $stmt->execute();

        // release lock in case of promotion
        $this->unlockShared($key);
    }

    public function waitAndSaveRead(Key $key)
    {
        if (isset($this->dbalStore)) {
            $this->dbalStore->waitAndSaveRead($key);

            return;
        }

        // prevent concurrency within the same connection
        // Internal store does not allow blocking mode, because there is no way to acquire one in a single process
        $this->getInternalStore()->saveRead($key);

        $sql = 'SELECT pg_advisory_lock_shared(:key)';
        $stmt = $this->getConnection()->prepare($sql);

        $stmt->bindValue(':key', $this->getHashedKey($key));
        $stmt->execute();

        // release lock in case of demotion
        $this->unlock($key);
    }

    /**
     * Returns a hashed version of the key.
     */
    private function getHashedKey(Key $key): int
    {
        return crc32((string) $key);
    }

    private function unlock(Key $key): void
    {
        while (true) {
            $sql = "SELECT pg_advisory_unlock(objid::bigint) FROM pg_locks WHERE locktype='advisory' AND mode='ExclusiveLock' AND objid=:key AND pid=pg_backend_pid()";
            $stmt = $this->getConnection()->prepare($sql);
            $stmt->bindValue(':key', $this->getHashedKey($key));
            $result = $stmt->execute();

            if (0 === $stmt->rowCount()) {
                break;
            }
        }
    }

    private function unlockShared(Key $key): void
    {
        while (true) {
            $sql = "SELECT pg_advisory_unlock_shared(objid::bigint) FROM pg_locks WHERE locktype='advisory' AND mode='ShareLock' AND objid=:key AND pid=pg_backend_pid()";
            $stmt = $this->getConnection()->prepare($sql);
            $stmt->bindValue(':key', $this->getHashedKey($key));
            $result = $stmt->execute();

            if (0 === $stmt->rowCount()) {
                break;
            }
        }
    }

<<<<<<< HEAD
    private function getConnection(): \PDO|Connection
    {
        if (!isset($this->conn)) {
            if (strpos($this->dsn, '://')) {
                if (!class_exists(DriverManager::class)) {
                    throw new InvalidArgumentException(sprintf('Failed to parse the DSN "%s". Try running "composer require doctrine/dbal".', $this->dsn));
                }
                $this->conn = DriverManager::getConnection(['url' => $this->dsn]);
            } else {
                $this->conn = new \PDO($this->dsn, $this->username, $this->password, $this->connectionOptions);
                $this->conn->setAttribute(\PDO::ATTR_ERRMODE, \PDO::ERRMODE_EXCEPTION);
            }
=======
    private function getConnection(): \PDO
    {
        if (null === $this->conn) {
            $this->conn = new \PDO($this->dsn, $this->username, $this->password, $this->connectionOptions);
            $this->conn->setAttribute(\PDO::ATTR_ERRMODE, \PDO::ERRMODE_EXCEPTION);
>>>>>>> 5d13cf18

            $this->checkDriver();
        }

        return $this->conn;
    }

    private function checkDriver(): void
    {
        if ('pgsql' !== $driver = $this->conn->getAttribute(\PDO::ATTR_DRIVER_NAME)) {
            throw new InvalidArgumentException(sprintf('The adapter "%s" does not support the "%s" driver.', __CLASS__, $driver));
        }
    }

    private function getInternalStore(): PersistingStoreInterface
    {
        $namespace = spl_object_hash($this->getConnection());

        return self::$storeRegistry[$namespace] ?? self::$storeRegistry[$namespace] = new InMemoryStore();
    }
}<|MERGE_RESOLUTION|>--- conflicted
+++ resolved
@@ -46,12 +46,7 @@
      *  * db_password: The password when lazy-connect [default: '']
      *  * db_connection_options: An array of driver-specific connection options [default: []]
      *
-<<<<<<< HEAD
      * @param array $options An associative array of options
-=======
-     * @param \PDO|string $connOrDsn A \PDO instance or DSN string or null
-     * @param array       $options   An associative array of options
->>>>>>> 5d13cf18
      *
      * @throws InvalidArgumentException When first argument is not PDO nor Connection nor string
      * @throws InvalidArgumentException When PDO error mode is not PDO::ERRMODE_EXCEPTION
@@ -285,26 +280,11 @@
         }
     }
 
-<<<<<<< HEAD
-    private function getConnection(): \PDO|Connection
+    private function getConnection(): \PDO
     {
         if (!isset($this->conn)) {
-            if (strpos($this->dsn, '://')) {
-                if (!class_exists(DriverManager::class)) {
-                    throw new InvalidArgumentException(sprintf('Failed to parse the DSN "%s". Try running "composer require doctrine/dbal".', $this->dsn));
-                }
-                $this->conn = DriverManager::getConnection(['url' => $this->dsn]);
-            } else {
-                $this->conn = new \PDO($this->dsn, $this->username, $this->password, $this->connectionOptions);
-                $this->conn->setAttribute(\PDO::ATTR_ERRMODE, \PDO::ERRMODE_EXCEPTION);
-            }
-=======
-    private function getConnection(): \PDO
-    {
-        if (null === $this->conn) {
             $this->conn = new \PDO($this->dsn, $this->username, $this->password, $this->connectionOptions);
             $this->conn->setAttribute(\PDO::ATTR_ERRMODE, \PDO::ERRMODE_EXCEPTION);
->>>>>>> 5d13cf18
 
             $this->checkDriver();
         }
