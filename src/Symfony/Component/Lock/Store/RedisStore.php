--- conflicted
+++ resolved
@@ -43,11 +43,7 @@
         }
 
         if ($initialTtl <= 0) {
-<<<<<<< HEAD
-            throw new InvalidTtlException(sprintf('%s() expects a strictly positive TTL. Got %d.', __METHOD__, $initialTtl));
-=======
-            throw new InvalidArgumentException(sprintf('"%s()" expects a strictly positive TTL. Got %d.', __METHOD__, $initialTtl));
->>>>>>> e29cdb70
+            throw new InvalidTtlException(sprintf('"%s()" expects a strictly positive TTL. Got %d.', __METHOD__, $initialTtl));
         }
 
         $this->redis = $redisClient;
