--- conflicted
+++ resolved
@@ -445,11 +445,7 @@
         $result = self::RESULT_PROTO;
         $object = $zval[self::VALUE];
         $class = \get_class($object);
-<<<<<<< HEAD
         $access = $this->getReadInfo($class, $property);
-=======
-        $access = $this->getReadAccessInfo(\get_class($object), $property);
->>>>>>> f86c5577
 
         if (null !== $access) {
             $name = $access->getName();
@@ -474,27 +470,21 @@
                         throw $e;
                     }
                 } elseif (PropertyReadInfo::TYPE_PROPERTY === $type) {
+                    if (!method_exists($object, '__get') && !isset($object->$name) && !\array_key_exists($name, (array) $object) && (\PHP_VERSION_ID < 70400 || !(new \ReflectionProperty($class, $name))->hasType())) {
+                        throw new UninitializedPropertyException(sprintf('The property "%s::$%s" is not initialized.', $class, $name));
+                    }
+
                     $result[self::VALUE] = $object->$name;
 
                     if (isset($zval[self::REF]) && $access->canBeReference()) {
                         $result[self::REF] = &$object->$name;
                     }
                 }
-<<<<<<< HEAD
             } catch (\Error $e) {
                 // handle uninitialized properties in PHP >= 7.4
                 if (\PHP_VERSION_ID >= 70400 && preg_match('/^Typed property ([\w\\\]+)::\$(\w+) must not be accessed before initialization$/', $e->getMessage(), $matches)) {
                     $r = new \ReflectionProperty($matches[1], $matches[2]);
                     $type = ($type = $r->getType()) instanceof \ReflectionNamedType ? $type->getName() : (string) $type;
-=======
-            } elseif (self::ACCESS_TYPE_PROPERTY === $access[self::ACCESS_TYPE]) {
-                $name = $access[self::ACCESS_NAME];
-                if (!method_exists($object, '__get') && !isset($object->$name) && !\array_key_exists($name, (array) $object) && (\PHP_VERSION_ID < 70400 || !(new \ReflectionProperty($class, $name))->hasType())) {
-                    throw new AccessException(sprintf('The property "%s::$%s" is not initialized.', $class, $name));
-                }
-
-                $result[self::VALUE] = $object->{$access[self::ACCESS_NAME]};
->>>>>>> f86c5577
 
                     throw new UninitializedPropertyException(sprintf('The property "%s::$%s" is not readable because it is typed "%s". You should initialize it or declare a default value instead.', $r->getDeclaringClass()->getName(), $r->getName(), $type), 0, $e);
                 }
