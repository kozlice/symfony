<?php

/*
 * This file is part of the Symfony package.
 *
 * (c) Fabien Potencier <fabien@symfony.com>
 *
 * For the full copyright and license information, please view the LICENSE
 * file that was distributed with this source code.
 */

namespace Symfony\Component\PropertyAccess\Tests;

use Symfony\Component\PropertyAccess\PropertyAccessor;
use Symfony\Component\PropertyAccess\Tests\Fixtures\TestClass;
use Symfony\Component\PropertyAccess\Tests\Fixtures\TestClassMagicCall;
use Symfony\Component\PropertyAccess\Tests\Fixtures\TestClassMagicGet;
use Symfony\Component\PropertyAccess\Tests\Fixtures\Ticket5775Object;

class PropertyAccessorTest extends \PHPUnit_Framework_TestCase
{
    /**
     * @var PropertyAccessor
     */
    private $propertyAccessor;

    protected function setUp()
    {
        $this->propertyAccessor = new PropertyAccessor();
    }

    public function getPathsWithUnexpectedType()
    {
        return array(
            array('', 'foobar'),
            array('foo', 'foobar'),
            array(null, 'foobar'),
            array(123, 'foobar'),
            array((object) array('prop' => null), 'prop.foobar'),
            array((object) array('prop' => (object) array('subProp' => null)), 'prop.subProp.foobar'),
            array(array('index' => null), '[index][foobar]'),
            array(array('index' => array('subIndex' => null)), '[index][subIndex][foobar]'),
        );
    }

    public function getPathsWithMissingProperty()
    {
        return array(
            array((object) array('firstName' => 'Bernhard'), 'lastName'),
            array((object) array('property' => (object) array('firstName' => 'Bernhard')), 'property.lastName'),
            array(array('index' => (object) array('firstName' => 'Bernhard')), '[index].lastName'),
            array(new TestClass('Bernhard'), 'protectedProperty'),
            array(new TestClass('Bernhard'), 'privateProperty'),
            array(new TestClass('Bernhard'), 'protectedAccessor'),
            array(new TestClass('Bernhard'), 'protectedIsAccessor'),
            array(new TestClass('Bernhard'), 'protectedHasAccessor'),
            array(new TestClass('Bernhard'), 'privateAccessor'),
            array(new TestClass('Bernhard'), 'privateIsAccessor'),
            array(new TestClass('Bernhard'), 'privateHasAccessor'),

            // Properties are not camelized
            array(new TestClass('Bernhard'), 'public_property'),
        );
    }

    public function getPathsWithMissingIndex()
    {
        return array(
            array(array('firstName' => 'Bernhard'), '[lastName]'),
            array(array(), '[index][lastName]'),
            array(array('index' => array()), '[index][lastName]'),
            array(array('index' => array('firstName' => 'Bernhard')), '[index][lastName]'),
            array((object) array('property' => array('firstName' => 'Bernhard')), 'property[lastName]'),
        );
    }

    /**
     * @dataProvider getValidPropertyPaths
     */
    public function testGetValue($objectOrArray, $path, $value)
    {
        $this->assertSame($value, $this->propertyAccessor->getValue($objectOrArray, $path));
    }

    /**
     * @dataProvider getPathsWithMissingProperty
     * @expectedException \Symfony\Component\PropertyAccess\Exception\NoSuchPropertyException
     */
    public function testGetValueThrowsExceptionIfPropertyNotFound($objectOrArray, $path)
    {
        $this->propertyAccessor->getValue($objectOrArray, $path);
    }

    /**
     * @dataProvider getPathsWithMissingIndex
     */
    public function testGetValueThrowsNoExceptionIfIndexNotFound($objectOrArray, $path)
    {
        $this->assertNull($this->propertyAccessor->getValue($objectOrArray, $path));
    }

    /**
     * @dataProvider getPathsWithMissingIndex
     * @expectedException \Symfony\Component\PropertyAccess\Exception\NoSuchIndexException
     */
    public function testGetValueThrowsExceptionIfIndexNotFoundAndIndexExceptionsEnabled($objectOrArray, $path)
    {
        $this->propertyAccessor = new PropertyAccessor(false, true);
        $this->propertyAccessor->getValue($objectOrArray, $path);
    }

    /**
     * @expectedException \Symfony\Component\PropertyAccess\Exception\NoSuchIndexException
     */
    public function testGetValueThrowsExceptionIfNotArrayAccess()
    {
        $this->propertyAccessor->getValue(new \stdClass(), '[index]');
    }

    public function testGetValueReadsMagicGet()
    {
        $this->assertSame('Bernhard', $this->propertyAccessor->getValue(new TestClassMagicGet('Bernhard'), 'magicProperty'));
    }

    // https://github.com/symfony/symfony/pull/4450
    public function testGetValueReadsMagicGetThatReturnsConstant()
    {
        $this->assertSame('constant value', $this->propertyAccessor->getValue(new TestClassMagicGet('Bernhard'), 'constantMagicProperty'));
    }

    /**
     * @expectedException \Symfony\Component\PropertyAccess\Exception\NoSuchPropertyException
     */
    public function testGetValueDoesNotReadMagicCallByDefault()
    {
        $this->propertyAccessor->getValue(new TestClassMagicCall('Bernhard'), 'magicCallProperty');
    }

    public function testGetValueReadsMagicCallIfEnabled()
    {
        $this->propertyAccessor = new PropertyAccessor(true);

        $this->assertSame('Bernhard', $this->propertyAccessor->getValue(new TestClassMagicCall('Bernhard'), 'magicCallProperty'));
    }

    // https://github.com/symfony/symfony/pull/4450
    public function testGetValueReadsMagicCallThatReturnsConstant()
    {
        $this->propertyAccessor = new PropertyAccessor(true);

        $this->assertSame('constant value', $this->propertyAccessor->getValue(new TestClassMagicCall('Bernhard'), 'constantMagicCallProperty'));
    }

    /**
     * @dataProvider getPathsWithUnexpectedType
     * @expectedException \Symfony\Component\PropertyAccess\Exception\UnexpectedTypeException
<<<<<<< HEAD
     * @expectedExceptionMessage PropertyAccessor requires a graph of objects or arrays to operate on, but it found type "string" while trying to traverse path "foobar" at property "foobar".
     */
    public function testGetValueThrowsExceptionIfNotObjectOrArray()
    {
        $this->propertyAccessor->getValue('baz', 'foobar');
    }

    /**
     * @expectedException \Symfony\Component\PropertyAccess\Exception\UnexpectedTypeException
     * @expectedExceptionMessage PropertyAccessor requires a graph of objects or arrays to operate on, but it found type "NULL" while trying to traverse path "foobar" at property "foobar".
     */
    public function testGetValueThrowsExceptionIfNull()
    {
        $this->propertyAccessor->getValue(null, 'foobar');
    }

    /**
     * @expectedException \Symfony\Component\PropertyAccess\Exception\UnexpectedTypeException
     * @expectedExceptionMessage PropertyAccessor requires a graph of objects or arrays to operate on, but it found type "string" while trying to traverse path "foobar" at property "foobar".
     */
    public function testGetValueThrowsExceptionIfEmpty()
=======
     * @expectedExceptionMessage Expected argument of type "object or array"
     */
    public function testGetValueThrowsExceptionIfNotObjectOrArray($objectOrArray, $path)
>>>>>>> f9ddaebe
    {
        $this->propertyAccessor->getValue($objectOrArray, $path);
    }

    /**
     * @expectedException \Symfony\Component\PropertyAccess\Exception\UnexpectedTypeException
     * @expectedExceptionMessage PropertyAccessor requires a graph of objects or arrays to operate on, but it found type "NULL" while trying to traverse path "foobar.baz" at property "baz".
     */
    public function testGetValueNestedExceptionMessage()
    {
        $this->propertyAccessor->getValue((object) array('foobar' => null), 'foobar.baz');
    }

    /**
     * @dataProvider getValidPropertyPaths
     */
    public function testSetValue($objectOrArray, $path)
    {
        $this->propertyAccessor->setValue($objectOrArray, $path, 'Updated');

        $this->assertSame('Updated', $this->propertyAccessor->getValue($objectOrArray, $path));
    }

    /**
     * @dataProvider getPathsWithMissingProperty
     * @expectedException \Symfony\Component\PropertyAccess\Exception\NoSuchPropertyException
     */
    public function testSetValueThrowsExceptionIfPropertyNotFound($objectOrArray, $path)
    {
        $this->propertyAccessor->setValue($objectOrArray, $path, 'Updated');
    }

    /**
     * @dataProvider getPathsWithMissingIndex
     */
    public function testSetValueThrowsNoExceptionIfIndexNotFound($objectOrArray, $path)
    {
        $this->propertyAccessor->setValue($objectOrArray, $path, 'Updated');

        $this->assertSame('Updated', $this->propertyAccessor->getValue($objectOrArray, $path));
    }

    /**
     * @dataProvider getPathsWithMissingIndex
     */
    public function testSetValueThrowsNoExceptionIfIndexNotFoundAndIndexExceptionsEnabled($objectOrArray, $path)
    {
        $this->propertyAccessor = new PropertyAccessor(false, true);
        $this->propertyAccessor->setValue($objectOrArray, $path, 'Updated');

        $this->assertSame('Updated', $this->propertyAccessor->getValue($objectOrArray, $path));
    }

    /**
     * @expectedException \Symfony\Component\PropertyAccess\Exception\NoSuchIndexException
     */
    public function testSetValueThrowsExceptionIfNotArrayAccess()
    {
        $this->propertyAccessor->setValue(new \stdClass(), '[index]', 'Updated');
    }

    public function testSetValueUpdatesMagicSet()
    {
        $author = new TestClassMagicGet('Bernhard');

        $this->propertyAccessor->setValue($author, 'magicProperty', 'Updated');

        $this->assertEquals('Updated', $author->__get('magicProperty'));
    }

    /**
     * @expectedException \Symfony\Component\PropertyAccess\Exception\NoSuchPropertyException
     */
    public function testSetValueThrowsExceptionIfThereAreMissingParameters()
    {
        $this->propertyAccessor->setValue(new TestClass('Bernhard'), 'publicAccessorWithMoreRequiredParameters', 'Updated');
    }

    /**
     * @expectedException \Symfony\Component\PropertyAccess\Exception\NoSuchPropertyException
     */
    public function testSetValueDoesNotUpdateMagicCallByDefault()
    {
        $author = new TestClassMagicCall('Bernhard');

        $this->propertyAccessor->setValue($author, 'magicCallProperty', 'Updated');
    }

    public function testSetValueUpdatesMagicCallIfEnabled()
    {
        $this->propertyAccessor = new PropertyAccessor(true);

        $author = new TestClassMagicCall('Bernhard');

        $this->propertyAccessor->setValue($author, 'magicCallProperty', 'Updated');

        $this->assertEquals('Updated', $author->__call('getMagicCallProperty', array()));
    }

    /**
     * @dataProvider getPathsWithUnexpectedType
     * @expectedException \Symfony\Component\PropertyAccess\Exception\UnexpectedTypeException
<<<<<<< HEAD
     * @expectedExceptionMessage PropertyAccessor requires a graph of objects or arrays to operate on, but it found type "string" while trying to traverse path "foobar" at property "foobar".
=======
     * @expectedExceptionMessage Expected argument of type "object or array"
>>>>>>> f9ddaebe
     */
    public function testSetValueThrowsExceptionIfNotObjectOrArray($objectOrArray, $path)
    {
<<<<<<< HEAD
        $value = 'baz';

        $this->propertyAccessor->setValue($value, 'foobar', 'bam');
    }

    /**
     * @expectedException \Symfony\Component\PropertyAccess\Exception\UnexpectedTypeException
     * @expectedExceptionMessage PropertyAccessor requires a graph of objects or arrays to operate on, but it found type "NULL" while trying to traverse path "foobar" at property "foobar".
     */
    public function testSetValueThrowsExceptionIfNull()
    {
        $value = null;

        $this->propertyAccessor->setValue($value, 'foobar', 'bam');
    }

    /**
     * @expectedException \Symfony\Component\PropertyAccess\Exception\UnexpectedTypeException
     * @expectedExceptionMessage PropertyAccessor requires a graph of objects or arrays to operate on, but it found type "string" while trying to traverse path "foobar" at property "foobar".
     */
    public function testSetValueThrowsExceptionIfEmpty()
    {
        $value = '';

        $this->propertyAccessor->setValue($value, 'foobar', 'bam');
=======
        $this->propertyAccessor->setValue($objectOrArray, $path, 'value');
>>>>>>> f9ddaebe
    }

    /**
     * @expectedException \Symfony\Component\PropertyAccess\Exception\UnexpectedTypeException
     * @expectedExceptionMessage PropertyAccessor requires a graph of objects or arrays to operate on, but it found type "NULL" while trying to traverse path "foobar.baz" at property "baz".
     */
    public function testSetValueNestedExceptionMessage()
    {
        $value = (object) array('foobar' => null);

        $this->propertyAccessor->setValue($value, 'foobar.baz', 'bam');
    }

    public function testGetValueWhenArrayValueIsNull()
    {
        $this->propertyAccessor = new PropertyAccessor(false, true);
        $this->assertNull($this->propertyAccessor->getValue(array('index' => array('nullable' => null)), '[index][nullable]'));
    }

    /**
     * @dataProvider getValidPropertyPaths
     */
    public function testIsReadable($objectOrArray, $path)
    {
        $this->assertTrue($this->propertyAccessor->isReadable($objectOrArray, $path));
    }

    /**
     * @dataProvider getPathsWithMissingProperty
     */
    public function testIsReadableReturnsFalseIfPropertyNotFound($objectOrArray, $path)
    {
        $this->assertFalse($this->propertyAccessor->isReadable($objectOrArray, $path));
    }

    /**
     * @dataProvider getPathsWithMissingIndex
     */
    public function testIsReadableReturnsTrueIfIndexNotFound($objectOrArray, $path)
    {
        // Non-existing indices can be read. In this case, null is returned
        $this->assertTrue($this->propertyAccessor->isReadable($objectOrArray, $path));
    }

    /**
     * @dataProvider getPathsWithMissingIndex
     */
    public function testIsReadableReturnsFalseIfIndexNotFoundAndIndexExceptionsEnabled($objectOrArray, $path)
    {
        $this->propertyAccessor = new PropertyAccessor(false, true);

        // When exceptions are enabled, non-existing indices cannot be read
        $this->assertFalse($this->propertyAccessor->isReadable($objectOrArray, $path));
    }

    public function testIsReadableRecognizesMagicGet()
    {
        $this->assertTrue($this->propertyAccessor->isReadable(new TestClassMagicGet('Bernhard'), 'magicProperty'));
    }

    public function testIsReadableDoesNotRecognizeMagicCallByDefault()
    {
        $this->assertFalse($this->propertyAccessor->isReadable(new TestClassMagicCall('Bernhard'), 'magicCallProperty'));
    }

    public function testIsReadableRecognizesMagicCallIfEnabled()
    {
        $this->propertyAccessor = new PropertyAccessor(true);

        $this->assertTrue($this->propertyAccessor->isReadable(new TestClassMagicCall('Bernhard'), 'magicCallProperty'));
    }

    /**
     * @dataProvider getPathsWithUnexpectedType
     */
    public function testIsReadableReturnsFalseIfNotObjectOrArray($objectOrArray, $path)
    {
        $this->assertFalse($this->propertyAccessor->isReadable($objectOrArray, $path));
    }

    /**
     * @dataProvider getValidPropertyPaths
     */
    public function testIsWritable($objectOrArray, $path)
    {
        $this->assertTrue($this->propertyAccessor->isWritable($objectOrArray, $path));
    }

    /**
     * @dataProvider getPathsWithMissingProperty
     */
    public function testIsWritableReturnsFalseIfPropertyNotFound($objectOrArray, $path)
    {
        $this->assertFalse($this->propertyAccessor->isWritable($objectOrArray, $path));
    }

    /**
     * @dataProvider getPathsWithMissingIndex
     */
    public function testIsWritableReturnsTrueIfIndexNotFound($objectOrArray, $path)
    {
        // Non-existing indices can be written. Arrays are created on-demand.
        $this->assertTrue($this->propertyAccessor->isWritable($objectOrArray, $path));
    }

    /**
     * @dataProvider getPathsWithMissingIndex
     */
    public function testIsWritableReturnsTrueIfIndexNotFoundAndIndexExceptionsEnabled($objectOrArray, $path)
    {
        $this->propertyAccessor = new PropertyAccessor(false, true);

        // Non-existing indices can be written even if exceptions are enabled
        $this->assertTrue($this->propertyAccessor->isWritable($objectOrArray, $path));
    }

    public function testIsWritableRecognizesMagicSet()
    {
        $this->assertTrue($this->propertyAccessor->isWritable(new TestClassMagicGet('Bernhard'), 'magicProperty'));
    }

    public function testIsWritableDoesNotRecognizeMagicCallByDefault()
    {
        $this->assertFalse($this->propertyAccessor->isWritable(new TestClassMagicCall('Bernhard'), 'magicCallProperty'));
    }

    public function testIsWritableRecognizesMagicCallIfEnabled()
    {
        $this->propertyAccessor = new PropertyAccessor(true);

        $this->assertTrue($this->propertyAccessor->isWritable(new TestClassMagicCall('Bernhard'), 'magicCallProperty'));
    }

    /**
     * @dataProvider getPathsWithUnexpectedType
     */
    public function testIsWritableReturnsFalseIfNotObjectOrArray($objectOrArray, $path)
    {
        $this->assertFalse($this->propertyAccessor->isWritable($objectOrArray, $path));
    }

    public function getValidPropertyPaths()
    {
        return array(
            array(array('Bernhard', 'Schussek'), '[0]', 'Bernhard'),
            array(array('Bernhard', 'Schussek'), '[1]', 'Schussek'),
            array(array('firstName' => 'Bernhard'), '[firstName]', 'Bernhard'),
            array(array('index' => array('firstName' => 'Bernhard')), '[index][firstName]', 'Bernhard'),
            array((object) array('firstName' => 'Bernhard'), 'firstName', 'Bernhard'),
            array((object) array('property' => array('firstName' => 'Bernhard')), 'property[firstName]', 'Bernhard'),
            array(array('index' => (object) array('firstName' => 'Bernhard')), '[index].firstName', 'Bernhard'),
            array((object) array('property' => (object) array('firstName' => 'Bernhard')), 'property.firstName', 'Bernhard'),

            // Accessor methods
            array(new TestClass('Bernhard'), 'publicProperty', 'Bernhard'),
            array(new TestClass('Bernhard'), 'publicAccessor', 'Bernhard'),
            array(new TestClass('Bernhard'), 'publicAccessorWithDefaultValue', 'Bernhard'),
            array(new TestClass('Bernhard'), 'publicAccessorWithRequiredAndDefaultValue', 'Bernhard'),
            array(new TestClass('Bernhard'), 'publicIsAccessor', 'Bernhard'),
            array(new TestClass('Bernhard'), 'publicHasAccessor', 'Bernhard'),
            array(new TestClass('Bernhard'), 'publicGetSetter', 'Bernhard'),

            // Methods are camelized
            array(new TestClass('Bernhard'), 'public_accessor', 'Bernhard'),
            array(new TestClass('Bernhard'), '_public_accessor', 'Bernhard'),

            // Missing indices
            array(array('index' => array()), '[index][firstName]', null),
            array(array('root' => array('index' => array())), '[root][index][firstName]', null),

            // Special chars
            array(array('%!@$§.' => 'Bernhard'), '[%!@$§.]', 'Bernhard'),
            array(array('index' => array('%!@$§.' => 'Bernhard')), '[index][%!@$§.]', 'Bernhard'),
            array((object) array('%!@$§' => 'Bernhard'), '%!@$§', 'Bernhard'),
            array((object) array('property' => (object) array('%!@$§' => 'Bernhard')), 'property.%!@$§', 'Bernhard'),
        );
    }

    public function testTicket5755()
    {
        $object = new Ticket5775Object();

        $this->propertyAccessor->setValue($object, 'property', 'foobar');

        $this->assertEquals('foobar', $object->getProperty());
    }
}<|MERGE_RESOLUTION|>--- conflicted
+++ resolved
@@ -154,44 +154,11 @@
     /**
      * @dataProvider getPathsWithUnexpectedType
      * @expectedException \Symfony\Component\PropertyAccess\Exception\UnexpectedTypeException
-<<<<<<< HEAD
-     * @expectedExceptionMessage PropertyAccessor requires a graph of objects or arrays to operate on, but it found type "string" while trying to traverse path "foobar" at property "foobar".
-     */
-    public function testGetValueThrowsExceptionIfNotObjectOrArray()
-    {
-        $this->propertyAccessor->getValue('baz', 'foobar');
-    }
-
-    /**
-     * @expectedException \Symfony\Component\PropertyAccess\Exception\UnexpectedTypeException
-     * @expectedExceptionMessage PropertyAccessor requires a graph of objects or arrays to operate on, but it found type "NULL" while trying to traverse path "foobar" at property "foobar".
-     */
-    public function testGetValueThrowsExceptionIfNull()
-    {
-        $this->propertyAccessor->getValue(null, 'foobar');
-    }
-
-    /**
-     * @expectedException \Symfony\Component\PropertyAccess\Exception\UnexpectedTypeException
-     * @expectedExceptionMessage PropertyAccessor requires a graph of objects or arrays to operate on, but it found type "string" while trying to traverse path "foobar" at property "foobar".
-     */
-    public function testGetValueThrowsExceptionIfEmpty()
-=======
-     * @expectedExceptionMessage Expected argument of type "object or array"
+     * @expectedExceptionMessage PropertyAccessor requires a graph of objects or arrays to operate on
      */
     public function testGetValueThrowsExceptionIfNotObjectOrArray($objectOrArray, $path)
->>>>>>> f9ddaebe
     {
         $this->propertyAccessor->getValue($objectOrArray, $path);
-    }
-
-    /**
-     * @expectedException \Symfony\Component\PropertyAccess\Exception\UnexpectedTypeException
-     * @expectedExceptionMessage PropertyAccessor requires a graph of objects or arrays to operate on, but it found type "NULL" while trying to traverse path "foobar.baz" at property "baz".
-     */
-    public function testGetValueNestedExceptionMessage()
-    {
-        $this->propertyAccessor->getValue((object) array('foobar' => null), 'foobar.baz');
     }
 
     /**
@@ -283,54 +250,11 @@
     /**
      * @dataProvider getPathsWithUnexpectedType
      * @expectedException \Symfony\Component\PropertyAccess\Exception\UnexpectedTypeException
-<<<<<<< HEAD
-     * @expectedExceptionMessage PropertyAccessor requires a graph of objects or arrays to operate on, but it found type "string" while trying to traverse path "foobar" at property "foobar".
-=======
-     * @expectedExceptionMessage Expected argument of type "object or array"
->>>>>>> f9ddaebe
+     * @expectedExceptionMessage PropertyAccessor requires a graph of objects or arrays to operate on
      */
     public function testSetValueThrowsExceptionIfNotObjectOrArray($objectOrArray, $path)
     {
-<<<<<<< HEAD
-        $value = 'baz';
-
-        $this->propertyAccessor->setValue($value, 'foobar', 'bam');
-    }
-
-    /**
-     * @expectedException \Symfony\Component\PropertyAccess\Exception\UnexpectedTypeException
-     * @expectedExceptionMessage PropertyAccessor requires a graph of objects or arrays to operate on, but it found type "NULL" while trying to traverse path "foobar" at property "foobar".
-     */
-    public function testSetValueThrowsExceptionIfNull()
-    {
-        $value = null;
-
-        $this->propertyAccessor->setValue($value, 'foobar', 'bam');
-    }
-
-    /**
-     * @expectedException \Symfony\Component\PropertyAccess\Exception\UnexpectedTypeException
-     * @expectedExceptionMessage PropertyAccessor requires a graph of objects or arrays to operate on, but it found type "string" while trying to traverse path "foobar" at property "foobar".
-     */
-    public function testSetValueThrowsExceptionIfEmpty()
-    {
-        $value = '';
-
-        $this->propertyAccessor->setValue($value, 'foobar', 'bam');
-=======
         $this->propertyAccessor->setValue($objectOrArray, $path, 'value');
->>>>>>> f9ddaebe
-    }
-
-    /**
-     * @expectedException \Symfony\Component\PropertyAccess\Exception\UnexpectedTypeException
-     * @expectedExceptionMessage PropertyAccessor requires a graph of objects or arrays to operate on, but it found type "NULL" while trying to traverse path "foobar.baz" at property "baz".
-     */
-    public function testSetValueNestedExceptionMessage()
-    {
-        $value = (object) array('foobar' => null);
-
-        $this->propertyAccessor->setValue($value, 'foobar.baz', 'bam');
     }
 
     public function testGetValueWhenArrayValueIsNull()
