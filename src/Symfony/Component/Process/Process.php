--- conflicted
+++ resolved
@@ -127,21 +127,12 @@
     /**
      * Constructor.
      *
-<<<<<<< HEAD
-     * @param string             $commandline The command line to run
-     * @param string|null        $cwd         The working directory or null to use the working dir of the current PHP process
-     * @param array|null         $env         The environment variables or null to inherit
-     * @param string|null        $input       The input
-     * @param int|float|null     $timeout     The timeout in seconds or null to disable
-     * @param array              $options     An array of options for proc_open
-=======
      * @param string         $commandline The command line to run
      * @param string|null    $cwd         The working directory or null to use the working dir of the current PHP process
      * @param array|null     $env         The environment variables or null to inherit
-     * @param string|null    $stdin       The STDIN content
+     * @param string|null    $input       The input
      * @param int|float|null $timeout     The timeout in seconds or null to disable
      * @param array          $options     An array of options for proc_open
->>>>>>> be81a1d1
      *
      * @throws RuntimeException When proc_open is not installed
      *
