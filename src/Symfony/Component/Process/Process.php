<?php

/*
 * This file is part of the Symfony package.
 *
 * (c) Fabien Potencier <fabien@symfony.com>
 *
 * For the full copyright and license information, please view the LICENSE
 * file that was distributed with this source code.
 */

namespace Symfony\Component\Process;

use Symfony\Component\Process\Exception\InvalidArgumentException;
use Symfony\Component\Process\Exception\LogicException;
use Symfony\Component\Process\Exception\ProcessFailedException;
use Symfony\Component\Process\Exception\ProcessTimedOutException;
use Symfony\Component\Process\Exception\RuntimeException;
use Symfony\Component\Process\Pipes\PipesInterface;
use Symfony\Component\Process\Pipes\UnixPipes;
use Symfony\Component\Process\Pipes\WindowsPipes;

/**
 * Process is a thin wrapper around proc_* functions to easily
 * start independent PHP processes.
 *
 * @author Fabien Potencier <fabien@symfony.com>
 * @author Romain Neutron <imprec@gmail.com>
 */
class Process
{
    const ERR = 'err';
    const OUT = 'out';

    const STATUS_READY = 'ready';
    const STATUS_STARTED = 'started';
    const STATUS_TERMINATED = 'terminated';

    const STDIN = 0;
    const STDOUT = 1;
    const STDERR = 2;

    // Timeout Precision in seconds.
    const TIMEOUT_PRECISION = 0.2;

    private $callback;
    private $commandline;
    private $cwd;
    private $env;
    private $input;
    private $starttime;
    private $lastOutputTime;
    private $timeout;
    private $idleTimeout;
    private $options;
    private $exitcode;
    private $fallbackExitcode;
    private $processInformation;
    private $outputDisabled = false;
    private $stdout;
    private $stderr;
    private $enhanceWindowsCompatibility = true;
    private $enhanceSigchildCompatibility;
    private $process;
    private $status = self::STATUS_READY;
    private $incrementalOutputOffset = 0;
    private $incrementalErrorOutputOffset = 0;
    private $tty;
    private $pty;

    private $useFileHandles = false;
    /** @var PipesInterface */
    private $processPipes;

    private $latestSignal;

    private static $sigchild;

    /**
     * Exit codes translation table.
     *
     * User-defined errors must use exit codes in the 64-113 range.
     *
     * @var array
     */
    public static $exitCodes = array(
        0 => 'OK',
        1 => 'General error',
        2 => 'Misuse of shell builtins',

        126 => 'Invoked command cannot execute',
        127 => 'Command not found',
        128 => 'Invalid exit argument',

        // signals
        129 => 'Hangup',
        130 => 'Interrupt',
        131 => 'Quit and dump core',
        132 => 'Illegal instruction',
        133 => 'Trace/breakpoint trap',
        134 => 'Process aborted',
        135 => 'Bus error: "access to undefined portion of memory object"',
        136 => 'Floating point exception: "erroneous arithmetic operation"',
        137 => 'Kill (terminate immediately)',
        138 => 'User-defined 1',
        139 => 'Segmentation violation',
        140 => 'User-defined 2',
        141 => 'Write to pipe with no one reading',
        142 => 'Signal raised by alarm',
        143 => 'Termination (request to terminate)',
        // 144 - not defined
        145 => 'Child process terminated, stopped (or continued*)',
        146 => 'Continue if stopped',
        147 => 'Stop executing temporarily',
        148 => 'Terminal stop signal',
        149 => 'Background process attempting to read from tty ("in")',
        150 => 'Background process attempting to write to tty ("out")',
        151 => 'Urgent data available on socket',
        152 => 'CPU time limit exceeded',
        153 => 'File size limit exceeded',
        154 => 'Signal raised by timer counting virtual time: "virtual timer expired"',
        155 => 'Profiling timer expired',
        // 156 - not defined
        157 => 'Pollable event',
        // 158 - not defined
        159 => 'Bad syscall',
    );

    /**
     * Constructor.
     *
     * @param string         $commandline The command line to run
     * @param string|null    $cwd         The working directory or null to use the working dir of the current PHP process
<<<<<<< HEAD
     * @param array|null     $env         The environment variables or null to inherit
     * @param string|null    $input       The input
=======
     * @param array|null     $env         The environment variables or null to use the same environment as the current PHP process
     * @param string|null    $stdin       The STDIN content
>>>>>>> 297a017f
     * @param int|float|null $timeout     The timeout in seconds or null to disable
     * @param array          $options     An array of options for proc_open
     *
     * @throws RuntimeException When proc_open is not installed
     */
    public function __construct($commandline, $cwd = null, array $env = null, $input = null, $timeout = 60, array $options = array())
    {
        if (!function_exists('proc_open')) {
            throw new RuntimeException('The Process class relies on proc_open, which is not available on your PHP installation.');
        }

        $this->commandline = $commandline;
        $this->cwd = $cwd;

        // on Windows, if the cwd changed via chdir(), proc_open defaults to the dir where PHP was started
        // on Gnu/Linux, PHP builds with --enable-maintainer-zts are also affected
        // @see : https://bugs.php.net/bug.php?id=51800
        // @see : https://bugs.php.net/bug.php?id=50524
        if (null === $this->cwd && (defined('ZEND_THREAD_SAFE') || '\\' === DIRECTORY_SEPARATOR)) {
            $this->cwd = getcwd();
        }
        if (null !== $env) {
            $this->setEnv($env);
        }

        $this->input = $input;
        $this->setTimeout($timeout);
        $this->useFileHandles = '\\' === DIRECTORY_SEPARATOR;
        $this->pty = false;
        $this->enhanceWindowsCompatibility = true;
        $this->enhanceSigchildCompatibility = '\\' !== DIRECTORY_SEPARATOR && $this->isSigchildEnabled();
        $this->options = array_replace(array('suppress_errors' => true, 'binary_pipes' => true), $options);
    }

    public function __destruct()
    {
        // stop() will check if we have a process running.
        $this->stop();
    }

    public function __clone()
    {
        $this->resetProcessData();
    }

    /**
     * Runs the process.
     *
     * The callback receives the type of output (out or err) and
     * some bytes from the output in real-time. It allows to have feedback
     * from the independent process during execution.
     *
     * The STDOUT and STDERR are also available after the process is finished
     * via the getOutput() and getErrorOutput() methods.
     *
     * @param callable|null $callback A PHP callback to run whenever there is some
     *                                output available on STDOUT or STDERR
     *
     * @return int The exit status code
     *
     * @throws RuntimeException When process can't be launched
     * @throws RuntimeException When process stopped after receiving signal
     * @throws LogicException   In case a callback is provided and output has been disabled
     */
    public function run($callback = null)
    {
        $this->start($callback);

        return $this->wait();
    }

    /**
     * Runs the process.
     *
     * This is identical to run() except that an exception is thrown if the process
     * exits with a non-zero exit code.
     *
     * @param callable|null $callback
     *
     * @return self
     *
     * @throws RuntimeException       if PHP was compiled with --enable-sigchild and the enhanced sigchild compatibility mode is not enabled
     * @throws ProcessFailedException if the process didn't terminate successfully
     */
    public function mustRun($callback = null)
    {
        if ($this->isSigchildEnabled() && !$this->enhanceSigchildCompatibility) {
            throw new RuntimeException('This PHP has been compiled with --enable-sigchild. You must use setEnhanceSigchildCompatibility() to use this method.');
        }

        if (0 !== $this->run($callback)) {
            throw new ProcessFailedException($this);
        }

        return $this;
    }

    /**
     * Starts the process and returns after writing the input to STDIN.
     *
     * This method blocks until all STDIN data is sent to the process then it
     * returns while the process runs in the background.
     *
     * The termination of the process can be awaited with wait().
     *
     * The callback receives the type of output (out or err) and some bytes from
     * the output in real-time while writing the standard input to the process.
     * It allows to have feedback from the independent process during execution.
     * If there is no callback passed, the wait() method can be called
     * with true as a second parameter then the callback will get all data occurred
     * in (and since) the start call.
     *
     * @param callable|null $callback A PHP callback to run whenever there is some
     *                                output available on STDOUT or STDERR
     *
     * @throws RuntimeException When process can't be launched
     * @throws RuntimeException When process is already running
     * @throws LogicException   In case a callback is provided and output has been disabled
     */
    public function start($callback = null)
    {
        if ($this->isRunning()) {
            throw new RuntimeException('Process is already running');
        }
        if ($this->outputDisabled && null !== $callback) {
            throw new LogicException('Output has been disabled, enable it to allow the use of a callback.');
        }

        $this->resetProcessData();
        $this->starttime = $this->lastOutputTime = microtime(true);
        $this->callback = $this->buildCallback($callback);
        $descriptors = $this->getDescriptors();

        $commandline = $this->commandline;

        if ('\\' === DIRECTORY_SEPARATOR && $this->enhanceWindowsCompatibility) {
            $commandline = 'cmd /V:ON /E:ON /D /C "('.$commandline.')';
            foreach ($this->processPipes->getFiles() as $offset => $filename) {
                $commandline .= ' '.$offset.'>'.ProcessUtils::escapeArgument($filename);
            }
            $commandline .= '"';

            if (!isset($this->options['bypass_shell'])) {
                $this->options['bypass_shell'] = true;
            }
        }

        $this->process = proc_open($commandline, $descriptors, $this->processPipes->pipes, $this->cwd, $this->env, $this->options);

        if (!is_resource($this->process)) {
            throw new RuntimeException('Unable to launch a new process.');
        }
        $this->status = self::STATUS_STARTED;

        if ($this->tty) {
            return;
        }

        $this->updateStatus(false);
        $this->checkTimeout();
    }

    /**
     * Restarts the process.
     *
     * Be warned that the process is cloned before being started.
     *
     * @param callable|null $callback A PHP callback to run whenever there is some
     *                                output available on STDOUT or STDERR
     *
     * @return Process The new process
     *
     * @throws RuntimeException When process can't be launched
     * @throws RuntimeException When process is already running
     *
     * @see start()
     */
    public function restart($callback = null)
    {
        if ($this->isRunning()) {
            throw new RuntimeException('Process is already running');
        }

        $process = clone $this;
        $process->start($callback);

        return $process;
    }

    /**
     * Waits for the process to terminate.
     *
     * The callback receives the type of output (out or err) and some bytes
     * from the output in real-time while writing the standard input to the process.
     * It allows to have feedback from the independent process during execution.
     *
     * @param callable|null $callback A valid PHP callback
     *
     * @return int The exitcode of the process
     *
     * @throws RuntimeException When process timed out
     * @throws RuntimeException When process stopped after receiving signal
     * @throws LogicException   When process is not yet started
     */
    public function wait($callback = null)
    {
        $this->requireProcessIsStarted(__FUNCTION__);

        $this->updateStatus(false);
        if (null !== $callback) {
            $this->callback = $this->buildCallback($callback);
        }

        do {
            $this->checkTimeout();
            $running = '\\' === DIRECTORY_SEPARATOR ? $this->isRunning() : $this->processPipes->areOpen();
            $close = '\\' !== DIRECTORY_SEPARATOR || !$running;
            $this->readPipes(true, $close);
        } while ($running);

        while ($this->isRunning()) {
            usleep(1000);
        }

        if ($this->processInformation['signaled'] && $this->processInformation['termsig'] !== $this->latestSignal) {
            throw new RuntimeException(sprintf('The process has been signaled with signal "%s".', $this->processInformation['termsig']));
        }

        return $this->exitcode;
    }

    /**
     * Returns the Pid (process identifier), if applicable.
     *
     * @return int|null The process id if running, null otherwise
     *
     * @throws RuntimeException In case --enable-sigchild is activated
     */
    public function getPid()
    {
        if ($this->isSigchildEnabled()) {
            throw new RuntimeException('This PHP has been compiled with --enable-sigchild. The process identifier can not be retrieved.');
        }

        $this->updateStatus(false);

        return $this->isRunning() ? $this->processInformation['pid'] : null;
    }

    /**
     * Sends a POSIX signal to the process.
     *
     * @param int $signal A valid POSIX signal (see http://www.php.net/manual/en/pcntl.constants.php)
     *
     * @return Process
     *
     * @throws LogicException   In case the process is not running
     * @throws RuntimeException In case --enable-sigchild is activated
     * @throws RuntimeException In case of failure
     */
    public function signal($signal)
    {
        $this->doSignal($signal, true);

        return $this;
    }

    /**
     * Disables fetching output and error output from the underlying process.
     *
     * @return Process
     *
     * @throws RuntimeException In case the process is already running
     * @throws LogicException   if an idle timeout is set
     */
    public function disableOutput()
    {
        if ($this->isRunning()) {
            throw new RuntimeException('Disabling output while the process is running is not possible.');
        }
        if (null !== $this->idleTimeout) {
            throw new LogicException('Output can not be disabled while an idle timeout is set.');
        }

        $this->outputDisabled = true;

        return $this;
    }

    /**
     * Enables fetching output and error output from the underlying process.
     *
     * @return Process
     *
     * @throws RuntimeException In case the process is already running
     */
    public function enableOutput()
    {
        if ($this->isRunning()) {
            throw new RuntimeException('Enabling output while the process is running is not possible.');
        }

        $this->outputDisabled = false;

        return $this;
    }

    /**
     * Returns true in case the output is disabled, false otherwise.
     *
     * @return bool
     */
    public function isOutputDisabled()
    {
        return $this->outputDisabled;
    }

    /**
     * Returns the current output of the process (STDOUT).
     *
     * @return string The process output
     *
     * @throws LogicException in case the output has been disabled
     * @throws LogicException In case the process is not started
     */
    public function getOutput()
    {
        if ($this->outputDisabled) {
            throw new LogicException('Output has been disabled.');
        }

        $this->requireProcessIsStarted(__FUNCTION__);

        $this->readPipes(false, '\\' === DIRECTORY_SEPARATOR ? !$this->processInformation['running'] : true);

        return $this->stdout;
    }

    /**
     * Returns the output incrementally.
     *
     * In comparison with the getOutput method which always return the whole
     * output, this one returns the new output since the last call.
     *
     * @throws LogicException in case the output has been disabled
     * @throws LogicException In case the process is not started
     *
     * @return string The process output since the last call
     */
    public function getIncrementalOutput()
    {
        $this->requireProcessIsStarted(__FUNCTION__);

        $data = $this->getOutput();

        $latest = substr($data, $this->incrementalOutputOffset);

        if (false === $latest) {
            return '';
        }

        $this->incrementalOutputOffset = strlen($data);

        return $latest;
    }

    /**
     * Clears the process output.
     *
     * @return Process
     */
    public function clearOutput()
    {
        $this->stdout = '';
        $this->incrementalOutputOffset = 0;

        return $this;
    }

    /**
     * Returns the current error output of the process (STDERR).
     *
     * @return string The process error output
     *
     * @throws LogicException in case the output has been disabled
     * @throws LogicException In case the process is not started
     */
    public function getErrorOutput()
    {
        if ($this->outputDisabled) {
            throw new LogicException('Output has been disabled.');
        }

        $this->requireProcessIsStarted(__FUNCTION__);

        $this->readPipes(false, '\\' === DIRECTORY_SEPARATOR ? !$this->processInformation['running'] : true);

        return $this->stderr;
    }

    /**
     * Returns the errorOutput incrementally.
     *
     * In comparison with the getErrorOutput method which always return the
     * whole error output, this one returns the new error output since the last
     * call.
     *
     * @throws LogicException in case the output has been disabled
     * @throws LogicException In case the process is not started
     *
     * @return string The process error output since the last call
     */
    public function getIncrementalErrorOutput()
    {
        $this->requireProcessIsStarted(__FUNCTION__);

        $data = $this->getErrorOutput();

        $latest = substr($data, $this->incrementalErrorOutputOffset);

        if (false === $latest) {
            return '';
        }

        $this->incrementalErrorOutputOffset = strlen($data);

        return $latest;
    }

    /**
     * Clears the process output.
     *
     * @return Process
     */
    public function clearErrorOutput()
    {
        $this->stderr = '';
        $this->incrementalErrorOutputOffset = 0;

        return $this;
    }

    /**
     * Returns the exit code returned by the process.
     *
     * @return null|int The exit status code, null if the Process is not terminated
     *
     * @throws RuntimeException In case --enable-sigchild is activated and the sigchild compatibility mode is disabled
     */
    public function getExitCode()
    {
        if ($this->isSigchildEnabled() && !$this->enhanceSigchildCompatibility) {
            throw new RuntimeException('This PHP has been compiled with --enable-sigchild. You must use setEnhanceSigchildCompatibility() to use this method.');
        }

        $this->updateStatus(false);

        return $this->exitcode;
    }

    /**
     * Returns a string representation for the exit code returned by the process.
     *
     * This method relies on the Unix exit code status standardization
     * and might not be relevant for other operating systems.
     *
     * @return null|string A string representation for the exit status code, null if the Process is not terminated.
     *
     * @throws RuntimeException In case --enable-sigchild is activated and the sigchild compatibility mode is disabled
     *
     * @see http://tldp.org/LDP/abs/html/exitcodes.html
     * @see http://en.wikipedia.org/wiki/Unix_signal
     */
    public function getExitCodeText()
    {
        if (null === $exitcode = $this->getExitCode()) {
            return;
        }

        return isset(self::$exitCodes[$exitcode]) ? self::$exitCodes[$exitcode] : 'Unknown error';
    }

    /**
     * Checks if the process ended successfully.
     *
     * @return bool true if the process ended successfully, false otherwise
     */
    public function isSuccessful()
    {
        return 0 === $this->getExitCode();
    }

    /**
     * Returns true if the child process has been terminated by an uncaught signal.
     *
     * It always returns false on Windows.
     *
     * @return bool
     *
     * @throws RuntimeException In case --enable-sigchild is activated
     * @throws LogicException   In case the process is not terminated
     */
    public function hasBeenSignaled()
    {
        $this->requireProcessIsTerminated(__FUNCTION__);

        if ($this->isSigchildEnabled()) {
            throw new RuntimeException('This PHP has been compiled with --enable-sigchild. Term signal can not be retrieved.');
        }

        $this->updateStatus(false);

        return $this->processInformation['signaled'];
    }

    /**
     * Returns the number of the signal that caused the child process to terminate its execution.
     *
     * It is only meaningful if hasBeenSignaled() returns true.
     *
     * @return int
     *
     * @throws RuntimeException In case --enable-sigchild is activated
     * @throws LogicException   In case the process is not terminated
     */
    public function getTermSignal()
    {
        $this->requireProcessIsTerminated(__FUNCTION__);

        if ($this->isSigchildEnabled()) {
            throw new RuntimeException('This PHP has been compiled with --enable-sigchild. Term signal can not be retrieved.');
        }

        $this->updateStatus(false);

        return $this->processInformation['termsig'];
    }

    /**
     * Returns true if the child process has been stopped by a signal.
     *
     * It always returns false on Windows.
     *
     * @return bool
     *
     * @throws LogicException In case the process is not terminated
     */
    public function hasBeenStopped()
    {
        $this->requireProcessIsTerminated(__FUNCTION__);

        $this->updateStatus(false);

        return $this->processInformation['stopped'];
    }

    /**
     * Returns the number of the signal that caused the child process to stop its execution.
     *
     * It is only meaningful if hasBeenStopped() returns true.
     *
     * @return int
     *
     * @throws LogicException In case the process is not terminated
     */
    public function getStopSignal()
    {
        $this->requireProcessIsTerminated(__FUNCTION__);

        $this->updateStatus(false);

        return $this->processInformation['stopsig'];
    }

    /**
     * Checks if the process is currently running.
     *
     * @return bool true if the process is currently running, false otherwise
     */
    public function isRunning()
    {
        if (self::STATUS_STARTED !== $this->status) {
            return false;
        }

        $this->updateStatus(false);

        return $this->processInformation['running'];
    }

    /**
     * Checks if the process has been started with no regard to the current state.
     *
     * @return bool true if status is ready, false otherwise
     */
    public function isStarted()
    {
        return $this->status != self::STATUS_READY;
    }

    /**
     * Checks if the process is terminated.
     *
     * @return bool true if process is terminated, false otherwise
     */
    public function isTerminated()
    {
        $this->updateStatus(false);

        return $this->status == self::STATUS_TERMINATED;
    }

    /**
     * Gets the process status.
     *
     * The status is one of: ready, started, terminated.
     *
     * @return string The current process status
     */
    public function getStatus()
    {
        $this->updateStatus(false);

        return $this->status;
    }

    /**
     * Stops the process.
     *
     * @param int|float $timeout The timeout in seconds
     * @param int       $signal  A POSIX signal to send in case the process has not stop at timeout, default is SIGKILL
     *
     * @return int The exit-code of the process
     *
     * @throws RuntimeException if the process got signaled
     */
    public function stop($timeout = 10, $signal = null)
    {
        $timeoutMicro = microtime(true) + $timeout;
        if ($this->isRunning()) {
            if ('\\' === DIRECTORY_SEPARATOR && !$this->isSigchildEnabled()) {
                exec(sprintf('taskkill /F /T /PID %d 2>&1', $this->getPid()), $output, $exitCode);
                if ($exitCode > 0) {
                    throw new RuntimeException('Unable to kill the process');
                }
            }
            // given `SIGTERM` may not be defined and that `proc_terminate` uses the constant value and not the constant itself, we use the same here
            $this->doSignal(15, false);
            do {
                usleep(1000);
            } while ($this->isRunning() && microtime(true) < $timeoutMicro);

            if ($this->isRunning() && !$this->isSigchildEnabled()) {
                if (null !== $signal || defined('SIGKILL')) {
                    // avoid exception here :
                    // process is supposed to be running, but it might have stop
                    // just after this line.
                    // in any case, let's silently discard the error, we can not do anything
                    $this->doSignal($signal ?: SIGKILL, false);
                }
            }
        }

        $this->updateStatus(false);
        if ($this->processInformation['running']) {
            $this->close();
        }

        return $this->exitcode;
    }

    /**
     * Adds a line to the STDOUT stream.
     *
     * @param string $line The line to append
     */
    public function addOutput($line)
    {
        $this->lastOutputTime = microtime(true);
        $this->stdout .= $line;
    }

    /**
     * Adds a line to the STDERR stream.
     *
     * @param string $line The line to append
     */
    public function addErrorOutput($line)
    {
        $this->lastOutputTime = microtime(true);
        $this->stderr .= $line;
    }

    /**
     * Gets the command line to be executed.
     *
     * @return string The command to execute
     */
    public function getCommandLine()
    {
        return $this->commandline;
    }

    /**
     * Sets the command line to be executed.
     *
     * @param string $commandline The command to execute
     *
     * @return self The current Process instance
     */
    public function setCommandLine($commandline)
    {
        $this->commandline = $commandline;

        return $this;
    }

    /**
     * Gets the process timeout (max. runtime).
     *
     * @return float|null The timeout in seconds or null if it's disabled
     */
    public function getTimeout()
    {
        return $this->timeout;
    }

    /**
     * Gets the process idle timeout (max. time since last output).
     *
     * @return float|null The timeout in seconds or null if it's disabled
     */
    public function getIdleTimeout()
    {
        return $this->idleTimeout;
    }

    /**
     * Sets the process timeout (max. runtime).
     *
     * To disable the timeout, set this value to null.
     *
     * @param int|float|null $timeout The timeout in seconds
     *
     * @return self The current Process instance
     *
     * @throws InvalidArgumentException if the timeout is negative
     */
    public function setTimeout($timeout)
    {
        $this->timeout = $this->validateTimeout($timeout);

        return $this;
    }

    /**
     * Sets the process idle timeout (max. time since last output).
     *
     * To disable the timeout, set this value to null.
     *
     * @param int|float|null $timeout The timeout in seconds
     *
     * @return self The current Process instance.
     *
     * @throws LogicException           if the output is disabled
     * @throws InvalidArgumentException if the timeout is negative
     */
    public function setIdleTimeout($timeout)
    {
        if (null !== $timeout && $this->outputDisabled) {
            throw new LogicException('Idle timeout can not be set while the output is disabled.');
        }

        $this->idleTimeout = $this->validateTimeout($timeout);

        return $this;
    }

    /**
     * Enables or disables the TTY mode.
     *
     * @param bool $tty True to enabled and false to disable
     *
     * @return self The current Process instance
     *
     * @throws RuntimeException In case the TTY mode is not supported
     */
    public function setTty($tty)
    {
        if ('\\' === DIRECTORY_SEPARATOR && $tty) {
            throw new RuntimeException('TTY mode is not supported on Windows platform.');
        }
        if ($tty && (!file_exists('/dev/tty') || !is_readable('/dev/tty'))) {
            throw new RuntimeException('TTY mode requires /dev/tty to be readable.');
        }

        $this->tty = (bool) $tty;

        return $this;
    }

    /**
     * Checks if the TTY mode is enabled.
     *
     * @return bool true if the TTY mode is enabled, false otherwise
     */
    public function isTty()
    {
        return $this->tty;
    }

    /**
     * Sets PTY mode.
     *
     * @param bool $bool
     *
     * @return self
     */
    public function setPty($bool)
    {
        $this->pty = (bool) $bool;

        return $this;
    }

    /**
     * Returns PTY state.
     *
     * @return bool
     */
    public function isPty()
    {
        return $this->pty;
    }

    /**
     * Gets the working directory.
     *
     * @return string|null The current working directory or null on failure
     */
    public function getWorkingDirectory()
    {
        if (null === $this->cwd) {
            // getcwd() will return false if any one of the parent directories does not have
            // the readable or search mode set, even if the current directory does
            return getcwd() ?: null;
        }

        return $this->cwd;
    }

    /**
     * Sets the current working directory.
     *
     * @param string $cwd The new working directory
     *
     * @return self The current Process instance
     */
    public function setWorkingDirectory($cwd)
    {
        $this->cwd = $cwd;

        return $this;
    }

    /**
     * Gets the environment variables.
     *
     * @return array The current environment variables
     */
    public function getEnv()
    {
        return $this->env;
    }

    /**
     * Sets the environment variables.
     *
     * An environment variable value should be a string.
     * If it is an array, the variable is ignored.
     *
     * That happens in PHP when 'argv' is registered into
     * the $_ENV array for instance.
     *
     * @param array $env The new environment variables
     *
     * @return self The current Process instance
     */
    public function setEnv(array $env)
    {
        // Process can not handle env values that are arrays
        $env = array_filter($env, function ($value) {
            return !is_array($value);
        });

        $this->env = array();
        foreach ($env as $key => $value) {
            $this->env[$key] = (string) $value;
        }

        return $this;
    }

    /**
     * Gets the contents of STDIN.
     *
     * @return string|null The current contents
     *
     * @deprecated since version 2.5, to be removed in 3.0.
     *             Use setInput() instead.
     *             This method is deprecated in favor of getInput.
     */
    public function getStdin()
    {
        @trigger_error('The '.__METHOD__.' method is deprecated since version 2.5 and will be removed in 3.0. Use the getInput() method instead.', E_USER_DEPRECATED);

        return $this->getInput();
    }

    /**
     * Gets the Process input.
     *
     * @return null|string The Process input
     */
    public function getInput()
    {
        return $this->input;
    }

    /**
     * Sets the contents of STDIN.
     *
     * @param string|null $stdin The new contents
     *
     * @return self The current Process instance
     *
     * @deprecated since version 2.5, to be removed in 3.0.
     *             Use setInput() instead.
     *
     * @throws LogicException           In case the process is running
     * @throws InvalidArgumentException In case the argument is invalid
     */
    public function setStdin($stdin)
    {
        @trigger_error('The '.__METHOD__.' method is deprecated since version 2.5 and will be removed in 3.0. Use the setInput() method instead.', E_USER_DEPRECATED);

        return $this->setInput($stdin);
    }

    /**
     * Sets the input.
     *
     * This content will be passed to the underlying process standard input.
     *
     * @param mixed $input The content
     *
     * @return self The current Process instance
     *
     * @throws LogicException In case the process is running
     *
     * Passing an object as an input is deprecated since version 2.5 and will be removed in 3.0.
     */
    public function setInput($input)
    {
        if ($this->isRunning()) {
            throw new LogicException('Input can not be set while the process is running.');
        }

        $this->input = ProcessUtils::validateInput(sprintf('%s::%s', __CLASS__, __FUNCTION__), $input);

        return $this;
    }

    /**
     * Gets the options for proc_open.
     *
     * @return array The current options
     */
    public function getOptions()
    {
        return $this->options;
    }

    /**
     * Sets the options for proc_open.
     *
     * @param array $options The new options
     *
     * @return self The current Process instance
     */
    public function setOptions(array $options)
    {
        $this->options = $options;

        return $this;
    }

    /**
     * Gets whether or not Windows compatibility is enabled.
     *
     * This is true by default.
     *
     * @return bool
     */
    public function getEnhanceWindowsCompatibility()
    {
        return $this->enhanceWindowsCompatibility;
    }

    /**
     * Sets whether or not Windows compatibility is enabled.
     *
     * @param bool $enhance
     *
     * @return self The current Process instance
     */
    public function setEnhanceWindowsCompatibility($enhance)
    {
        $this->enhanceWindowsCompatibility = (bool) $enhance;

        return $this;
    }

    /**
     * Returns whether sigchild compatibility mode is activated or not.
     *
     * @return bool
     */
    public function getEnhanceSigchildCompatibility()
    {
        return $this->enhanceSigchildCompatibility;
    }

    /**
     * Activates sigchild compatibility mode.
     *
     * Sigchild compatibility mode is required to get the exit code and
     * determine the success of a process when PHP has been compiled with
     * the --enable-sigchild option
     *
     * @param bool $enhance
     *
     * @return self The current Process instance
     */
    public function setEnhanceSigchildCompatibility($enhance)
    {
        $this->enhanceSigchildCompatibility = (bool) $enhance;

        return $this;
    }

    /**
     * Performs a check between the timeout definition and the time the process started.
     *
     * In case you run a background process (with the start method), you should
     * trigger this method regularly to ensure the process timeout
     *
     * @throws ProcessTimedOutException In case the timeout was reached
     */
    public function checkTimeout()
    {
        if ($this->status !== self::STATUS_STARTED) {
            return;
        }

        if (null !== $this->timeout && $this->timeout < microtime(true) - $this->starttime) {
            $this->stop(0);

            throw new ProcessTimedOutException($this, ProcessTimedOutException::TYPE_GENERAL);
        }

        if (null !== $this->idleTimeout && $this->idleTimeout < microtime(true) - $this->lastOutputTime) {
            $this->stop(0);

            throw new ProcessTimedOutException($this, ProcessTimedOutException::TYPE_IDLE);
        }
    }

    /**
     * Returns whether PTY is supported on the current operating system.
     *
     * @return bool
     */
    public static function isPtySupported()
    {
        static $result;

        if (null !== $result) {
            return $result;
        }

        if ('\\' === DIRECTORY_SEPARATOR) {
            return $result = false;
        }

        $proc = @proc_open('echo 1', array(array('pty'), array('pty'), array('pty')), $pipes);
        if (is_resource($proc)) {
            proc_close($proc);

            return $result = true;
        }

        return $result = false;
    }

    /**
     * Creates the descriptors needed by the proc_open.
     *
     * @return array
     */
    private function getDescriptors()
    {
        if ('\\' === DIRECTORY_SEPARATOR) {
            $this->processPipes = WindowsPipes::create($this, $this->input);
        } else {
            $this->processPipes = UnixPipes::create($this, $this->input);
        }
        $descriptors = $this->processPipes->getDescriptors($this->outputDisabled);

        if (!$this->useFileHandles && $this->enhanceSigchildCompatibility && $this->isSigchildEnabled()) {
            // last exit code is output on the fourth pipe and caught to work around --enable-sigchild
            $descriptors = array_merge($descriptors, array(array('pipe', 'w')));

            $this->commandline = '('.$this->commandline.') 3>/dev/null; code=$?; echo $code >&3; exit $code';
        }

        return $descriptors;
    }

    /**
     * Builds up the callback used by wait().
     *
     * The callbacks adds all occurred output to the specific buffer and calls
     * the user callback (if present) with the received output.
     *
     * @param callable|null $callback The user defined PHP callback
     *
     * @return \Closure A PHP closure
     */
    protected function buildCallback($callback)
    {
        $that = $this;
        $out = self::OUT;
        $callback = function ($type, $data) use ($that, $callback, $out) {
            if ($out == $type) {
                $that->addOutput($data);
            } else {
                $that->addErrorOutput($data);
            }

            if (null !== $callback) {
                call_user_func($callback, $type, $data);
            }
        };

        return $callback;
    }

    /**
     * Updates the status of the process, reads pipes.
     *
     * @param bool $blocking Whether to use a blocking read call.
     */
    protected function updateStatus($blocking)
    {
        if (self::STATUS_STARTED !== $this->status) {
            return;
        }

        $this->processInformation = proc_get_status($this->process);
        $this->captureExitCode();

        $this->readPipes($blocking, '\\' === DIRECTORY_SEPARATOR ? !$this->processInformation['running'] : true);

        if (!$this->processInformation['running']) {
            $this->close();
        }
    }

    /**
     * Returns whether PHP has been compiled with the '--enable-sigchild' option or not.
     *
     * @return bool
     */
    protected function isSigchildEnabled()
    {
        if (null !== self::$sigchild) {
            return self::$sigchild;
        }

        if (!function_exists('phpinfo')) {
            return self::$sigchild = false;
        }

        ob_start();
        phpinfo(INFO_GENERAL);

        return self::$sigchild = false !== strpos(ob_get_clean(), '--enable-sigchild');
    }

    /**
     * Validates and returns the filtered timeout.
     *
     * @param int|float|null $timeout
     *
     * @return float|null
     *
     * @throws InvalidArgumentException if the given timeout is a negative number
     */
    private function validateTimeout($timeout)
    {
        $timeout = (float) $timeout;

        if (0.0 === $timeout) {
            $timeout = null;
        } elseif ($timeout < 0) {
            throw new InvalidArgumentException('The timeout value must be a valid positive integer or float number.');
        }

        return $timeout;
    }

    /**
     * Reads pipes, executes callback.
     *
     * @param bool $blocking Whether to use blocking calls or not.
     * @param bool $close    Whether to close file handles or not.
     */
    private function readPipes($blocking, $close)
    {
        $result = $this->processPipes->readAndWrite($blocking, $close);

        $callback = $this->callback;
        foreach ($result as $type => $data) {
            if (3 == $type) {
                $this->fallbackExitcode = (int) $data;
            } else {
                $callback($type === self::STDOUT ? self::OUT : self::ERR, $data);
            }
        }
    }

    /**
     * Captures the exitcode if mentioned in the process information.
     */
    private function captureExitCode()
    {
        if (isset($this->processInformation['exitcode']) && -1 != $this->processInformation['exitcode']) {
            $this->exitcode = $this->processInformation['exitcode'];
        }
    }

    /**
     * Closes process resource, closes file handles, sets the exitcode.
     *
     * @return int The exitcode
     */
    private function close()
    {
        $this->processPipes->close();
        if (is_resource($this->process)) {
            $exitcode = proc_close($this->process);
        } else {
            $exitcode = -1;
        }

        $this->exitcode = -1 !== $exitcode ? $exitcode : (null !== $this->exitcode ? $this->exitcode : -1);
        $this->status = self::STATUS_TERMINATED;

        if (-1 === $this->exitcode && null !== $this->fallbackExitcode) {
            $this->exitcode = $this->fallbackExitcode;
        } elseif (-1 === $this->exitcode && $this->processInformation['signaled'] && 0 < $this->processInformation['termsig']) {
            // if process has been signaled, no exitcode but a valid termsig, apply Unix convention
            $this->exitcode = 128 + $this->processInformation['termsig'];
        }

        return $this->exitcode;
    }

    /**
     * Resets data related to the latest run of the process.
     */
    private function resetProcessData()
    {
        $this->starttime = null;
        $this->callback = null;
        $this->exitcode = null;
        $this->fallbackExitcode = null;
        $this->processInformation = null;
        $this->stdout = null;
        $this->stderr = null;
        $this->process = null;
        $this->latestSignal = null;
        $this->status = self::STATUS_READY;
        $this->incrementalOutputOffset = 0;
        $this->incrementalErrorOutputOffset = 0;
    }

    /**
     * Sends a POSIX signal to the process.
     *
     * @param int  $signal         A valid POSIX signal (see http://www.php.net/manual/en/pcntl.constants.php)
     * @param bool $throwException Whether to throw exception in case signal failed
     *
     * @return bool True if the signal was sent successfully, false otherwise
     *
     * @throws LogicException   In case the process is not running
     * @throws RuntimeException In case --enable-sigchild is activated
     * @throws RuntimeException In case of failure
     */
    private function doSignal($signal, $throwException)
    {
        if (!$this->isRunning()) {
            if ($throwException) {
                throw new LogicException('Can not send signal on a non running process.');
            }

            return false;
        }

        if ($this->isSigchildEnabled()) {
            if ($throwException) {
                throw new RuntimeException('This PHP has been compiled with --enable-sigchild. The process can not be signaled.');
            }

            return false;
        }

        if (true !== @proc_terminate($this->process, $signal)) {
            if ($throwException) {
                throw new RuntimeException(sprintf('Error while sending signal `%s`.', $signal));
            }

            return false;
        }

        $this->latestSignal = $signal;

        return true;
    }

    /**
     * Ensures the process is running or terminated, throws a LogicException if the process has a not started.
     *
     * @param string $functionName The function name that was called.
     *
     * @throws LogicException If the process has not run.
     */
    private function requireProcessIsStarted($functionName)
    {
        if (!$this->isStarted()) {
            throw new LogicException(sprintf('Process must be started before calling %s.', $functionName));
        }
    }

    /**
     * Ensures the process is terminated, throws a LogicException if the process has a status different than `terminated`.
     *
     * @param string $functionName The function name that was called.
     *
     * @throws LogicException If the process is not yet terminated.
     */
    private function requireProcessIsTerminated($functionName)
    {
        if (!$this->isTerminated()) {
            throw new LogicException(sprintf('Process must be terminated before calling %s.', $functionName));
        }
    }
}<|MERGE_RESOLUTION|>--- conflicted
+++ resolved
@@ -131,13 +131,8 @@
      *
      * @param string         $commandline The command line to run
      * @param string|null    $cwd         The working directory or null to use the working dir of the current PHP process
-<<<<<<< HEAD
-     * @param array|null     $env         The environment variables or null to inherit
+     * @param array|null     $env         The environment variables or null to use the same environment as the current PHP process
      * @param string|null    $input       The input
-=======
-     * @param array|null     $env         The environment variables or null to use the same environment as the current PHP process
-     * @param string|null    $stdin       The STDIN content
->>>>>>> 297a017f
      * @param int|float|null $timeout     The timeout in seconds or null to disable
      * @param array          $options     An array of options for proc_open
      *
