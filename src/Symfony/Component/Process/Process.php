--- conflicted
+++ resolved
@@ -606,11 +606,6 @@
      *
      * @throws LogicException in case the output has been disabled
      * @throws LogicException In case the process is not started
-<<<<<<< HEAD
-=======
-     *
-     * @return \Generator<string, string>
->>>>>>> 175e3f72
      */
     public function getIterator(int $flags = 0): \Generator
     {
