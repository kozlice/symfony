--- conflicted
+++ resolved
@@ -18,14 +18,8 @@
     "require": {
         "php": ">=8.0.2",
         "symfony/deprecation-contracts": "^2.1",
-<<<<<<< HEAD
-        "symfony/filesystem": "^4.4|^5.0",
+        "symfony/filesystem": "^4.4|^5.0|^6.0",
         "symfony/polyfill-ctype": "~1.8"
-=======
-        "symfony/filesystem": "^4.4|^5.0|^6.0",
-        "symfony/polyfill-ctype": "~1.8",
-        "symfony/polyfill-php80": "^1.15"
->>>>>>> 8ca07289
     },
     "require-dev": {
         "symfony/event-dispatcher": "^4.4|^5.0|^6.0",
