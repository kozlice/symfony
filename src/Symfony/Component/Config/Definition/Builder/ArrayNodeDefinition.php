--- conflicted
+++ resolved
@@ -285,13 +285,9 @@
      * you want to send an entire configuration array through a special
      * tree that processes only part of the array.
      *
-<<<<<<< HEAD
      * @param bool $remove Whether to remove the extra keys
      *
-     * @return ArrayNodeDefinition
-=======
-     * @return $this
->>>>>>> eeb9192c
+     * @return $this
      */
     public function ignoreExtraKeys($remove = true)
     {
