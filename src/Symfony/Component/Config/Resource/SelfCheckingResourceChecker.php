--- conflicted
+++ resolved
@@ -23,29 +23,21 @@
  */
 class SelfCheckingResourceChecker implements ResourceCheckerInterface
 {
-<<<<<<< HEAD
-    public function supports(ResourceInterface $metadata): bool
-=======
     // Common shared cache, because this checker can be used in different
     // situations. For example, when using the full stack framework, the router
     // and the container have their own cache. But they may check the very same
     // resources
-    private static $cache = [];
+    private static array $cache = [];
 
-    public function supports(ResourceInterface $metadata)
->>>>>>> acbd7b44
+    public function supports(ResourceInterface $metadata): bool
     {
         return $metadata instanceof SelfCheckingResourceInterface;
     }
 
-<<<<<<< HEAD
-    public function isFresh(ResourceInterface $resource, int $timestamp): bool
-=======
     /**
      * @param SelfCheckingResourceInterface $resource
      */
-    public function isFresh(ResourceInterface $resource, int $timestamp)
->>>>>>> acbd7b44
+    public function isFresh(ResourceInterface $resource, int $timestamp): bool
     {
         $key = "$resource:$timestamp";
 
