<?php

/*
 * This file is part of the Symfony package.
 *
 * (c) Fabien Potencier <fabien@symfony.com>
 *
 * For the full copyright and license information, please view the LICENSE
 * file that was distributed with this source code.
 */

namespace Symfony\Component\Config\Tests\Resource;

use PHPUnit\Framework\TestCase;
use Symfony\Component\Config\Resource\ReflectionClassResource;
use Symfony\Component\EventDispatcher\EventSubscriberInterface;
use Symfony\Component\Messenger\Handler\MessageSubscriberInterface;
use Symfony\Contracts\Service\ServiceSubscriberInterface;

class ReflectionClassResourceTest extends TestCase
{
    public function testToString()
    {
        $res = new ReflectionClassResource(new \ReflectionClass(\ErrorException::class));

        $this->assertSame('reflection.ErrorException', (string) $res);
    }

    public function testSerializeUnserialize()
    {
        $res = new ReflectionClassResource(new \ReflectionClass(DummyInterface::class));
        $ser = unserialize(serialize($res));

        $this->assertTrue($res->isFresh(0));
        $this->assertTrue($ser->isFresh(0));

        $this->assertSame((string) $res, (string) $ser);
    }

    public function testIsFresh()
    {
        $res = new ReflectionClassResource(new \ReflectionClass(__CLASS__));
        $mtime = filemtime(__FILE__);

        $this->assertTrue($res->isFresh($mtime), '->isFresh() returns true if the resource has not changed in same second');
        $this->assertTrue($res->isFresh($mtime + 10), '->isFresh() returns true if the resource has not changed');
        $this->assertTrue($res->isFresh($mtime - 86400), '->isFresh() returns true if the resource has not changed');
    }

    public function testIsFreshForDeletedResources()
    {
        $now = time();
        $tmp = sys_get_temp_dir().'/tmp.php';
        file_put_contents($tmp, '<?php class ReflectionClassResourceTestClass {}');
        require $tmp;

        $res = new ReflectionClassResource(new \ReflectionClass(\ReflectionClassResourceTestClass::class));
        $this->assertTrue($res->isFresh($now));

        unlink($tmp);
        $this->assertFalse($res->isFresh($now), '->isFresh() returns false if the resource does not exist');
    }

    /**
     * @dataProvider provideHashedSignature
     */
    public function testHashedSignature(bool $changeExpected, int $changedLine, ?string $changedCode, ?\Closure $setContext = null)
    {
        if ($setContext) {
            $setContext();
        }

        $code = <<<'EOPHP'
/* 0*/
/* 1*/  class %s extends ErrorException
/* 2*/  {
/* 3*/      const FOO = 123;
/* 4*/
/* 5*/      public $pub = [];
/* 6*/
/* 7*/      protected $prot;
/* 8*/
/* 9*/      private $priv;
/*10*/
/*11*/      public function pub($arg = null) {}
/*12*/
/*13*/      protected function prot($a = []) {}
/*14*/
/*15*/      private function priv() {}
/*16*/
/*17*/      public function ccc($bar = A_CONSTANT_THAT_FOR_SURE_WILL_NEVER_BE_DEFINED_CCCCCC) {}
/*18*/  }
EOPHP;

        static $expectedSignature, $generateSignature;

        if (null === $expectedSignature) {
            eval(sprintf($code, $class = 'Foo'.str_replace('.', '_', uniqid('', true))));
            $r = new \ReflectionClass(ReflectionClassResource::class);
            $generateSignature = $r->getMethod('generateSignature');
            $generateSignature->setAccessible(true);
            $generateSignature = $generateSignature->getClosure($r->newInstanceWithoutConstructor());
            $expectedSignature = implode("\n", iterator_to_array($generateSignature(new \ReflectionClass($class))));
        }

        $code = explode("\n", $code);
        if (null !== $changedCode) {
            $code[$changedLine] = $changedCode;
        }
        eval(sprintf(implode("\n", $code), $class = 'Foo'.str_replace('.', '_', uniqid('', true))));
        $signature = implode("\n", iterator_to_array($generateSignature(new \ReflectionClass($class))));

        if ($changeExpected) {
            $this->assertNotSame($expectedSignature, $signature);
        } else {
            $this->assertSame($expectedSignature, $signature);
        }
    }

    public function provideHashedSignature(): iterable
    {
        yield [false, 0, "// line change\n\n"];
        yield [true, 0, '/** class docblock */'];
        yield [true, 1, 'abstract class %s'];
        yield [true, 1, 'final class %s'];
        yield [true, 1, 'class %s extends Exception'];
        yield [true, 1, 'class %s implements '.DummyInterface::class];
        yield [true, 3, 'const FOO = 456;'];
        yield [true, 3, 'const BAR = 123;'];
        yield [true, 4, '/** pub docblock */'];
        yield [true, 5, 'protected $pub = [];'];
        yield [true, 5, 'public $pub = [123];'];
        yield [true, 6, '/** prot docblock */'];
        yield [true, 7, 'private $prot;'];
        yield [false, 8, '/** priv docblock */'];
        yield [false, 9, 'private $priv = 123;'];
        yield [true, 10, '/** pub docblock */'];
        yield [true, 11, 'public function pub(...$arg) {}'];
        yield [true, 11, 'public function pub($arg = null): Foo {}'];
        yield [false, 11, "public function pub(\$arg = null) {\nreturn 123;\n}"];
        yield [true, 12, '/** prot docblock */'];
        yield [true, 13, 'protected function prot($a = [123]) {}'];
        yield [false, 14, '/** priv docblock */'];
        yield [false, 15, ''];

<<<<<<< HEAD
        // PHP7.4 typed properties without default value are
        // undefined, make sure this doesn't throw an error
        yield [1, 5, 'public array $pub;'];
        yield [0, 7, 'protected int $prot;'];
        yield [0, 9, 'private string $priv;'];
=======
        if (\PHP_VERSION_ID >= 70400) {
            // PHP7.4 typed properties without default value are
            // undefined, make sure this doesn't throw an error
            yield [true, 5, 'public array $pub;'];
            yield [false, 7, 'protected int $prot;'];
            yield [false, 9, 'private string $priv;'];
        }
>>>>>>> d1b81fbc

        yield [true, 17, 'public function ccc($bar = 187) {}'];
        yield [true, 17, 'public function ccc($bar = ANOTHER_ONE_THAT_WILL_NEVER_BE_DEFINED_CCCCCCCCC) {}'];
        yield [true, 17, null, static function () { \define('A_CONSTANT_THAT_FOR_SURE_WILL_NEVER_BE_DEFINED_CCCCCC', 'foo'); }];
    }

    public function testEventSubscriber()
    {
        $res = new ReflectionClassResource(new \ReflectionClass(TestEventSubscriber::class));
        $this->assertTrue($res->isFresh(0));

        TestEventSubscriber::$subscribedEvents = [123];
        $this->assertFalse($res->isFresh(0));

        $res = new ReflectionClassResource(new \ReflectionClass(TestEventSubscriber::class));
        $this->assertTrue($res->isFresh(0));
    }

    public function testMessageSubscriber()
    {
        $res = new ReflectionClassResource(new \ReflectionClass(TestMessageSubscriber::class));
        $this->assertTrue($res->isFresh(0));

        TestMessageSubscriberConfigHolder::$handledMessages = ['SomeMessageClass' => []];
        $this->assertFalse($res->isFresh(0));

        $res = new ReflectionClassResource(new \ReflectionClass(TestMessageSubscriber::class));
        $this->assertTrue($res->isFresh(0));

        TestMessageSubscriberConfigHolder::$handledMessages = ['OtherMessageClass' => []];
        $this->assertFalse($res->isFresh(0));

        $res = new ReflectionClassResource(new \ReflectionClass(TestMessageSubscriber::class));
        $this->assertTrue($res->isFresh(0));
    }

    public function testServiceSubscriber()
    {
        $res = new ReflectionClassResource(new \ReflectionClass(TestServiceSubscriber::class));
        $this->assertTrue($res->isFresh(0));

        TestServiceSubscriber::$subscribedServices = [123];
        $this->assertFalse($res->isFresh(0));

        $res = new ReflectionClassResource(new \ReflectionClass(TestServiceSubscriber::class));
        $this->assertTrue($res->isFresh(0));
    }

    public function testIgnoresObjectsInSignature()
    {
        $res = new ReflectionClassResource(new \ReflectionClass(TestServiceWithStaticProperty::class));
        $this->assertTrue($res->isFresh(0));

        TestServiceWithStaticProperty::$initializedObject = new TestServiceWithStaticProperty();
        $this->assertTrue($res->isFresh(0));
    }
}

interface DummyInterface
{
}

class TestEventSubscriber implements EventSubscriberInterface
{
    public static $subscribedEvents = [];

    public static function getSubscribedEvents(): array
    {
        return self::$subscribedEvents;
    }
}

class TestMessageSubscriber implements MessageSubscriberInterface
{
    public static function getHandledMessages(): iterable
    {
        foreach (TestMessageSubscriberConfigHolder::$handledMessages as $key => $subscribedMessage) {
            yield $key => $subscribedMessage;
        }
    }
}
class TestMessageSubscriberConfigHolder
{
    public static $handledMessages = [];
}

class TestServiceSubscriber implements ServiceSubscriberInterface
{
    public static $subscribedServices = [];

    public static function getSubscribedServices(): array
    {
        return self::$subscribedServices;
    }
}

class TestServiceWithStaticProperty
{
    public static $initializedObject;
}<|MERGE_RESOLUTION|>--- conflicted
+++ resolved
@@ -143,21 +143,11 @@
         yield [false, 14, '/** priv docblock */'];
         yield [false, 15, ''];
 
-<<<<<<< HEAD
         // PHP7.4 typed properties without default value are
         // undefined, make sure this doesn't throw an error
-        yield [1, 5, 'public array $pub;'];
-        yield [0, 7, 'protected int $prot;'];
-        yield [0, 9, 'private string $priv;'];
-=======
-        if (\PHP_VERSION_ID >= 70400) {
-            // PHP7.4 typed properties without default value are
-            // undefined, make sure this doesn't throw an error
-            yield [true, 5, 'public array $pub;'];
-            yield [false, 7, 'protected int $prot;'];
-            yield [false, 9, 'private string $priv;'];
-        }
->>>>>>> d1b81fbc
+        yield [true, 5, 'public array $pub;'];
+        yield [false, 7, 'protected int $prot;'];
+        yield [false, 9, 'private string $priv;'];
 
         yield [true, 17, 'public function ccc($bar = 187) {}'];
         yield [true, 17, 'public function ccc($bar = ANOTHER_ONE_THAT_WILL_NEVER_BE_DEFINED_CCCCCCCCC) {}'];
