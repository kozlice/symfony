--- conflicted
+++ resolved
@@ -510,18 +510,10 @@
         "sr_Cyrl_BA": "الصربية (السيريلية، البوسنة والهرسك)",
         "sr_Cyrl_ME": "الصربية (السيريلية، الجبل الأسود)",
         "sr_Cyrl_RS": "الصربية (السيريلية، صربيا)",
-<<<<<<< HEAD
-        "sr_Cyrl_XK": "الصربية (السيريلية، كوسوفو)",
-=======
->>>>>>> ed04f242
         "sr_Latn": "الصربية (اللاتينية)",
         "sr_Latn_BA": "الصربية (اللاتينية، البوسنة والهرسك)",
         "sr_Latn_ME": "الصربية (اللاتينية، الجبل الأسود)",
         "sr_Latn_RS": "الصربية (اللاتينية، صربيا)",
-<<<<<<< HEAD
-        "sr_Latn_XK": "الصربية (اللاتينية، كوسوفو)",
-=======
->>>>>>> ed04f242
         "sr_ME": "الصربية (الجبل الأسود)",
         "sr_RS": "الصربية (صربيا)",
         "sv": "السويدية",
