{
    "Names": {
        "AD": "अन्डोर्रा",
        "AE": "संयुक्त अरब इमिराट्स",
        "AF": "अफगानिस्तान",
        "AG": "एन्टिगुआ र बारबुडा",
        "AI": "आङ्गुइला",
        "AL": "अल्बेनिया",
        "AM": "आर्मेनिया",
        "AO": "अङ्गोला",
        "AQ": "अन्टारटिका",
        "AR": "अर्जेन्टिना",
        "AS": "अमेरिकी समोआ",
        "AT": "अष्ट्रिया",
        "AU": "अष्ट्रेलिया",
        "AW": "अरुबा",
        "AX": "अलान्ड टापुहरु",
        "AZ": "अजरबैजान",
        "BA": "बोस्निया एण्ड हर्जगोभिनिया",
        "BB": "बार्बाडोस",
        "BD": "बङ्गलादेश",
        "BE": "बेल्जियम",
        "BF": "बुर्किना फासो",
        "BG": "बुल्गेरिया",
        "BH": "बहराइन",
        "BI": "बुरूण्डी",
        "BJ": "बेनिन",
        "BL": "सेन्ट बार्थेलेमी",
        "BM": "बर्मुडा",
        "BN": "ब्रुनाइ",
        "BO": "बोलिभिया",
        "BQ": "क्यारिवियन नेदरल्याण्ड्स",
        "BR": "ब्राजिल",
        "BS": "बहामास",
        "BT": "भुटान",
        "BV": "बुभेट टापु",
        "BW": "बोट्स्वाना",
        "BY": "बेलारूस",
        "BZ": "बेलिज",
        "CA": "क्यानाडा",
        "CC": "कोकोस (किलिंग) टापुहरु",
        "CD": "कङ्गो - किन्शासा",
        "CF": "मध्य अफ्रिकी गणतन्त्र",
        "CG": "कङ्गो ब्राजाभिल",
        "CH": "स्विजरल्याण्ड",
        "CI": "कोट दिभोर",
        "CK": "कुक टापुहरु",
        "CL": "चिली",
        "CM": "क्यामरून",
        "CN": "चीन",
        "CO": "कोलोम्बिया",
        "CR": "कोष्टारिका",
        "CU": "क्युबा",
        "CV": "केप भर्डे",
        "CW": "कुराकाओ",
        "CX": "क्रिष्टमस टापु",
        "CY": "साइप्रस",
        "CZ": "चेकिया",
        "DE": "जर्मनी",
        "DJ": "डिजिबुटी",
        "DK": "डेनमार्क",
        "DM": "डोमिनिका",
        "DO": "डोमिनिकन गणतन्त्र",
        "DZ": "अल्जेरिया",
        "EC": "इक्वेडोर",
        "EE": "इस्टोनिया",
        "EG": "इजिप्ट",
        "EH": "पश्चिमी साहारा",
        "ER": "एरिट्रीया",
        "ES": "स्पेन",
        "ET": "इथियोपिया",
        "FI": "फिनल्याण्ड",
        "FJ": "फिजी",
        "FK": "फकल्याण्ड टापुहरु",
        "FM": "माइक्रोनेसिया",
        "FO": "फारो टापुहरू",
        "FR": "फ्रान्स",
        "GA": "गावोन",
        "GB": "संयुक्त अधिराज्य",
        "GD": "ग्रेनाडा",
        "GE": "जर्जिया",
        "GF": "फ्रान्सेली गायना",
        "GG": "ग्यूर्न्सी",
        "GH": "घाना",
        "GI": "जिब्राल्टार",
        "GL": "ग्रिनल्याण्ड",
        "GM": "गाम्विया",
        "GN": "गिनी",
        "GP": "ग्वाडेलुप",
        "GQ": "भू-मध्यीय गिनी",
        "GR": "ग्रीस",
        "GS": "दक्षिण जर्जिया र दक्षिण स्यान्डवीच टापुहरू",
        "GT": "ग्वाटेमाला",
        "GU": "गुवाम",
        "GW": "गिनी-बिसाउ",
        "GY": "गुयाना",
        "HK": "हङकङ चिनियाँ विशेष प्रशासनिक क्षेत्र",
        "HM": "हर्ड टापु र म्याकडोनाल्ड टापुहरु",
        "HN": "हन्डुरास",
        "HR": "क्रोएशिया",
        "HT": "हैटी",
        "HU": "हङ्गेरी",
        "ID": "इन्डोनेशिया",
        "IE": "आयरल्याण्ड",
        "IL": "इजरायल",
        "IM": "आइल अफ म्यान",
        "IN": "भारत",
        "IO": "बेलायती हिन्द महासागर क्षेत्र",
        "IQ": "इराक",
        "IR": "इरान",
        "IS": "आइस्ल्याण्ड",
        "IT": "इटली",
        "JE": "जर्सी",
        "JM": "जमैका",
        "JO": "जोर्डन",
        "JP": "जापान",
        "KE": "केन्या",
        "KG": "किर्गिस्तान",
        "KH": "कम्बोडिया",
        "KI": "किरिबाटी",
        "KM": "कोमोरोस",
        "KN": "सेन्ट किट्स र नेभिस",
        "KP": "उत्तर कोरिया",
        "KR": "दक्षिण कोरिया",
        "KW": "कुवेत",
        "KY": "केयमान टापु",
        "KZ": "काजाकस्तान",
        "LA": "लाओस",
        "LB": "लेबनन",
        "LC": "सेन्ट लुसिया",
        "LI": "लिकटेन्सटाइन",
        "LK": "श्रीलङ्का",
        "LR": "लाइबेरिया",
        "LS": "लेसोथो",
        "LT": "लिथुएनिया",
        "LU": "लक्जेमबर्ग",
        "LV": "लाट्भिया",
        "LY": "लिबिया",
        "MA": "मोरोक्को",
        "MC": "मोनाको",
        "MD": "माल्डोभा",
        "ME": "मोन्टेनिग्रो",
        "MF": "सेन्ट मार्टिन",
        "MG": "माडागास्कर",
        "MH": "मार्शल टापुहरु",
        "MK": "उत्तर म्यासेडोनिया",
        "ML": "माली",
        "MM": "म्यान्मार (बर्मा)",
        "MN": "मङ्गोलिया",
        "MO": "(मकाउ चिनियाँ विशेष प्रशासनिक क्षेत्र",
        "MP": "उत्तरी मारिआना टापु",
        "MQ": "मार्टिनिक",
        "MR": "माउरिटानिया",
        "MS": "मोन्टसेर्राट",
        "MT": "माल्टा",
        "MU": "मौरिसियस",
        "MV": "माल्दिभ्स",
        "MW": "मालावी",
        "MX": "मेक्सिको",
        "MY": "मलेसिया",
        "MZ": "मोजाम्बिक",
        "NA": "नामिबिया",
        "NC": "न्यु क्यालेडोनिया",
        "NE": "नाइजर",
        "NF": "नोरफोल्क टापु",
        "NG": "नाइजेरिया",
        "NI": "निकारागुवा",
        "NL": "नेदरल्याण्ड",
        "NO": "नर्वे",
        "NP": "नेपाल",
        "NR": "नाउरू",
        "NU": "नियुइ",
        "NZ": "न्युजिल्याण्ड",
        "OM": "ओमन",
        "PA": "प्यानामा",
        "PE": "पेरू",
        "PF": "फ्रान्सेली पोलिनेसिया",
        "PG": "पपुआ न्यू गाइनिया",
        "PH": "फिलिपिन्स",
        "PK": "पाकिस्तान",
        "PL": "पोल्याण्ड",
        "PM": "सेन्ट पिर्रे र मिक्केलोन",
        "PN": "पिटकाइर्न टापुहरु",
        "PR": "पुएर्टो रिको",
        "PS": "प्यालेस्टनी भू-भागहरु",
        "PT": "पोर्चुगल",
        "PW": "पलाउ",
        "PY": "प्याराग्वे",
        "QA": "कतार",
        "RE": "रियुनियन",
        "RO": "रोमेनिया",
        "RS": "सर्बिया",
        "RU": "रूस",
        "RW": "रवाण्डा",
        "SA": "साउदी अरब",
        "SB": "सोलोमन टापुहरू",
        "SC": "सेचेलेस",
        "SD": "सुडान",
        "SE": "स्विडेन",
        "SG": "सिङ्गापुर",
        "SH": "सेन्ट हेलेना",
        "SI": "स्लोभेनिया",
        "SJ": "सभाल्बार्ड र जान मायेन",
        "SK": "स्लोभाकिया",
        "SL": "सिएर्रा लिओन",
        "SM": "सान् मारिनो",
        "SN": "सेनेगल",
        "SO": "सोमालिया",
        "SR": "सुरिनेम",
        "SS": "दक्षिण सुडान",
        "ST": "साओ टोमे र प्रिन्सिप",
        "SV": "एल् साल्भाडोर",
        "SX": "सिन्ट मार्टेन",
        "SY": "सिरिया",
        "SZ": "स्वाजिल्याण्ड",
        "TC": "तुर्क र काइकोस टापु",
        "TD": "चाड",
        "TF": "फ्रेन्च दक्षिणी राज्यहरू",
        "TG": "टोगो",
        "TH": "थाइल्याण्ड",
        "TJ": "ताजिकिस्तान",
        "TK": "तोकेलाउ",
        "TL": "टिमोर-लेस्टे",
        "TM": "तुर्कमेनिस्तान",
        "TN": "ट्युनिसिया",
        "TO": "टोंगा",
        "TR": "टर्की",
        "TT": "त्रिनिडाड एण्ड टोबागो",
        "TV": "तुभालु",
        "TW": "ताइवान",
        "TZ": "तान्जानिया",
        "UA": "युक्रेन",
        "UG": "युगाण्डा",
        "UM": "संयुक्त राज्यका बाह्य टापुहरु",
        "US": "संयुक्त राज्य",
        "UY": "उरूग्वे",
        "UZ": "उज्बेकिस्तान",
        "VA": "भेटिकन सिटी",
        "VC": "सेन्ट भिन्सेन्ट र ग्रेनाडिन्स",
        "VE": "भेनेजुएला",
        "VG": "बेलायती भर्जिन टापुहरू",
        "VI": "संयुक्त राज्य भर्जिन टापुहरु",
        "VN": "भिएतनाम",
        "VU": "भानुआतु",
        "WF": "वालिस र फुटुना",
        "WS": "सामोआ",
<<<<<<< HEAD
=======
        "XA": "सिउडो-एक्सेन्ट्स",
        "XB": "सिउडो-बिडी",
        "XK": "कोसोभो",
>>>>>>> 5fc4d1b6
        "YE": "येमेन",
        "YT": "मायोट्ट",
        "ZA": "दक्षिण अफ्रिका",
        "ZM": "जाम्बिया",
        "ZW": "जिम्बाबवे"
    }
}<|MERGE_RESOLUTION|>--- conflicted
+++ resolved
@@ -244,12 +244,6 @@
         "VU": "भानुआतु",
         "WF": "वालिस र फुटुना",
         "WS": "सामोआ",
-<<<<<<< HEAD
-=======
-        "XA": "सिउडो-एक्सेन्ट्स",
-        "XB": "सिउडो-बिडी",
-        "XK": "कोसोभो",
->>>>>>> 5fc4d1b6
         "YE": "येमेन",
         "YT": "मायोट्ट",
         "ZA": "दक्षिण अफ्रिका",
