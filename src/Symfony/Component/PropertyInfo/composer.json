--- conflicted
+++ resolved
@@ -23,14 +23,9 @@
         }
     ],
     "require": {
-<<<<<<< HEAD
-        "php": "^7.2.5",
+        "php": ">=7.2.5",
         "symfony/polyfill-php80": "^1.15",
         "symfony/string": "^5.1"
-=======
-        "php": ">=7.2.5",
-        "symfony/inflector": "^4.4|^5.0"
->>>>>>> b429b15e
     },
     "require-dev": {
         "symfony/serializer": "^4.4|^5.0",
