--- conflicted
+++ resolved
@@ -110,11 +110,7 @@
         // in that case get the priority by wrapper
         if (isset($this->wrappedListeners[$eventName])) {
             foreach ($this->wrappedListeners[$eventName] as $wrappedListener) {
-<<<<<<< HEAD
-                if ($wrappedListener->getWrappedListener() === $listener) {
-=======
                 if ($wrappedListener->getWrappedListener() === $listener || ($listener instanceof \Closure && $wrappedListener->getWrappedListener() == $listener)) {
->>>>>>> cf097810
                     return $this->dispatcher->getListenerPriority($eventName, $wrappedListener);
                 }
             }
