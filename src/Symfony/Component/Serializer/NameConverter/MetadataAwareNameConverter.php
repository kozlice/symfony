--- conflicted
+++ resolved
@@ -89,11 +89,7 @@
         return $this->fallbackNameConverter ? $this->fallbackNameConverter->normalize($propertyName, $class, $format, $context) : $propertyName;
     }
 
-<<<<<<< HEAD
-    private function getCacheValueForDenormalization(string $propertyName, string $class): ?string
-=======
-    private function getCacheValueForDenormalization($propertyName, string $class, $context)
->>>>>>> 620e8942
+    private function getCacheValueForDenormalization(string $propertyName, string $class, $context): ?string
     {
         if (!isset($this->attributesMetadataCache[$class])) {
             $this->attributesMetadataCache[$class] = $this->getCacheValueForAttributesMetadata($class, $context);
