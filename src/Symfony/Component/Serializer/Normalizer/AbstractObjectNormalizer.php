<?php

/*
 * This file is part of the Symfony package.
 *
 * (c) Fabien Potencier <fabien@symfony.com>
 *
 * For the full copyright and license information, please view the LICENSE
 * file that was distributed with this source code.
 */

namespace Symfony\Component\Serializer\Normalizer;

use Symfony\Component\PropertyAccess\Exception\InvalidArgumentException;
use Symfony\Component\PropertyAccess\Exception\NoSuchPropertyException;
use Symfony\Component\PropertyInfo\PropertyTypeExtractorInterface;
use Symfony\Component\PropertyInfo\Type;
use Symfony\Component\Serializer\Encoder\JsonEncoder;
use Symfony\Component\Serializer\Exception\ExtraAttributesException;
use Symfony\Component\Serializer\Exception\LogicException;
use Symfony\Component\Serializer\Exception\NotNormalizableValueException;
use Symfony\Component\Serializer\Exception\RuntimeException;
use Symfony\Component\Serializer\Mapping\AttributeMetadataInterface;
use Symfony\Component\Serializer\Mapping\ClassDiscriminatorFromClassMetadata;
use Symfony\Component\Serializer\Mapping\ClassDiscriminatorResolverInterface;
use Symfony\Component\Serializer\Mapping\Factory\ClassMetadataFactoryInterface;
use Symfony\Component\Serializer\NameConverter\NameConverterInterface;

/**
 * Base class for a normalizer dealing with objects.
 *
 * @author Kévin Dunglas <dunglas@gmail.com>
 */
abstract class AbstractObjectNormalizer extends AbstractNormalizer
{
    /**
     * Set to true to respect the max depth metadata on fields.
     */
    public const ENABLE_MAX_DEPTH = 'enable_max_depth';

    /**
     * How to track the current depth in the context.
     */
    public const DEPTH_KEY_PATTERN = 'depth_%s::%s';

    /**
     * While denormalizing, we can verify that types match.
     *
     * You can disable this by setting this flag to true.
     */
    public const DISABLE_TYPE_ENFORCEMENT = 'disable_type_enforcement';

    /**
     * Flag to control whether fields with the value `null` should be output
     * when normalizing or omitted.
     */
    public const SKIP_NULL_VALUES = 'skip_null_values';

    /**
     * Callback to allow to set a value for an attribute when the max depth has
     * been reached.
     *
     * If no callback is given, the attribute is skipped. If a callable is
     * given, its return value is used (even if null).
     *
     * The arguments are:
     *
     * - mixed  $attributeValue value of this field
     * - object $object         the whole object being normalized
     * - string $attributeName  name of the attribute being normalized
     * - string $format         the requested format
     * - array  $context        the serialization context
     */
    public const MAX_DEPTH_HANDLER = 'max_depth_handler';

    /**
     * Specify which context key are not relevant to determine which attributes
     * of an object to (de)normalize.
     */
    public const EXCLUDE_FROM_CACHE_KEY = 'exclude_from_cache_key';

    /**
     * Flag to tell the denormalizer to also populate existing objects on
     * attributes of the main object.
     *
     * Setting this to true is only useful if you also specify the root object
     * in OBJECT_TO_POPULATE.
     */
    public const DEEP_OBJECT_TO_POPULATE = 'deep_object_to_populate';

    public const PRESERVE_EMPTY_OBJECTS = 'preserve_empty_objects';

    private $propertyTypeExtractor;
    private $typesCache = [];
    private $attributesCache = [];

    private $objectClassResolver;

    /**
     * @var ClassDiscriminatorResolverInterface|null
     */
    protected $classDiscriminatorResolver;

    public function __construct(ClassMetadataFactoryInterface $classMetadataFactory = null, NameConverterInterface $nameConverter = null, PropertyTypeExtractorInterface $propertyTypeExtractor = null, ClassDiscriminatorResolverInterface $classDiscriminatorResolver = null, callable $objectClassResolver = null, array $defaultContext = [])
    {
        parent::__construct($classMetadataFactory, $nameConverter, $defaultContext);

        if (isset($this->defaultContext[self::MAX_DEPTH_HANDLER]) && !\is_callable($this->defaultContext[self::MAX_DEPTH_HANDLER])) {
            throw new InvalidArgumentException(sprintf('The "%s" given in the default context is not callable.', self::MAX_DEPTH_HANDLER));
        }

        $this->defaultContext[self::EXCLUDE_FROM_CACHE_KEY] = [self::CIRCULAR_REFERENCE_LIMIT_COUNTERS];

        $this->propertyTypeExtractor = $propertyTypeExtractor;

        if (null === $classDiscriminatorResolver && null !== $classMetadataFactory) {
            $classDiscriminatorResolver = new ClassDiscriminatorFromClassMetadata($classMetadataFactory);
        }
        $this->classDiscriminatorResolver = $classDiscriminatorResolver;
        $this->objectClassResolver = $objectClassResolver;
    }

    /**
     * {@inheritdoc}
     */
    public function supportsNormalization($data, string $format = null)
    {
        return \is_object($data) && !$data instanceof \Traversable;
    }

    /**
     * {@inheritdoc}
     */
    public function normalize($object, string $format = null, array $context = [])
    {
        if (!isset($context['cache_key'])) {
            $context['cache_key'] = $this->getCacheKey($format, $context);
        }

        if (isset($context[self::CALLBACKS])) {
            if (!\is_array($context[self::CALLBACKS])) {
                throw new InvalidArgumentException(sprintf('The "%s" context option must be an array of callables.', self::CALLBACKS));
            }

            foreach ($context[self::CALLBACKS] as $attribute => $callback) {
                if (!\is_callable($callback)) {
                    throw new InvalidArgumentException(sprintf('Invalid callback found for attribute "%s" in the "%s" context option.', $attribute, self::CALLBACKS));
                }
            }
        }

        if ($this->isCircularReference($object, $context)) {
            return $this->handleCircularReference($object, $format, $context);
        }

        $data = [];
        $stack = [];
        $attributes = $this->getAttributes($object, $format, $context);
        $class = $this->objectClassResolver ? ($this->objectClassResolver)($object) : \get_class($object);
        $attributesMetadata = $this->classMetadataFactory ? $this->classMetadataFactory->getMetadataFor($class)->getAttributesMetadata() : null;
        if (isset($context[self::MAX_DEPTH_HANDLER])) {
            $maxDepthHandler = $context[self::MAX_DEPTH_HANDLER];
            if (!\is_callable($maxDepthHandler)) {
                throw new InvalidArgumentException(sprintf('The "%s" given in the context is not callable.', self::MAX_DEPTH_HANDLER));
            }
        } else {
            $maxDepthHandler = null;
        }

        foreach ($attributes as $attribute) {
            $maxDepthReached = false;
            if (null !== $attributesMetadata && ($maxDepthReached = $this->isMaxDepthReached($attributesMetadata, $class, $attribute, $context)) && !$maxDepthHandler) {
                continue;
            }

            $attributeValue = $this->getAttributeValue($object, $attribute, $format, $context);
            if ($maxDepthReached) {
                $attributeValue = $maxDepthHandler($attributeValue, $object, $attribute, $format, $context);
            }

            /**
             * @var callable|null
             */
            $callback = $context[self::CALLBACKS][$attribute] ?? $this->defaultContext[self::CALLBACKS][$attribute] ?? null;
            if ($callback) {
                $attributeValue = $callback($attributeValue, $object, $attribute, $format, $context);
            }

            if (null !== $attributeValue && !is_scalar($attributeValue)) {
                $stack[$attribute] = $attributeValue;
            }

            $data = $this->updateData($data, $attribute, $attributeValue, $class, $format, $context);
        }

        foreach ($stack as $attribute => $attributeValue) {
            if (!$this->serializer instanceof NormalizerInterface) {
                throw new LogicException(sprintf('Cannot normalize attribute "%s" because the injected serializer is not a normalizer', $attribute));
            }

            $data = $this->updateData($data, $attribute, $this->serializer->normalize($attributeValue, $format, $this->createChildContext($context, $attribute, $format)), $class, $format, $context);
        }

        if (isset($context[self::PRESERVE_EMPTY_OBJECTS]) && !\count($data)) {
            return new \ArrayObject();
        }

        return $data;
    }

    /**
     * {@inheritdoc}
     */
    protected function instantiateObject(array &$data, $class, array &$context, \ReflectionClass $reflectionClass, $allowedAttributes, string $format = null)
    {
        if ($this->classDiscriminatorResolver && $mapping = $this->classDiscriminatorResolver->getMappingForClass($class)) {
            if (!isset($data[$mapping->getTypeProperty()])) {
                throw new RuntimeException(sprintf('Type property "%s" not found for the abstract object "%s"', $mapping->getTypeProperty(), $class));
            }

            $type = $data[$mapping->getTypeProperty()];
            if (null === ($mappedClass = $mapping->getClassForType($type))) {
                throw new RuntimeException(sprintf('The type "%s" has no mapped class for the abstract object "%s"', $type, $class));
            }

            $class = $mappedClass;
            $reflectionClass = new \ReflectionClass($class);
        }

        return parent::instantiateObject($data, $class, $context, $reflectionClass, $allowedAttributes, $format);
    }

    /**
     * Gets and caches attributes for the given object, format and context.
     *
     * @param object $object
     *
     * @return string[]
     */
    protected function getAttributes($object, string $format = null, array $context)
    {
        $class = $this->objectClassResolver ? ($this->objectClassResolver)($object) : \get_class($object);
        $key = $class.'-'.$context['cache_key'];

        if (isset($this->attributesCache[$key])) {
            return $this->attributesCache[$key];
        }

        $allowedAttributes = $this->getAllowedAttributes($object, $context, true);

        if (false !== $allowedAttributes) {
            if ($context['cache_key']) {
                $this->attributesCache[$key] = $allowedAttributes;
            }

            return $allowedAttributes;
        }

        $attributes = $this->extractAttributes($object, $format, $context);

        if ($this->classDiscriminatorResolver && $mapping = $this->classDiscriminatorResolver->getMappingForMappedObject($object)) {
            array_unshift($attributes, $mapping->getTypeProperty());
        }

        if ($context['cache_key']) {
            $this->attributesCache[$key] = $attributes;
        }

        return $attributes;
    }

    /**
     * Extracts attributes to normalize from the class of the given object, format and context.
     *
     * @param object $object
     *
     * @return string[]
     */
    abstract protected function extractAttributes($object, string $format = null, array $context = []);

    /**
     * Gets the attribute value.
     *
     * @param object $object
     *
     * @return mixed
     */
    abstract protected function getAttributeValue($object, string $attribute, string $format = null, array $context = []);

    /**
     * {@inheritdoc}
     */
    public function supportsDenormalization($data, $type, string $format = null)
    {
        return class_exists($type) || (interface_exists($type, false) && $this->classDiscriminatorResolver && null !== $this->classDiscriminatorResolver->getMappingForClass($type));
    }

    /**
     * {@inheritdoc}
     */
<<<<<<< HEAD
    public function denormalize($data, $class, string $format = null, array $context = [])
=======
    public function denormalize($data, $type, $format = null, array $context = [])
>>>>>>> 940eabb1
    {
        if (!isset($context['cache_key'])) {
            $context['cache_key'] = $this->getCacheKey($format, $context);
        }

        $allowedAttributes = $this->getAllowedAttributes($type, $context, true);
        $normalizedData = $this->prepareForDenormalization($data);
        $extraAttributes = [];

        $reflectionClass = new \ReflectionClass($type);
        $object = $this->instantiateObject($normalizedData, $type, $context, $reflectionClass, $allowedAttributes, $format);
        $resolvedClass = $this->objectClassResolver ? ($this->objectClassResolver)($object) : \get_class($object);

        foreach ($normalizedData as $attribute => $value) {
            if ($this->nameConverter) {
                $attribute = $this->nameConverter->denormalize($attribute, $resolvedClass, $format, $context);
            }

            if ((false !== $allowedAttributes && !\in_array($attribute, $allowedAttributes)) || !$this->isAllowedAttribute($resolvedClass, $attribute, $format, $context)) {
                if (!($context[self::ALLOW_EXTRA_ATTRIBUTES] ?? $this->defaultContext[self::ALLOW_EXTRA_ATTRIBUTES])) {
                    $extraAttributes[] = $attribute;
                }

                continue;
            }

            if ($context[self::DEEP_OBJECT_TO_POPULATE] ?? $this->defaultContext[self::DEEP_OBJECT_TO_POPULATE] ?? false) {
                try {
                    $context[self::OBJECT_TO_POPULATE] = $this->getAttributeValue($object, $attribute, $format, $context);
                } catch (NoSuchPropertyException $e) {
                }
            }

            $value = $this->validateAndDenormalize($resolvedClass, $attribute, $value, $format, $context);
            try {
                $this->setAttributeValue($object, $attribute, $value, $format, $context);
            } catch (InvalidArgumentException $e) {
                throw new NotNormalizableValueException(sprintf('Failed to denormalize attribute "%s" value for class "%s": %s.', $attribute, $type, $e->getMessage()), $e->getCode(), $e);
            }
        }

        if (!empty($extraAttributes)) {
            throw new ExtraAttributesException($extraAttributes);
        }

        return $object;
    }

    /**
     * Sets attribute value.
     *
     * @param object      $object
     * @param string      $attribute
     * @param mixed       $value
     * @param string|null $format
     */
    abstract protected function setAttributeValue($object, $attribute, $value, $format = null, array $context = []);

    /**
     * Validates the submitted data and denormalizes it.
     *
     * @param mixed $data
     *
     * @return mixed
     *
     * @throws NotNormalizableValueException
     * @throws LogicException
     */
    private function validateAndDenormalize(string $currentClass, string $attribute, $data, ?string $format, array $context)
    {
        if (null === $types = $this->getTypes($currentClass, $attribute)) {
            return $data;
        }

        $expectedTypes = [];
        foreach ($types as $type) {
            if (null === $data && $type->isNullable()) {
                return;
            }

            if ($type->isCollection() && null !== ($collectionValueType = $type->getCollectionValueType()) && Type::BUILTIN_TYPE_OBJECT === $collectionValueType->getBuiltinType()) {
                $builtinType = Type::BUILTIN_TYPE_OBJECT;
                $class = $collectionValueType->getClassName().'[]';

                // Fix a collection that contains the only one element
                // This is special to xml format only
                if ('xml' === $format && !\is_int(key($data))) {
                    $data = [$data];
                }

                if (null !== $collectionKeyType = $type->getCollectionKeyType()) {
                    $context['key_type'] = $collectionKeyType;
                }
            } else {
                $builtinType = $type->getBuiltinType();
                $class = $type->getClassName();
            }

            $expectedTypes[Type::BUILTIN_TYPE_OBJECT === $builtinType && $class ? $class : $builtinType] = true;

            if (Type::BUILTIN_TYPE_OBJECT === $builtinType) {
                if (!$this->serializer instanceof DenormalizerInterface) {
                    throw new LogicException(sprintf('Cannot denormalize attribute "%s" for class "%s" because injected serializer is not a denormalizer', $attribute, $class));
                }

                $childContext = $this->createChildContext($context, $attribute, $format);
                if ($this->serializer->supportsDenormalization($data, $class, $format, $childContext)) {
                    return $this->serializer->denormalize($data, $class, $format, $childContext);
                }
            }

            // JSON only has a Number type corresponding to both int and float PHP types.
            // PHP's json_encode, JavaScript's JSON.stringify, Go's json.Marshal as well as most other JSON encoders convert
            // floating-point numbers like 12.0 to 12 (the decimal part is dropped when possible).
            // PHP's json_decode automatically converts Numbers without a decimal part to integers.
            // To circumvent this behavior, integers are converted to floats when denormalizing JSON based formats and when
            // a float is expected.
            if (Type::BUILTIN_TYPE_FLOAT === $builtinType && \is_int($data) && false !== strpos($format, JsonEncoder::FORMAT)) {
                return (float) $data;
            }

            if (('is_'.$builtinType)($data)) {
                return $data;
            }
        }

        if ($context[self::DISABLE_TYPE_ENFORCEMENT] ?? $this->defaultContext[self::DISABLE_TYPE_ENFORCEMENT] ?? false) {
            return $data;
        }

        throw new NotNormalizableValueException(sprintf('The type of the "%s" attribute for class "%s" must be one of "%s" ("%s" given).', $attribute, $currentClass, implode('", "', array_keys($expectedTypes)), \gettype($data)));
    }

    /**
     * @internal
     */
    protected function denormalizeParameter(\ReflectionClass $class, \ReflectionParameter $parameter, $parameterName, $parameterData, array $context, $format = null)
    {
        if (null === $this->propertyTypeExtractor || null === $types = $this->propertyTypeExtractor->getTypes($class->getName(), $parameterName)) {
            return parent::denormalizeParameter($class, $parameter, $parameterName, $parameterData, $context, $format);
        }

        return $this->validateAndDenormalize($class->getName(), $parameterName, $parameterData, $format, $context);
    }

    /**
     * @return Type[]|null
     */
    private function getTypes(string $currentClass, string $attribute): ?array
    {
        if (null === $this->propertyTypeExtractor) {
            return null;
        }

        $key = $currentClass.'::'.$attribute;
        if (isset($this->typesCache[$key])) {
            return false === $this->typesCache[$key] ? null : $this->typesCache[$key];
        }

        if (null !== $types = $this->propertyTypeExtractor->getTypes($currentClass, $attribute)) {
            return $this->typesCache[$key] = $types;
        }

        if (null !== $this->classDiscriminatorResolver && null !== $discriminatorMapping = $this->classDiscriminatorResolver->getMappingForClass($currentClass)) {
            if ($discriminatorMapping->getTypeProperty() === $attribute) {
                return $this->typesCache[$key] = [
                    new Type(Type::BUILTIN_TYPE_STRING),
                ];
            }

            foreach ($discriminatorMapping->getTypesMapping() as $mappedClass) {
                if (null !== $types = $this->propertyTypeExtractor->getTypes($mappedClass, $attribute)) {
                    return $this->typesCache[$key] = $types;
                }
            }
        }

        $this->typesCache[$key] = false;

        return null;
    }

    /**
     * Sets an attribute and apply the name converter if necessary.
     *
     * @param mixed $attributeValue
     */
    private function updateData(array $data, string $attribute, $attributeValue, string $class, ?string $format, array $context): array
    {
        if (null === $attributeValue && ($context[self::SKIP_NULL_VALUES] ?? $this->defaultContext[self::SKIP_NULL_VALUES] ?? false)) {
            return $data;
        }

        if ($this->nameConverter) {
            $attribute = $this->nameConverter->normalize($attribute, $class, $format, $context);
        }

        $data[$attribute] = $attributeValue;

        return $data;
    }

    /**
     * Is the max depth reached for the given attribute?
     *
     * @param AttributeMetadataInterface[] $attributesMetadata
     */
    private function isMaxDepthReached(array $attributesMetadata, string $class, string $attribute, array &$context): bool
    {
        $enableMaxDepth = $context[self::ENABLE_MAX_DEPTH] ?? $this->defaultContext[self::ENABLE_MAX_DEPTH] ?? false;
        if (
            !$enableMaxDepth ||
            !isset($attributesMetadata[$attribute]) ||
            null === $maxDepth = $attributesMetadata[$attribute]->getMaxDepth()
        ) {
            return false;
        }

        $key = sprintf(self::DEPTH_KEY_PATTERN, $class, $attribute);
        if (!isset($context[$key])) {
            $context[$key] = 1;

            return false;
        }

        if ($context[$key] === $maxDepth) {
            return true;
        }

        ++$context[$key];

        return false;
    }

    /**
     * Overwritten to update the cache key for the child.
     *
     * We must not mix up the attribute cache between parent and children.
     *
     * {@inheritdoc}
     *
     * @internal
     */
    protected function createChildContext(array $parentContext, string $attribute, ?string $format): array
    {
        $context = parent::createChildContext($parentContext, $attribute, $format);
        $context['cache_key'] = $this->getCacheKey($format, $context);

        return $context;
    }

    /**
     * Builds the cache key for the attributes cache.
     *
     * The key must be different for every option in the context that could change which attributes should be handled.
     *
     * @return bool|string
     */
    private function getCacheKey(?string $format, array $context)
    {
        foreach ($context[self::EXCLUDE_FROM_CACHE_KEY] ?? $this->defaultContext[self::EXCLUDE_FROM_CACHE_KEY] as $key) {
            unset($context[$key]);
        }
        unset($context[self::EXCLUDE_FROM_CACHE_KEY]);
        unset($context['cache_key']); // avoid artificially different keys

        try {
            return md5($format.serialize([
                'context' => $context,
                'ignored' => $context[self::IGNORED_ATTRIBUTES] ?? $this->defaultContext[self::IGNORED_ATTRIBUTES],
            ]));
        } catch (\Exception $exception) {
            // The context cannot be serialized, skip the cache
            return false;
        }
    }
}<|MERGE_RESOLUTION|>--- conflicted
+++ resolved
@@ -298,11 +298,7 @@
     /**
      * {@inheritdoc}
      */
-<<<<<<< HEAD
-    public function denormalize($data, $class, string $format = null, array $context = [])
-=======
-    public function denormalize($data, $type, $format = null, array $context = [])
->>>>>>> 940eabb1
+    public function denormalize($data, $type, string $format = null, array $context = [])
     {
         if (!isset($context['cache_key'])) {
             $context['cache_key'] = $this->getCacheKey($format, $context);
