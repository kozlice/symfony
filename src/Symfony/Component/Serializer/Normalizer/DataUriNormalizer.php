--- conflicted
+++ resolved
@@ -89,11 +89,7 @@
      * @throws InvalidArgumentException
      * @throws NotNormalizableValueException
      */
-<<<<<<< HEAD
-    public function denormalize($data, $class, string $format = null, array $context = [])
-=======
-    public function denormalize($data, $type, $format = null, array $context = [])
->>>>>>> 940eabb1
+    public function denormalize($data, $type, string $format = null, array $context = [])
     {
         if (!preg_match('/^data:([a-z0-9][a-z0-9\!\#\$\&\-\^\_\+\.]{0,126}\/[a-z0-9][a-z0-9\!\#\$\&\-\^\_\+\.]{0,126}(;[a-z0-9\-]+\=[a-z0-9\-]+)?)?(;base64)?,[a-z0-9\!\$\&\\\'\,\(\)\*\+\,\;\=\-\.\_\~\:\@\/\?\%\s]*\s*$/i', $data)) {
             throw new NotNormalizableValueException('The provided "data:" URI is not valid.');
