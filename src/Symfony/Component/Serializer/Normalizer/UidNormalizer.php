<?php

/*
 * This file is part of the Symfony package.
 *
 * (c) Fabien Potencier <fabien@symfony.com>
 *
 * For the full copyright and license information, please view the LICENSE
 * file that was distributed with this source code.
 */

namespace Symfony\Component\Serializer\Normalizer;

use Symfony\Component\PropertyInfo\Type;
use Symfony\Component\Serializer\Exception\LogicException;
use Symfony\Component\Serializer\Exception\NotNormalizableValueException;
use Symfony\Component\Uid\AbstractUid;
use Symfony\Component\Uid\Uuid;

final class UidNormalizer implements NormalizerInterface, DenormalizerInterface, CacheableSupportsMethodInterface
{
    public const NORMALIZATION_FORMAT_KEY = 'uid_normalization_format';

    public const NORMALIZATION_FORMAT_CANONICAL = 'canonical';
    public const NORMALIZATION_FORMAT_BASE58 = 'base58';
    public const NORMALIZATION_FORMAT_BASE32 = 'base32';
    public const NORMALIZATION_FORMAT_RFC4122 = 'rfc4122';

    private $defaultContext = [
        self::NORMALIZATION_FORMAT_KEY => self::NORMALIZATION_FORMAT_CANONICAL,
    ];

    public function __construct(array $defaultContext = [])
    {
        $this->defaultContext = array_merge($this->defaultContext, $defaultContext);
    }

    /**
     * {@inheritdoc}
     *
     * @param AbstractUid $object
     */
    public function normalize($object, string $format = null, array $context = [])
    {
        switch ($context[self::NORMALIZATION_FORMAT_KEY] ?? $this->defaultContext[self::NORMALIZATION_FORMAT_KEY]) {
            case self::NORMALIZATION_FORMAT_CANONICAL:
                return (string) $object;
            case self::NORMALIZATION_FORMAT_BASE58:
                return $object->toBase58();
            case self::NORMALIZATION_FORMAT_BASE32:
                return $object->toBase32();
            case self::NORMALIZATION_FORMAT_RFC4122:
                return $object->toRfc4122();
        }

        throw new LogicException(sprintf('The "%s" format is not valid.', $context[self::NORMALIZATION_FORMAT_KEY] ?? $this->defaultContext[self::NORMALIZATION_FORMAT_KEY]));
    }

    /**
     * {@inheritdoc}
     */
    public function supportsNormalization($data, string $format = null): bool
    {
        return $data instanceof AbstractUid;
    }

    /**
     * {@inheritdoc}
     */
    public function denormalize($data, string $type, string $format = null, array $context = [])
    {
        try {
            return AbstractUid::class !== $type ? $type::fromString($data) : Uuid::fromString($data);
        } catch (\InvalidArgumentException $exception) {
<<<<<<< HEAD
            throw NotNormalizableValueException::createForUnexpectedDataType('The data is not a valid UUID string representation.', $data, [Type::BUILTIN_TYPE_STRING], $context['deserialization_path'] ?? null, true);
        } catch (\TypeError $exception) {
            throw NotNormalizableValueException::createForUnexpectedDataType('The data is not a valid UUID string representation.', $data, [Type::BUILTIN_TYPE_STRING], $context['deserialization_path'] ?? null, true);
=======
            throw new NotNormalizableValueException(sprintf('The data is not a valid "%s" string representation.', $type));
        } catch (\Error $e) {
            if (str_starts_with($e->getMessage(), 'Cannot instantiate abstract class')) {
                return $this->denormalize($data, AbstractUid::class, $format, $context);
            }

            throw $e;
>>>>>>> 9b1dcc5e
        }
    }

    /**
     * {@inheritdoc}
     */
    public function supportsDenormalization($data, string $type, string $format = null): bool
    {
        return is_a($type, AbstractUid::class, true);
    }

    /**
     * {@inheritdoc}
     */
    public function hasCacheableSupportsMethod(): bool
    {
        return __CLASS__ === static::class;
    }
}<|MERGE_RESOLUTION|>--- conflicted
+++ resolved
@@ -72,19 +72,15 @@
         try {
             return AbstractUid::class !== $type ? $type::fromString($data) : Uuid::fromString($data);
         } catch (\InvalidArgumentException $exception) {
-<<<<<<< HEAD
             throw NotNormalizableValueException::createForUnexpectedDataType('The data is not a valid UUID string representation.', $data, [Type::BUILTIN_TYPE_STRING], $context['deserialization_path'] ?? null, true);
         } catch (\TypeError $exception) {
             throw NotNormalizableValueException::createForUnexpectedDataType('The data is not a valid UUID string representation.', $data, [Type::BUILTIN_TYPE_STRING], $context['deserialization_path'] ?? null, true);
-=======
-            throw new NotNormalizableValueException(sprintf('The data is not a valid "%s" string representation.', $type));
         } catch (\Error $e) {
             if (str_starts_with($e->getMessage(), 'Cannot instantiate abstract class')) {
                 return $this->denormalize($data, AbstractUid::class, $format, $context);
             }
 
             throw $e;
->>>>>>> 9b1dcc5e
         }
     }
 
