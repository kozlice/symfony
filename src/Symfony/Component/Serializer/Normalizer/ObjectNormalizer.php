<?php

/*
 * This file is part of the Symfony package.
 *
 * (c) Fabien Potencier <fabien@symfony.com>
 *
 * For the full copyright and license information, please view the LICENSE
 * file that was distributed with this source code.
 */

namespace Symfony\Component\Serializer\Normalizer;

use Symfony\Component\PropertyAccess\Exception\NoSuchPropertyException;
use Symfony\Component\PropertyAccess\PropertyAccess;
use Symfony\Component\PropertyAccess\PropertyAccessorInterface;
use Symfony\Component\PropertyInfo\PropertyTypeExtractorInterface;
use Symfony\Component\Serializer\Exception\LogicException;
use Symfony\Component\Serializer\Mapping\AttributeMetadata;
use Symfony\Component\Serializer\Mapping\ClassDiscriminatorResolverInterface;
use Symfony\Component\Serializer\Mapping\Factory\ClassMetadataFactoryInterface;
use Symfony\Component\Serializer\NameConverter\NameConverterInterface;

/**
 * Converts between objects and arrays using the PropertyAccess component.
 *
 * @author Kévin Dunglas <dunglas@gmail.com>
 */
class ObjectNormalizer extends AbstractObjectNormalizer
{
    protected $propertyAccessor;

<<<<<<< HEAD
    public function __construct(ClassMetadataFactoryInterface $classMetadataFactory = null, NameConverterInterface $nameConverter = null, PropertyAccessorInterface $propertyAccessor = null, PropertyTypeExtractorInterface $propertyTypeExtractor = null, ClassDiscriminatorResolverInterface $classDiscriminatorResolver = null, callable $objectClassResolver = null, array $defaultContext = array())
=======
    private $discriminatorCache = array();

    public function __construct(ClassMetadataFactoryInterface $classMetadataFactory = null, NameConverterInterface $nameConverter = null, PropertyAccessorInterface $propertyAccessor = null, PropertyTypeExtractorInterface $propertyTypeExtractor = null, ClassDiscriminatorResolverInterface $classDiscriminatorResolver = null)
>>>>>>> 96fca34f
    {
        if (!\class_exists(PropertyAccess::class)) {
            throw new LogicException('The ObjectNormalizer class requires the "PropertyAccess" component. Install "symfony/property-access" to use it.');
        }

        parent::__construct($classMetadataFactory, $nameConverter, $propertyTypeExtractor, $classDiscriminatorResolver, $objectClassResolver, $defaultContext);

        $this->propertyAccessor = $propertyAccessor ?: PropertyAccess::createPropertyAccessor();
    }

    /**
     * {@inheritdoc}
     */
    public function hasCacheableSupportsMethod(): bool
    {
        return __CLASS__ === \get_class($this);
    }

    /**
     * {@inheritdoc}
     */
    protected function extractAttributes($object, $format = null, array $context = array())
    {
        // If not using groups, detect manually
        $attributes = array();

        // methods
        $reflClass = new \ReflectionClass($object);
        foreach ($reflClass->getMethods(\ReflectionMethod::IS_PUBLIC) as $reflMethod) {
            if (
                0 !== $reflMethod->getNumberOfRequiredParameters() ||
                $reflMethod->isStatic() ||
                $reflMethod->isConstructor() ||
                $reflMethod->isDestructor()
            ) {
                continue;
            }

            $name = $reflMethod->name;
            $attributeName = null;

            if (0 === strpos($name, 'get') || 0 === strpos($name, 'has')) {
                // getters and hassers
                $attributeName = substr($name, 3);

                if (!$reflClass->hasProperty($attributeName)) {
                    $attributeName = lcfirst($attributeName);
                }
            } elseif (0 === strpos($name, 'is')) {
                // issers
                $attributeName = substr($name, 2);

                if (!$reflClass->hasProperty($attributeName)) {
                    $attributeName = lcfirst($attributeName);
                }
            }

            if (null !== $attributeName && $this->isAllowedAttribute($object, $attributeName, $format, $context)) {
                $attributes[$attributeName] = true;
            }
        }

        // properties
        foreach ($reflClass->getProperties(\ReflectionProperty::IS_PUBLIC) as $reflProperty) {
            if ($reflProperty->isStatic() || !$this->isAllowedAttribute($object, $reflProperty->name, $format, $context)) {
                continue;
            }

            $attributes[$reflProperty->name] = true;
        }

        return array_keys($attributes);
    }

    /**
     * {@inheritdoc}
     */
    protected function getAttributeValue($object, $attribute, $format = null, array $context = array())
    {
        $cacheKey = \get_class($object);
        if (!array_key_exists($cacheKey, $this->discriminatorCache)) {
            $this->discriminatorCache[$cacheKey] = null;
            if (null !== $this->classDiscriminatorResolver) {
                $mapping = $this->classDiscriminatorResolver->getMappingForMappedObject($object);
                $this->discriminatorCache[$cacheKey] = null === $mapping ? null : $mapping->getTypeProperty();
            }
        }

        return $attribute === $this->discriminatorCache[$cacheKey] ? $this->classDiscriminatorResolver->getTypeForMappedObject($object) : $this->propertyAccessor->getValue($object, $attribute);
    }

    /**
     * {@inheritdoc}
     */
    protected function setAttributeValue($object, $attribute, $value, $format = null, array $context = array())
    {
        try {
            $this->propertyAccessor->setValue($object, $attribute, $value);
        } catch (NoSuchPropertyException $exception) {
            // Properties not found are ignored
        }
    }

    /**
     * {@inheritdoc}
     */
    protected function getAllowedAttributes($classOrObject, array $context, $attributesAsString = false)
    {
        if (false === $allowedAttributes = parent::getAllowedAttributes($classOrObject, $context, $attributesAsString)) {
            return false;
        }

        if (null !== $this->classDiscriminatorResolver) {
            $class = \is_object($classOrObject) ? \get_class($classOrObject) : $classOrObject;
            if (null !== $discriminatorMapping = $this->classDiscriminatorResolver->getMappingForMappedObject($classOrObject)) {
                $allowedAttributes[] = $attributesAsString ? $discriminatorMapping->getTypeProperty() : new AttributeMetadata($discriminatorMapping->getTypeProperty());
            }

            if (null !== $discriminatorMapping = $this->classDiscriminatorResolver->getMappingForClass($class)) {
                foreach ($discriminatorMapping->getTypesMapping() as $mappedClass) {
                    $allowedAttributes = array_merge($allowedAttributes, parent::getAllowedAttributes($mappedClass, $context, $attributesAsString));
                }
            }
        }

        return $allowedAttributes;
    }
}<|MERGE_RESOLUTION|>--- conflicted
+++ resolved
@@ -30,13 +30,9 @@
 {
     protected $propertyAccessor;
 
-<<<<<<< HEAD
-    public function __construct(ClassMetadataFactoryInterface $classMetadataFactory = null, NameConverterInterface $nameConverter = null, PropertyAccessorInterface $propertyAccessor = null, PropertyTypeExtractorInterface $propertyTypeExtractor = null, ClassDiscriminatorResolverInterface $classDiscriminatorResolver = null, callable $objectClassResolver = null, array $defaultContext = array())
-=======
     private $discriminatorCache = array();
 
-    public function __construct(ClassMetadataFactoryInterface $classMetadataFactory = null, NameConverterInterface $nameConverter = null, PropertyAccessorInterface $propertyAccessor = null, PropertyTypeExtractorInterface $propertyTypeExtractor = null, ClassDiscriminatorResolverInterface $classDiscriminatorResolver = null)
->>>>>>> 96fca34f
+    public function __construct(ClassMetadataFactoryInterface $classMetadataFactory = null, NameConverterInterface $nameConverter = null, PropertyAccessorInterface $propertyAccessor = null, PropertyTypeExtractorInterface $propertyTypeExtractor = null, ClassDiscriminatorResolverInterface $classDiscriminatorResolver = null, callable $objectClassResolver = null, array $defaultContext = array())
     {
         if (!\class_exists(PropertyAccess::class)) {
             throw new LogicException('The ObjectNormalizer class requires the "PropertyAccess" component. Install "symfony/property-access" to use it.');
