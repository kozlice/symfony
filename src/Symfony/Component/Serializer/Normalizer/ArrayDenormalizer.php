--- conflicted
+++ resolved
@@ -66,11 +66,7 @@
     /**
      * {@inheritdoc}
      */
-<<<<<<< HEAD
-    public function supportsDenormalization($data, string $type, string $format = null, array $context = [])
-=======
-    public function supportsDenormalization($data, $type, $format = null, array $context = []): bool
->>>>>>> 8073b8ab
+    public function supportsDenormalization($data, string $type, string $format = null, array $context = []): bool
     {
         return '[]' === substr($type, -2)
             && $this->serializer->supportsDenormalization($data, substr($type, 0, -2), $format, $context);
