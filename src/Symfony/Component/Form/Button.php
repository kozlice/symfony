<?php

/*
 * This file is part of the Symfony package.
 *
 * (c) Fabien Potencier <fabien@symfony.com>
 *
 * For the full copyright and license information, please view the LICENSE
 * file that was distributed with this source code.
 */

namespace Symfony\Component\Form;

use Symfony\Component\Form\Exception\AlreadySubmittedException;
use Symfony\Component\Form\Exception\BadMethodCallException;
use Symfony\Component\Form\Exception\TransformationFailedException;
use Symfony\Component\PropertyAccess\PropertyPathInterface;

/**
 * A form button.
 *
 * @author Bernhard Schussek <bschussek@gmail.com>
 */
class Button implements \IteratorAggregate, FormInterface
{
    private ?FormInterface $parent = null;
    private FormConfigInterface $config;
    private bool $submitted = false;

    /**
     * Creates a new button from a form configuration.
     */
    public function __construct(FormConfigInterface $config)
    {
        $this->config = $config;
    }

    /**
     * Unsupported method.
     *
<<<<<<< HEAD
     * @return bool Always returns false
=======
     * @param mixed $offset
     *
     * @return bool
>>>>>>> c91322d6
     */
    public function offsetExists(mixed $offset): bool
    {
        return false;
    }

    /**
     * Unsupported method.
     *
     * This method should not be invoked.
     *
     * @throws BadMethodCallException
     */
    public function offsetGet(mixed $offset): mixed
    {
        throw new BadMethodCallException('Buttons cannot have children.');
    }

    /**
     * Unsupported method.
     *
     * This method should not be invoked.
     *
     * @throws BadMethodCallException
     */
    public function offsetSet(mixed $offset, mixed $value): void
    {
        throw new BadMethodCallException('Buttons cannot have children.');
    }

    /**
     * Unsupported method.
     *
     * This method should not be invoked.
     *
     * @throws BadMethodCallException
     */
    public function offsetUnset(mixed $offset): void
    {
        throw new BadMethodCallException('Buttons cannot have children.');
    }

    /**
     * {@inheritdoc}
     */
    public function setParent(FormInterface $parent = null): static
    {
        if ($this->submitted) {
            throw new AlreadySubmittedException('You cannot set the parent of a submitted button.');
        }

        $this->parent = $parent;

        return $this;
    }

    /**
     * {@inheritdoc}
     */
    public function getParent(): ?FormInterface
    {
        return $this->parent;
    }

    /**
     * Unsupported method.
     *
     * This method should not be invoked.
     *
     * @throws BadMethodCallException
     */
    public function add(string|FormInterface $child, string $type = null, array $options = []): static
    {
        throw new BadMethodCallException('Buttons cannot have children.');
    }

    /**
     * Unsupported method.
     *
     * This method should not be invoked.
     *
     * @throws BadMethodCallException
     */
    public function get(string $name): FormInterface
    {
        throw new BadMethodCallException('Buttons cannot have children.');
    }

    /**
     * Unsupported method.
     *
     * @return bool
     */
    public function has(string $name): bool
    {
        return false;
    }

    /**
     * Unsupported method.
     *
     * This method should not be invoked.
     *
     * @throws BadMethodCallException
     */
    public function remove(string $name): static
    {
        throw new BadMethodCallException('Buttons cannot have children.');
    }

    /**
     * {@inheritdoc}
     */
    public function all(): array
    {
        return [];
    }

    /**
     * {@inheritdoc}
     */
    public function getErrors(bool $deep = false, bool $flatten = true): FormErrorIterator
    {
        return new FormErrorIterator($this, []);
    }

    /**
     * Unsupported method.
     *
     * This method should not be invoked.
     *
     * @return $this
     */
    public function setData(mixed $modelData): static
    {
        // no-op, called during initialization of the form tree
        return $this;
    }

    /**
     * Unsupported method.
     */
    public function getData(): mixed
    {
        return null;
    }

    /**
     * Unsupported method.
     */
    public function getNormData(): mixed
    {
        return null;
    }

    /**
     * Unsupported method.
     */
    public function getViewData(): mixed
    {
        return null;
    }

    /**
     * Unsupported method.
     *
     * @return array
     */
    public function getExtraData(): array
    {
        return [];
    }

    /**
     * Returns the button's configuration.
     */
    public function getConfig(): FormConfigInterface
    {
        return $this->config;
    }

    /**
     * Returns whether the button is submitted.
     *
     * @return bool
     */
    public function isSubmitted(): bool
    {
        return $this->submitted;
    }

    /**
     * Returns the name by which the button is identified in forms.
     *
     * @return string
     */
    public function getName(): string
    {
        return $this->config->getName();
    }

    /**
     * Unsupported method.
     */
    public function getPropertyPath(): ?PropertyPathInterface
    {
        return null;
    }

    /**
     * Unsupported method.
     *
     * @throws BadMethodCallException
     */
    public function addError(FormError $error): static
    {
        throw new BadMethodCallException('Buttons cannot have errors.');
    }

    /**
     * Unsupported method.
     *
     * @return bool
     */
    public function isValid(): bool
    {
        return true;
    }

    /**
     * Unsupported method.
     *
     * @return bool
     */
    public function isRequired(): bool
    {
        return false;
    }

    /**
     * {@inheritdoc}
     */
    public function isDisabled(): bool
    {
        if ($this->parent && $this->parent->isDisabled()) {
            return true;
        }

        return $this->config->getDisabled();
    }

    /**
     * Unsupported method.
     *
     * @return bool
     */
    public function isEmpty(): bool
    {
        return true;
    }

    /**
     * Unsupported method.
     *
     * @return bool
     */
    public function isSynchronized(): bool
    {
        return true;
    }

    /**
     * Unsupported method.
     */
    public function getTransformationFailure(): ?TransformationFailedException
    {
        return null;
    }

    /**
     * Unsupported method.
     *
     * @throws BadMethodCallException
     */
    public function initialize(): static
    {
        throw new BadMethodCallException('Buttons cannot be initialized. Call initialize() on the root form instead.');
    }

    /**
     * Unsupported method.
     *
     * @throws BadMethodCallException
     */
    public function handleRequest(mixed $request = null): static
    {
        throw new BadMethodCallException('Buttons cannot handle requests. Call handleRequest() on the root form instead.');
    }

    /**
     * Submits data to the button.
     *
     * @return $this
     *
     * @throws Exception\AlreadySubmittedException if the button has already been submitted
     */
    public function submit(array|string|null $submittedData, bool $clearMissing = true): static
    {
        if ($this->submitted) {
            throw new AlreadySubmittedException('A form can only be submitted once.');
        }

        $this->submitted = true;

        return $this;
    }

    /**
     * {@inheritdoc}
     */
    public function getRoot(): FormInterface
    {
        return $this->parent ? $this->parent->getRoot() : $this;
    }

    /**
     * {@inheritdoc}
     */
    public function isRoot(): bool
    {
        return null === $this->parent;
    }

    /**
     * {@inheritdoc}
     */
    public function createView(FormView $parent = null): FormView
    {
        if (null === $parent && $this->parent) {
            $parent = $this->parent->createView();
        }

        $type = $this->config->getType();
        $options = $this->config->getOptions();

        $view = $type->createView($this, $parent);

        $type->buildView($view, $this, $options);
        $type->finishView($view, $this, $options);

        return $view;
    }

    /**
     * Unsupported method.
     *
     * @return int
     */
    public function count(): int
    {
        return 0;
    }

    /**
     * Unsupported method.
     *
     * @return \EmptyIterator
     */
    public function getIterator(): \EmptyIterator
    {
        return new \EmptyIterator();
    }
}<|MERGE_RESOLUTION|>--- conflicted
+++ resolved
@@ -37,14 +37,6 @@
 
     /**
      * Unsupported method.
-     *
-<<<<<<< HEAD
-     * @return bool Always returns false
-=======
-     * @param mixed $offset
-     *
-     * @return bool
->>>>>>> c91322d6
      */
     public function offsetExists(mixed $offset): bool
     {
@@ -135,8 +127,6 @@
 
     /**
      * Unsupported method.
-     *
-     * @return bool
      */
     public function has(string $name): bool
     {
@@ -210,8 +200,6 @@
 
     /**
      * Unsupported method.
-     *
-     * @return array
      */
     public function getExtraData(): array
     {
@@ -228,8 +216,6 @@
 
     /**
      * Returns whether the button is submitted.
-     *
-     * @return bool
      */
     public function isSubmitted(): bool
     {
@@ -238,8 +224,6 @@
 
     /**
      * Returns the name by which the button is identified in forms.
-     *
-     * @return string
      */
     public function getName(): string
     {
@@ -266,8 +250,6 @@
 
     /**
      * Unsupported method.
-     *
-     * @return bool
      */
     public function isValid(): bool
     {
@@ -276,8 +258,6 @@
 
     /**
      * Unsupported method.
-     *
-     * @return bool
      */
     public function isRequired(): bool
     {
@@ -298,8 +278,6 @@
 
     /**
      * Unsupported method.
-     *
-     * @return bool
      */
     public function isEmpty(): bool
     {
@@ -308,8 +286,6 @@
 
     /**
      * Unsupported method.
-     *
-     * @return bool
      */
     public function isSynchronized(): bool
     {
@@ -400,8 +376,6 @@
 
     /**
      * Unsupported method.
-     *
-     * @return int
      */
     public function count(): int
     {
@@ -410,8 +384,6 @@
 
     /**
      * Unsupported method.
-     *
-     * @return \EmptyIterator
      */
     public function getIterator(): \EmptyIterator
     {
