--- conflicted
+++ resolved
@@ -100,13 +100,7 @@
     /**
      * Returns a child by name (implements \ArrayAccess).
      *
-<<<<<<< HEAD
-     * @param string $name The child name
-=======
      * @param int|string $name The child name
-     *
-     * @return self
->>>>>>> c4922fb7
      */
     public function offsetGet(mixed $name): self
     {
@@ -116,13 +110,7 @@
     /**
      * Returns whether the given child exists (implements \ArrayAccess).
      *
-<<<<<<< HEAD
-     * @param string $name The child name
-=======
      * @param int|string $name The child name
-     *
-     * @return bool
->>>>>>> c4922fb7
      */
     public function offsetExists(mixed $name): bool
     {
@@ -142,13 +130,7 @@
     /**
      * Removes a child (implements \ArrayAccess).
      *
-<<<<<<< HEAD
-     * @param string $name The child name
-=======
      * @param int|string $name The child name
-     *
-     * @return void
->>>>>>> c4922fb7
      */
     public function offsetUnset(mixed $name): void
     {
