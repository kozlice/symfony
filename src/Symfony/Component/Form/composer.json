{
    "name": "symfony/form",
    "type": "library",
    "description": "Allows to easily create, process and reuse HTML forms",
    "keywords": [],
    "homepage": "https://symfony.com",
    "license": "MIT",
    "authors": [
        {
            "name": "Fabien Potencier",
            "email": "fabien@symfony.com"
        },
        {
            "name": "Symfony Community",
            "homepage": "https://symfony.com/contributors"
        }
    ],
    "require": {
<<<<<<< HEAD
        "php": ">=8.0.2",
        "symfony/deprecation-contracts": "^2.1|^3.0",
        "symfony/event-dispatcher": "^5.4|^6.0",
        "symfony/options-resolver": "^5.4|^6.0",
=======
        "php": ">=7.2.5",
        "symfony/deprecation-contracts": "^2.1|^3",
        "symfony/event-dispatcher": "^4.4|^5.0|^6.0",
        "symfony/options-resolver": "^5.1|^6.0",
>>>>>>> 5cff7800
        "symfony/polyfill-ctype": "~1.8",
        "symfony/polyfill-intl-icu": "^1.21",
        "symfony/polyfill-mbstring": "~1.0",
        "symfony/polyfill-php81": "^1.23",
<<<<<<< HEAD
        "symfony/property-access": "^5.4|^6.0",
        "symfony/service-contracts": "^1.1|^2.0|^3.0"
=======
        "symfony/property-access": "^5.0.8|^6.0",
        "symfony/service-contracts": "^1.1|^2|^3"
>>>>>>> 5cff7800
    },
    "require-dev": {
        "doctrine/collections": "~1.0",
        "symfony/validator": "^5.4|^6.0",
        "symfony/dependency-injection": "^5.4|^6.0",
        "symfony/expression-language": "^5.4|^6.0",
        "symfony/config": "^5.4|^6.0",
        "symfony/console": "^5.4|^6.0",
        "symfony/http-foundation": "^5.4|^6.0",
        "symfony/http-kernel": "^5.4|^6.0",
        "symfony/intl": "^5.4|^6.0",
        "symfony/security-csrf": "^5.4|^6.0",
        "symfony/translation": "^5.4|^6.0",
        "symfony/var-dumper": "^5.4|^6.0",
        "symfony/uid": "^5.4|^6.0"
    },
    "conflict": {
        "phpunit/phpunit": "<5.4.3",
        "symfony/console": "<5.4",
        "symfony/dependency-injection": "<5.4",
        "symfony/doctrine-bridge": "<5.4",
        "symfony/error-handler": "<5.4",
        "symfony/framework-bundle": "<5.4",
        "symfony/http-kernel": "<5.4",
        "symfony/translation": "<5.4",
        "symfony/translation-contracts": "<1.1.7",
        "symfony/twig-bridge": "<5.4"
    },
    "suggest": {
        "symfony/validator": "For form validation.",
        "symfony/security-csrf": "For protecting forms against CSRF attacks.",
        "symfony/twig-bridge": "For templating with Twig."
    },
    "autoload": {
        "psr-4": { "Symfony\\Component\\Form\\": "" },
        "exclude-from-classmap": [
            "/Tests/"
        ]
    },
    "minimum-stability": "dev"
}<|MERGE_RESOLUTION|>--- conflicted
+++ resolved
@@ -16,28 +16,16 @@
         }
     ],
     "require": {
-<<<<<<< HEAD
         "php": ">=8.0.2",
-        "symfony/deprecation-contracts": "^2.1|^3.0",
+        "symfony/deprecation-contracts": "^2.1|^3",
         "symfony/event-dispatcher": "^5.4|^6.0",
         "symfony/options-resolver": "^5.4|^6.0",
-=======
-        "php": ">=7.2.5",
-        "symfony/deprecation-contracts": "^2.1|^3",
-        "symfony/event-dispatcher": "^4.4|^5.0|^6.0",
-        "symfony/options-resolver": "^5.1|^6.0",
->>>>>>> 5cff7800
         "symfony/polyfill-ctype": "~1.8",
         "symfony/polyfill-intl-icu": "^1.21",
         "symfony/polyfill-mbstring": "~1.0",
         "symfony/polyfill-php81": "^1.23",
-<<<<<<< HEAD
         "symfony/property-access": "^5.4|^6.0",
-        "symfony/service-contracts": "^1.1|^2.0|^3.0"
-=======
-        "symfony/property-access": "^5.0.8|^6.0",
         "symfony/service-contracts": "^1.1|^2|^3"
->>>>>>> 5cff7800
     },
     "require-dev": {
         "doctrine/collections": "~1.0",
