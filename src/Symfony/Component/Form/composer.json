--- conflicted
+++ resolved
@@ -27,9 +27,9 @@
     },
     "require-dev": {
         "doctrine/collections": "~1.0",
-<<<<<<< HEAD
         "symfony/validator": "^4.4|^5.0",
         "symfony/dependency-injection": "^4.4|^5.0",
+        "symfony/expression-language": "^4.4|^5.0",
         "symfony/config": "^4.4|^5.0",
         "symfony/console": "^4.4|^5.0",
         "symfony/http-foundation": "^4.4|^5.0",
@@ -37,18 +37,6 @@
         "symfony/security-csrf": "^4.4|^5.0",
         "symfony/translation": "^4.4|^5.0",
         "symfony/var-dumper": "^4.4|^5.0"
-=======
-        "symfony/validator": "^3.4.31|^4.3.4|^5.0",
-        "symfony/dependency-injection": "^3.4|^4.0|^5.0",
-        "symfony/expression-language": "^3.4|^4.0|^5.0",
-        "symfony/config": "^3.4|^4.0|^5.0",
-        "symfony/console": "^4.3|^5.0",
-        "symfony/http-foundation": "^3.4|^4.0|^5.0",
-        "symfony/http-kernel": "^4.4",
-        "symfony/security-csrf": "^3.4|^4.0|^5.0",
-        "symfony/translation": "^4.2|^5.0",
-        "symfony/var-dumper": "^4.3|^5.0"
->>>>>>> 6304b6b1
     },
     "conflict": {
         "phpunit/phpunit": "<5.4.3",
