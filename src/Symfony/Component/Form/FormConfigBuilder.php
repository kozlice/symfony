<?php

/*
 * This file is part of the Symfony package.
 *
 * (c) Fabien Potencier <fabien@symfony.com>
 *
 * For the full copyright and license information, please view the LICENSE
 * file that was distributed with this source code.
 */

namespace Symfony\Component\Form;

use Symfony\Component\EventDispatcher\EventDispatcherInterface;
use Symfony\Component\EventDispatcher\EventSubscriberInterface;
use Symfony\Component\EventDispatcher\ImmutableEventDispatcher;
use Symfony\Component\Form\Exception\BadMethodCallException;
use Symfony\Component\Form\Exception\InvalidArgumentException;
use Symfony\Component\PropertyAccess\PropertyPath;
use Symfony\Component\PropertyAccess\PropertyPathInterface;

/**
 * A basic form configuration.
 *
 * @author Bernhard Schussek <bschussek@gmail.com>
 */
class FormConfigBuilder implements FormConfigBuilderInterface
{
    /**
     * Caches a globally unique {@link NativeRequestHandler} instance.
     *
     * @var NativeRequestHandler
     */
    private static $nativeRequestHandler;

    protected $locked = false;
    private $dispatcher;
    private $name;

    /**
     * @var PropertyPathInterface|string|null
     */
    private $propertyPath;

    private $mapped = true;
    private $byReference = true;
    private $inheritData = false;
    private $compound = false;

    /**
     * @var ResolvedFormTypeInterface
     */
    private $type;

    private $viewTransformers = [];
    private $modelTransformers = [];

    /**
     * @var DataMapperInterface|null
     */
    private $dataMapper;

    private $required = true;
    private $disabled = false;
    private $errorBubbling = false;

    /**
     * @var mixed
     */
    private $emptyData;

    private $attributes = [];

    /**
     * @var mixed
     */
    private $data;

    /**
     * @var string|null
     */
    private $dataClass;

    private $dataLocked = false;

    /**
     * @var FormFactoryInterface|null
     */
    private $formFactory;

    /**
     * @var string|null
     */
    private $action;

    private $method = 'POST';

    /**
     * @var RequestHandlerInterface|null
     */
    private $requestHandler;

    private $autoInitialize = false;
    private $options;

    /**
     * Creates an empty form configuration.
     *
     * @param string|null $name      The form name
     * @param string|null $dataClass The class of the form's data
     *
     * @throws InvalidArgumentException if the data class is not a valid class or if
     *                                  the name contains invalid characters
     */
    public function __construct(?string $name, ?string $dataClass, EventDispatcherInterface $dispatcher, array $options = [])
    {
        self::validateName($name);

        if (null !== $dataClass && !class_exists($dataClass) && !interface_exists($dataClass, false)) {
            throw new InvalidArgumentException(sprintf('Class "%s" not found. Is the "data_class" form option set correctly?', $dataClass));
        }

        $this->name = (string) $name;
        $this->dataClass = $dataClass;
        $this->dispatcher = $dispatcher;
        $this->options = $options;
    }

    /**
     * {@inheritdoc}
     */
    public function addEventListener($eventName, $listener, $priority = 0)
    {
        if ($this->locked) {
            throw new BadMethodCallException('FormConfigBuilder methods cannot be accessed anymore once the builder is turned into a FormConfigInterface instance.');
        }

        $this->dispatcher->addListener($eventName, $listener, $priority);

        return $this;
    }

    /**
     * {@inheritdoc}
     */
    public function addEventSubscriber(EventSubscriberInterface $subscriber)
    {
        if ($this->locked) {
            throw new BadMethodCallException('FormConfigBuilder methods cannot be accessed anymore once the builder is turned into a FormConfigInterface instance.');
        }

        $this->dispatcher->addSubscriber($subscriber);

        return $this;
    }

    /**
     * {@inheritdoc}
     */
    public function addViewTransformer(DataTransformerInterface $viewTransformer, $forcePrepend = false)
    {
        if ($this->locked) {
            throw new BadMethodCallException('FormConfigBuilder methods cannot be accessed anymore once the builder is turned into a FormConfigInterface instance.');
        }

        if ($forcePrepend) {
            array_unshift($this->viewTransformers, $viewTransformer);
        } else {
            $this->viewTransformers[] = $viewTransformer;
        }

        return $this;
    }

    /**
     * {@inheritdoc}
     */
    public function resetViewTransformers()
    {
        if ($this->locked) {
            throw new BadMethodCallException('FormConfigBuilder methods cannot be accessed anymore once the builder is turned into a FormConfigInterface instance.');
        }

        $this->viewTransformers = [];

        return $this;
    }

    /**
     * {@inheritdoc}
     */
    public function addModelTransformer(DataTransformerInterface $modelTransformer, $forceAppend = false)
    {
        if ($this->locked) {
            throw new BadMethodCallException('FormConfigBuilder methods cannot be accessed anymore once the builder is turned into a FormConfigInterface instance.');
        }

        if ($forceAppend) {
            $this->modelTransformers[] = $modelTransformer;
        } else {
            array_unshift($this->modelTransformers, $modelTransformer);
        }

        return $this;
    }

    /**
     * {@inheritdoc}
     */
    public function resetModelTransformers()
    {
        if ($this->locked) {
            throw new BadMethodCallException('FormConfigBuilder methods cannot be accessed anymore once the builder is turned into a FormConfigInterface instance.');
        }

        $this->modelTransformers = [];

        return $this;
    }

    /**
     * {@inheritdoc}
     */
    public function getEventDispatcher()
    {
        if ($this->locked && !$this->dispatcher instanceof ImmutableEventDispatcher) {
            $this->dispatcher = new ImmutableEventDispatcher($this->dispatcher);
        }

        return $this->dispatcher;
    }

    /**
     * {@inheritdoc}
     */
    public function getName()
    {
        return $this->name;
    }

    /**
     * {@inheritdoc}
     */
    public function getPropertyPath()
    {
        return $this->propertyPath;
    }

    /**
     * {@inheritdoc}
     */
    public function getMapped()
    {
        return $this->mapped;
    }

    /**
     * {@inheritdoc}
     */
    public function getByReference()
    {
        return $this->byReference;
    }

    /**
     * {@inheritdoc}
     */
    public function getInheritData()
    {
        return $this->inheritData;
    }

    /**
     * {@inheritdoc}
     */
    public function getCompound()
    {
        return $this->compound;
    }

    /**
     * {@inheritdoc}
     */
    public function getType()
    {
        return $this->type;
    }

    /**
     * {@inheritdoc}
     */
    public function getViewTransformers()
    {
        return $this->viewTransformers;
    }

    /**
     * {@inheritdoc}
     */
    public function getModelTransformers()
    {
        return $this->modelTransformers;
    }

    /**
     * {@inheritdoc}
     */
    public function getDataMapper()
    {
        return $this->dataMapper;
    }

    /**
     * {@inheritdoc}
     */
    public function getRequired()
    {
        return $this->required;
    }

    /**
     * {@inheritdoc}
     */
    public function getDisabled()
    {
        return $this->disabled;
    }

    /**
     * {@inheritdoc}
     */
    public function getErrorBubbling()
    {
        return $this->errorBubbling;
    }

    /**
     * {@inheritdoc}
     */
    public function getEmptyData()
    {
        return $this->emptyData;
    }

    /**
     * {@inheritdoc}
     */
    public function getAttributes()
    {
        return $this->attributes;
    }

    /**
     * {@inheritdoc}
     */
    public function hasAttribute($name)
    {
        return \array_key_exists($name, $this->attributes);
    }

    /**
     * {@inheritdoc}
     */
    public function getAttribute($name, $default = null)
    {
        return \array_key_exists($name, $this->attributes) ? $this->attributes[$name] : $default;
    }

    /**
     * {@inheritdoc}
     */
    public function getData()
    {
        return $this->data;
    }

    /**
     * {@inheritdoc}
     */
    public function getDataClass()
    {
        return $this->dataClass;
    }

    /**
     * {@inheritdoc}
     */
    public function getDataLocked()
    {
        return $this->dataLocked;
    }

    /**
     * {@inheritdoc}
     */
    public function getFormFactory()
    {
        return $this->formFactory;
    }

    /**
     * {@inheritdoc}
     */
    public function getAction()
    {
        return $this->action;
    }

    /**
     * {@inheritdoc}
     */
    public function getMethod()
    {
        return $this->method;
    }

    /**
     * {@inheritdoc}
     */
    public function getRequestHandler()
    {
        if (null === $this->requestHandler) {
            if (null === self::$nativeRequestHandler) {
                self::$nativeRequestHandler = new NativeRequestHandler();
            }
            $this->requestHandler = self::$nativeRequestHandler;
        }

        return $this->requestHandler;
    }

    /**
     * {@inheritdoc}
     */
    public function getAutoInitialize()
    {
        return $this->autoInitialize;
    }

    /**
     * {@inheritdoc}
     */
    public function getOptions()
    {
        return $this->options;
    }

    /**
     * {@inheritdoc}
     */
    public function hasOption($name)
    {
        return \array_key_exists($name, $this->options);
    }

    /**
     * {@inheritdoc}
     */
    public function getOption($name, $default = null)
    {
        return \array_key_exists($name, $this->options) ? $this->options[$name] : $default;
    }

    /**
     * {@inheritdoc}
     */
    public function setAttribute($name, $value)
    {
        if ($this->locked) {
            throw new BadMethodCallException('FormConfigBuilder methods cannot be accessed anymore once the builder is turned into a FormConfigInterface instance.');
        }

        $this->attributes[$name] = $value;

        return $this;
    }

    /**
     * {@inheritdoc}
     */
    public function setAttributes(array $attributes)
    {
        if ($this->locked) {
            throw new BadMethodCallException('FormConfigBuilder methods cannot be accessed anymore once the builder is turned into a FormConfigInterface instance.');
        }

        $this->attributes = $attributes;

        return $this;
    }

    /**
     * {@inheritdoc}
     */
    public function setDataMapper(DataMapperInterface $dataMapper = null)
    {
        if ($this->locked) {
            throw new BadMethodCallException('FormConfigBuilder methods cannot be accessed anymore once the builder is turned into a FormConfigInterface instance.');
        }

        $this->dataMapper = $dataMapper;

        return $this;
    }

    /**
     * {@inheritdoc}
     */
    public function setDisabled($disabled)
    {
        if ($this->locked) {
            throw new BadMethodCallException('FormConfigBuilder methods cannot be accessed anymore once the builder is turned into a FormConfigInterface instance.');
        }

        $this->disabled = (bool) $disabled;

        return $this;
    }

    /**
     * {@inheritdoc}
     */
    public function setEmptyData($emptyData)
    {
        if ($this->locked) {
            throw new BadMethodCallException('FormConfigBuilder methods cannot be accessed anymore once the builder is turned into a FormConfigInterface instance.');
        }

        $this->emptyData = $emptyData;

        return $this;
    }

    /**
     * {@inheritdoc}
     */
    public function setErrorBubbling($errorBubbling)
    {
        if ($this->locked) {
            throw new BadMethodCallException('FormConfigBuilder methods cannot be accessed anymore once the builder is turned into a FormConfigInterface instance.');
        }

        $this->errorBubbling = (bool) $errorBubbling;

        return $this;
    }

    /**
     * {@inheritdoc}
     */
    public function setRequired($required)
    {
        if ($this->locked) {
            throw new BadMethodCallException('FormConfigBuilder methods cannot be accessed anymore once the builder is turned into a FormConfigInterface instance.');
        }

        $this->required = (bool) $required;

        return $this;
    }

    /**
     * {@inheritdoc}
     */
    public function setPropertyPath($propertyPath)
    {
        if ($this->locked) {
            throw new BadMethodCallException('FormConfigBuilder methods cannot be accessed anymore once the builder is turned into a FormConfigInterface instance.');
        }

        if (null !== $propertyPath && !$propertyPath instanceof PropertyPathInterface) {
            $propertyPath = new PropertyPath($propertyPath);
        }

        $this->propertyPath = $propertyPath;

        return $this;
    }

    /**
     * {@inheritdoc}
     */
    public function setMapped($mapped)
    {
        if ($this->locked) {
            throw new BadMethodCallException('FormConfigBuilder methods cannot be accessed anymore once the builder is turned into a FormConfigInterface instance.');
        }

        $this->mapped = (bool) $mapped;

        return $this;
    }

    /**
     * {@inheritdoc}
     */
    public function setByReference($byReference)
    {
        if ($this->locked) {
            throw new BadMethodCallException('FormConfigBuilder methods cannot be accessed anymore once the builder is turned into a FormConfigInterface instance.');
        }

        $this->byReference = (bool) $byReference;

        return $this;
    }

    /**
     * {@inheritdoc}
     */
    public function setInheritData($inheritData)
    {
        if ($this->locked) {
            throw new BadMethodCallException('FormConfigBuilder methods cannot be accessed anymore once the builder is turned into a FormConfigInterface instance.');
        }

        $this->inheritData = (bool) $inheritData;

        return $this;
    }

    /**
     * {@inheritdoc}
     */
    public function setCompound($compound)
    {
        if ($this->locked) {
            throw new BadMethodCallException('FormConfigBuilder methods cannot be accessed anymore once the builder is turned into a FormConfigInterface instance.');
        }

        $this->compound = (bool) $compound;

        return $this;
    }

    /**
     * {@inheritdoc}
     */
    public function setType(ResolvedFormTypeInterface $type)
    {
        if ($this->locked) {
            throw new BadMethodCallException('FormConfigBuilder methods cannot be accessed anymore once the builder is turned into a FormConfigInterface instance.');
        }

        $this->type = $type;

        return $this;
    }

    /**
     * {@inheritdoc}
     */
    public function setData($data)
    {
        if ($this->locked) {
            throw new BadMethodCallException('FormConfigBuilder methods cannot be accessed anymore once the builder is turned into a FormConfigInterface instance.');
        }

        $this->data = $data;

        return $this;
    }

    /**
     * {@inheritdoc}
     */
    public function setDataLocked($locked)
    {
        if ($this->locked) {
            throw new BadMethodCallException('FormConfigBuilder methods cannot be accessed anymore once the builder is turned into a FormConfigInterface instance.');
        }

        $this->dataLocked = (bool) $locked;

        return $this;
    }

    /**
     * {@inheritdoc}
     */
    public function setFormFactory(FormFactoryInterface $formFactory)
    {
        if ($this->locked) {
            throw new BadMethodCallException('FormConfigBuilder methods cannot be accessed anymore once the builder is turned into a FormConfigInterface instance.');
        }

        $this->formFactory = $formFactory;

        return $this;
    }

    /**
     * {@inheritdoc}
     */
    public function setAction($action)
    {
        if ($this->locked) {
            throw new BadMethodCallException('The config builder cannot be modified anymore.');
        }

        $this->action = (string) $action;

        return $this;
    }

    /**
     * {@inheritdoc}
     */
    public function setMethod($method)
    {
        if ($this->locked) {
            throw new BadMethodCallException('The config builder cannot be modified anymore.');
        }

        $this->method = strtoupper($method);

        return $this;
    }

    /**
     * {@inheritdoc}
     */
    public function setRequestHandler(RequestHandlerInterface $requestHandler)
    {
        if ($this->locked) {
            throw new BadMethodCallException('The config builder cannot be modified anymore.');
        }

        $this->requestHandler = $requestHandler;

        return $this;
    }

    /**
     * {@inheritdoc}
     */
    public function setAutoInitialize($initialize)
    {
        if ($this->locked) {
            throw new BadMethodCallException('FormConfigBuilder methods cannot be accessed anymore once the builder is turned into a FormConfigInterface instance.');
        }

        $this->autoInitialize = (bool) $initialize;

        return $this;
    }

    /**
     * {@inheritdoc}
     */
    public function getFormConfig()
    {
        if ($this->locked) {
            throw new BadMethodCallException('FormConfigBuilder methods cannot be accessed anymore once the builder is turned into a FormConfigInterface instance.');
        }

        // This method should be idempotent, so clone the builder
        $config = clone $this;
        $config->locked = true;

        return $config;
    }

    /**
     * Validates whether the given variable is a valid form name.
     *
     * @throws InvalidArgumentException if the name contains invalid characters
     *
     * @internal
     */
    final public static function validateName(?string $name)
    {
<<<<<<< HEAD
=======
        if (null !== $name && !\is_string($name) && !\is_int($name)) {
            throw new UnexpectedTypeException($name, 'string or null');
        }

>>>>>>> f4ceb91f
        if (!self::isValidName($name)) {
            throw new InvalidArgumentException(sprintf('The name "%s" contains illegal characters. Names should start with a letter, digit or underscore and only contain letters, digits, numbers, underscores ("_"), hyphens ("-") and colons (":").', $name));
        }
    }

    /**
     * Returns whether the given variable contains a valid form name.
     *
     * A name is accepted if it
     *
     *   * is empty
     *   * starts with a letter, digit or underscore
     *   * contains only letters, digits, numbers, underscores ("_"),
     *     hyphens ("-") and colons (":")
     */
    final public static function isValidName(?string $name): bool
    {
        return '' === $name || null === $name || preg_match('/^[a-zA-Z0-9_][a-zA-Z0-9_\-:]*$/D', $name);
    }
}<|MERGE_RESOLUTION|>--- conflicted
+++ resolved
@@ -770,13 +770,6 @@
      */
     final public static function validateName(?string $name)
     {
-<<<<<<< HEAD
-=======
-        if (null !== $name && !\is_string($name) && !\is_int($name)) {
-            throw new UnexpectedTypeException($name, 'string or null');
-        }
-
->>>>>>> f4ceb91f
         if (!self::isValidName($name)) {
             throw new InvalidArgumentException(sprintf('The name "%s" contains illegal characters. Names should start with a letter, digit or underscore and only contain letters, digits, numbers, underscores ("_"), hyphens ("-") and colons (":").', $name));
         }
