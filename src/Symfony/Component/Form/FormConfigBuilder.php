--- conflicted
+++ resolved
@@ -34,7 +34,6 @@
     /** @var bool */
     protected $locked = false;
 
-<<<<<<< HEAD
     private EventDispatcherInterface $dispatcher;
     private string $name;
     private ?PropertyPathInterface $propertyPath = null;
@@ -55,25 +54,12 @@
     private ?string $dataClass;
     private bool $dataLocked = false;
     private ?FormFactoryInterface $formFactory = null;
-    private ?string $action = null;
+    private string $action;
     private string $method = 'POST';
     private RequestHandlerInterface $requestHandler;
     private bool $autoInitialize = false;
     private array $options;
     private ?\Closure $isEmptyCallback = null;
-=======
-    private $action = '';
-    private $method = 'POST';
-
-    /**
-     * @var RequestHandlerInterface|null
-     */
-    private $requestHandler;
-
-    private $autoInitialize = false;
-    private $options;
-    private $isEmptyCallback;
->>>>>>> b1115f9f
 
     /**
      * Creates an empty form configuration.
