<?php

/*
 * This file is part of the Symfony package.
 *
 * (c) Fabien Potencier <fabien@symfony.com>
 *
 * For the full copyright and license information, please view the LICENSE
 * file that was distributed with this source code.
 */

namespace Symfony\Component\Form\Extension\Core\Type;

use Symfony\Component\Form\AbstractType;
use Symfony\Component\Form\FormBuilder;
use Symfony\Component\Form\FormView;
use Symfony\Component\Form\FormInterface;
use Symfony\Component\Form\Extension\Core\EventListener\ResizeFormListener;

class CollectionType extends AbstractType
{
    public function buildForm(FormBuilder $builder, array $options)
    {
        if ($options['allow_add'] && $options['prototype']) {
            $builder->add('$$name$$', $options['type'], array_merge(array(
                'property_path' => false,
<<<<<<< HEAD
                'required'      => false,
            ));
        }

        $listener = new ResizeFormListener(
            $builder->getFormFactory(),
            $options['type'],
            $options['allow_add'],
            $options['allow_delete']
        );
=======
                'required' => false,
            ), $options['type_options']));
        }

        $listener = new ResizeFormListener($builder->getFormFactory(),
                $options['type'], $options['allow_add'], $options['allow_delete'], $options['type_options']);
>>>>>>> bea44833

        $builder
            ->addEventSubscriber($listener)
            ->setAttribute('allow_add', $options['allow_add'])
            ->setAttribute('allow_delete', $options['allow_delete'])
        ;
    }

    public function buildView(FormView $view, FormInterface $form)
    {
        $view
            ->set('allow_add', $form->getAttribute('allow_add'))
            ->set('allow_delete', $form->getAttribute('allow_delete'))
        ;
    }

    public function getDefaultOptions(array $options)
    {
        return array(
<<<<<<< HEAD
            'allow_add'     => false,
            'allow_delete'  => false,
            'prototype'     => true,
            'type'          => 'text',
=======
            'allow_add' => false,
            'allow_delete' => false,
            'prototype'  => true,
            'type' => 'text',
            'type_options'  => array(),
>>>>>>> bea44833
        );
    }

    public function getName()
    {
        return 'collection';
    }
}<|MERGE_RESOLUTION|>--- conflicted
+++ resolved
@@ -24,25 +24,17 @@
         if ($options['allow_add'] && $options['prototype']) {
             $builder->add('$$name$$', $options['type'], array_merge(array(
                 'property_path' => false,
-<<<<<<< HEAD
-                'required'      => false,
-            ));
+                'required' => false,
+            ), $options['type_options']));
         }
 
         $listener = new ResizeFormListener(
             $builder->getFormFactory(),
             $options['type'],
             $options['allow_add'],
-            $options['allow_delete']
+            $options['allow_delete'],
+            $options['type_options']
         );
-=======
-                'required' => false,
-            ), $options['type_options']));
-        }
-
-        $listener = new ResizeFormListener($builder->getFormFactory(),
-                $options['type'], $options['allow_add'], $options['allow_delete'], $options['type_options']);
->>>>>>> bea44833
 
         $builder
             ->addEventSubscriber($listener)
@@ -62,18 +54,11 @@
     public function getDefaultOptions(array $options)
     {
         return array(
-<<<<<<< HEAD
             'allow_add'     => false,
             'allow_delete'  => false,
             'prototype'     => true,
             'type'          => 'text',
-=======
-            'allow_add' => false,
-            'allow_delete' => false,
-            'prototype'  => true,
-            'type' => 'text',
             'type_options'  => array(),
->>>>>>> bea44833
         );
     }
 
