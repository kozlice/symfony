<?php

/*
 * This file is part of the Symfony package.
 *
 * (c) Fabien Potencier <fabien@symfony.com>
 *
 * For the full copyright and license information, please view the LICENSE
 * file that was distributed with this source code.
 */

namespace Symfony\Component\Form;

use Symfony\Component\EventDispatcher\LegacyEventDispatcherProxy;
use Symfony\Component\Form\Event\PostSetDataEvent;
use Symfony\Component\Form\Event\PostSubmitEvent;
use Symfony\Component\Form\Event\PreSetDataEvent;
use Symfony\Component\Form\Event\PreSubmitEvent;
use Symfony\Component\Form\Event\SubmitEvent;
use Symfony\Component\Form\Exception\AlreadySubmittedException;
use Symfony\Component\Form\Exception\LogicException;
use Symfony\Component\Form\Exception\OutOfBoundsException;
use Symfony\Component\Form\Exception\RuntimeException;
use Symfony\Component\Form\Exception\TransformationFailedException;
use Symfony\Component\Form\Exception\UnexpectedTypeException;
use Symfony\Component\Form\Util\FormUtil;
use Symfony\Component\Form\Util\InheritDataAwareIterator;
use Symfony\Component\Form\Util\OrderedHashMap;
use Symfony\Component\PropertyAccess\PropertyPath;
use Symfony\Component\PropertyAccess\PropertyPathInterface;

/**
 * Form represents a form.
 *
 * To implement your own form fields, you need to have a thorough understanding
 * of the data flow within a form. A form stores its data in three different
 * representations:
 *
 *   (1) the "model" format required by the form's object
 *   (2) the "normalized" format for internal processing
 *   (3) the "view" format used for display simple fields
 *       or map children model data for compound fields
 *
 * A date field, for example, may store a date as "Y-m-d" string (1) in the
 * object. To facilitate processing in the field, this value is normalized
 * to a DateTime object (2). In the HTML representation of your form, a
 * localized string (3) may be presented to and modified by the user, or it could be an array of values
 * to be mapped to choices fields.
 *
 * In most cases, format (1) and format (2) will be the same. For example,
 * a checkbox field uses a Boolean value for both internal processing and
 * storage in the object. In these cases you need to set a view transformer
 * to convert between formats (2) and (3). You can do this by calling
 * addViewTransformer().
 *
 * In some cases though it makes sense to make format (1) configurable. To
 * demonstrate this, let's extend our above date field to store the value
 * either as "Y-m-d" string or as timestamp. Internally we still want to
 * use a DateTime object for processing. To convert the data from string/integer
 * to DateTime you can set a model transformer by calling
 * addModelTransformer(). The normalized data is then converted to the displayed
 * data as described before.
 *
 * The conversions (1) -> (2) -> (3) use the transform methods of the transformers.
 * The conversions (3) -> (2) -> (1) use the reverseTransform methods of the transformers.
 *
 * @author Fabien Potencier <fabien@symfony.com>
 * @author Bernhard Schussek <bschussek@gmail.com>
 */
class Form implements \IteratorAggregate, FormInterface, ClearableErrorsInterface
{
    /**
     * @var FormConfigInterface
     */
    private $config;

    /**
     * @var FormInterface|null
     */
    private $parent;

    /**
     * @var FormInterface[]|OrderedHashMap A map of FormInterface instances
     */
    private $children;

    /**
     * @var FormError[] An array of FormError instances
     */
    private $errors = [];

    /**
     * @var bool
     */
    private $submitted = false;

    /**
     * @var ClickableInterface|null The button that was used to submit the form
     */
    private $clickedButton;

    /**
     * @var mixed
     */
    private $modelData;

    /**
     * @var mixed
     */
    private $normData;

    /**
     * @var mixed
     */
    private $viewData;

    /**
     * @var array The submitted values that don't belong to any children
     */
    private $extraData = [];

    /**
     * @var TransformationFailedException|null The transformation failure generated during submission, if any
     */
    private $transformationFailure;

    /**
     * Whether the form's data has been initialized.
     *
     * When the data is initialized with its default value, that default value
     * is passed through the transformer chain in order to synchronize the
     * model, normalized and view format for the first time. This is done
     * lazily in order to save performance when {@link setData()} is called
     * manually, making the initialization with the configured default value
     * superfluous.
     *
     * @var bool
     */
    private $defaultDataSet = false;

    /**
     * Whether setData() is currently being called.
     *
     * @var bool
     */
    private $lockSetData = false;

    /**
     * @var string|int|null
     */
    private $name;

    /**
     * @var bool Whether the form inherits its underlying data from its parent
     */
    private $inheritData;

    /**
     * @var PropertyPathInterface|null
     */
    private $propertyPath;

    /**
     * @throws LogicException if a data mapper is not provided for a compound form
     */
    public function __construct(FormConfigInterface $config)
    {
        // Compound forms always need a data mapper, otherwise calls to
        // `setData` and `add` will not lead to the correct population of
        // the child forms.
        if ($config->getCompound() && !$config->getDataMapper()) {
            throw new LogicException('Compound forms need a data mapper');
        }

        // If the form inherits the data from its parent, it is not necessary
        // to call setData() with the default data.
        if ($this->inheritData = $config->getInheritData()) {
            $this->defaultDataSet = true;
        }

        $this->config = $config;
        $this->children = new OrderedHashMap();
        $this->name = $config->getName();
    }

    public function __clone()
    {
        $this->children = clone $this->children;

        foreach ($this->children as $key => $child) {
            $this->children[$key] = clone $child;
        }
    }

    /**
     * {@inheritdoc}
     */
    public function getConfig()
    {
        return $this->config;
    }

    /**
     * {@inheritdoc}
     */
    public function getName()
    {
        return $this->name;
    }

    /**
     * {@inheritdoc}
     */
    public function getPropertyPath()
    {
        if ($this->propertyPath || $this->propertyPath = $this->config->getPropertyPath()) {
            return $this->propertyPath;
        }

        if (null === $this->name || '' === $this->name) {
            return null;
        }

        $parent = $this->parent;

        while ($parent && $parent->getConfig()->getInheritData()) {
            $parent = $parent->getParent();
        }

        if ($parent && null === $parent->getConfig()->getDataClass()) {
            $this->propertyPath = new PropertyPath('['.$this->name.']');
        } else {
            $this->propertyPath = new PropertyPath($this->name);
        }

        return $this->propertyPath;
    }

    /**
     * {@inheritdoc}
     */
    public function isRequired()
    {
        if (null === $this->parent || $this->parent->isRequired()) {
            return $this->config->getRequired();
        }

        return false;
    }

    /**
     * {@inheritdoc}
     */
    public function isDisabled()
    {
        if (null === $this->parent || !$this->parent->isDisabled()) {
            return $this->config->getDisabled();
        }

        return true;
    }

    /**
     * {@inheritdoc}
     */
    public function setParent(FormInterface $parent = null)
    {
        if ($this->submitted) {
            throw new AlreadySubmittedException('You cannot set the parent of a submitted form');
        }

        if (null !== $parent && '' === $this->name) {
            throw new LogicException('A form with an empty name cannot have a parent form.');
        }

        $this->parent = $parent;

        return $this;
    }

    /**
     * {@inheritdoc}
     */
    public function getParent()
    {
        return $this->parent;
    }

    /**
     * {@inheritdoc}
     */
    public function getRoot()
    {
        return $this->parent ? $this->parent->getRoot() : $this;
    }

    /**
     * {@inheritdoc}
     */
    public function isRoot()
    {
        return null === $this->parent;
    }

    /**
     * {@inheritdoc}
     */
    public function setData($modelData)
    {
        // If the form is submitted while disabled, it is set to submitted, but the data is not
        // changed. In such cases (i.e. when the form is not initialized yet) don't
        // abort this method.
        if ($this->submitted && $this->defaultDataSet) {
            throw new AlreadySubmittedException('You cannot change the data of a submitted form.');
        }

        // If the form inherits its parent's data, disallow data setting to
        // prevent merge conflicts
        if ($this->inheritData) {
            throw new RuntimeException('You cannot change the data of a form inheriting its parent data.');
        }

        // Don't allow modifications of the configured data if the data is locked
        if ($this->config->getDataLocked() && $modelData !== $this->config->getData()) {
            return $this;
        }

        if (\is_object($modelData) && !$this->config->getByReference()) {
            $modelData = clone $modelData;
        }

        if ($this->lockSetData) {
            throw new RuntimeException('A cycle was detected. Listeners to the PRE_SET_DATA event must not call setData(). You should call setData() on the FormEvent object instead.');
        }

        $this->lockSetData = true;
        $dispatcher = LegacyEventDispatcherProxy::decorate($this->config->getEventDispatcher());

        // Hook to change content of the model data before transformation and mapping children
        if ($dispatcher->hasListeners(FormEvents::PRE_SET_DATA)) {
            $event = new PreSetDataEvent($this, $modelData);
            $dispatcher->dispatch($event, FormEvents::PRE_SET_DATA);
            $modelData = $event->getData();
        }

        // Treat data as strings unless a transformer exists
        if (is_scalar($modelData) && !$this->config->getViewTransformers() && !$this->config->getModelTransformers()) {
            $modelData = (string) $modelData;
        }

        // Synchronize representations - must not change the content!
        // Transformation exceptions are not caught on initialization
        $normData = $this->modelToNorm($modelData);
        $viewData = $this->normToView($normData);

        // Validate if view data matches data class (unless empty)
        if (!FormUtil::isEmpty($viewData)) {
            $dataClass = $this->config->getDataClass();

            if (null !== $dataClass && !$viewData instanceof $dataClass) {
                $actualType = \is_object($viewData)
                    ? 'an instance of class '.\get_class($viewData)
                    : 'a(n) '.\gettype($viewData);

                throw new LogicException('The form\'s view data is expected to be an instance of class '.$dataClass.', but is '.$actualType.'. You can avoid this error by setting the "data_class" option to null or by adding a view transformer that transforms '.$actualType.' to an instance of '.$dataClass.'.');
            }
        }

        $this->modelData = $modelData;
        $this->normData = $normData;
        $this->viewData = $viewData;
        $this->defaultDataSet = true;
        $this->lockSetData = false;

        // Compound forms don't need to invoke this method if they don't have children
        if (\count($this->children) > 0) {
            // Update child forms from the data (unless their config data is locked)
            $this->config->getDataMapper()->mapDataToForms($viewData, new \RecursiveIteratorIterator(new InheritDataAwareIterator($this->children)));
        }

        if ($dispatcher->hasListeners(FormEvents::POST_SET_DATA)) {
            $event = new PostSetDataEvent($this, $modelData);
            $dispatcher->dispatch($event, FormEvents::POST_SET_DATA);
        }

        return $this;
    }

    /**
     * {@inheritdoc}
     */
    public function getData()
    {
        if ($this->inheritData) {
            if (!$this->parent) {
                throw new RuntimeException('The form is configured to inherit its parent\'s data, but does not have a parent.');
            }

            return $this->parent->getData();
        }

        if (!$this->defaultDataSet) {
            if ($this->lockSetData) {
                throw new RuntimeException('A cycle was detected. Listeners to the PRE_SET_DATA event must not call getData() if the form data has not already been set. You should call getData() on the FormEvent object instead.');
            }

            $this->setData($this->config->getData());
        }

        return $this->modelData;
    }

    /**
     * {@inheritdoc}
     */
    public function getNormData()
    {
        if ($this->inheritData) {
            if (!$this->parent) {
                throw new RuntimeException('The form is configured to inherit its parent\'s data, but does not have a parent.');
            }

            return $this->parent->getNormData();
        }

        if (!$this->defaultDataSet) {
            if ($this->lockSetData) {
                throw new RuntimeException('A cycle was detected. Listeners to the PRE_SET_DATA event must not call getNormData() if the form data has not already been set.');
            }

            $this->setData($this->config->getData());
        }

        return $this->normData;
    }

    /**
     * {@inheritdoc}
     */
    public function getViewData()
    {
        if ($this->inheritData) {
            if (!$this->parent) {
                throw new RuntimeException('The form is configured to inherit its parent\'s data, but does not have a parent.');
            }

            return $this->parent->getViewData();
        }

        if (!$this->defaultDataSet) {
            if ($this->lockSetData) {
                throw new RuntimeException('A cycle was detected. Listeners to the PRE_SET_DATA event must not call getViewData() if the form data has not already been set.');
            }

            $this->setData($this->config->getData());
        }

        return $this->viewData;
    }

    /**
     * {@inheritdoc}
     */
    public function getExtraData()
    {
        return $this->extraData;
    }

    /**
     * {@inheritdoc}
     */
    public function initialize()
    {
        if (null !== $this->parent) {
            throw new RuntimeException('Only root forms should be initialized.');
        }

        // Guarantee that the *_SET_DATA events have been triggered once the
        // form is initialized. This makes sure that dynamically added or
        // removed fields are already visible after initialization.
        if (!$this->defaultDataSet) {
            $this->setData($this->config->getData());
        }

        return $this;
    }

    /**
     * {@inheritdoc}
     */
    public function handleRequest($request = null)
    {
        $this->config->getRequestHandler()->handleRequest($this, $request);

        return $this;
    }

    /**
     * {@inheritdoc}
     */
    public function submit($submittedData, $clearMissing = true)
    {
        if ($this->submitted) {
            throw new AlreadySubmittedException('A form can only be submitted once');
        }

        // Initialize errors in the very beginning so we're sure
        // they are collectable during submission only
        $this->errors = [];

        // Obviously, a disabled form should not change its data upon submission.
        if ($this->isDisabled()) {
            $this->submitted = true;

            return $this;
        }

        // The data must be initialized if it was not initialized yet.
        // This is necessary to guarantee that the *_SET_DATA listeners
        // are always invoked before submit() takes place.
        if (!$this->defaultDataSet) {
            $this->setData($this->config->getData());
        }

        // Treat false as NULL to support binding false to checkboxes.
        // Don't convert NULL to a string here in order to determine later
        // whether an empty value has been submitted or whether no value has
        // been submitted at all. This is important for processing checkboxes
        // and radio buttons with empty values.
        if (false === $submittedData) {
            $submittedData = null;
        } elseif (is_scalar($submittedData)) {
            $submittedData = (string) $submittedData;
        } elseif ($this->config->getRequestHandler()->isFileUpload($submittedData)) {
            if (!$this->config->getOption('allow_file_upload')) {
                $submittedData = null;
                $this->transformationFailure = new TransformationFailedException('Submitted data was expected to be text or number, file upload given.');
            }
        } elseif (\is_array($submittedData) && !$this->config->getCompound() && !$this->config->hasOption('multiple')) {
            $submittedData = null;
            $this->transformationFailure = new TransformationFailedException('Submitted data was expected to be text or number, array given.');
        }

        $dispatcher = LegacyEventDispatcherProxy::decorate($this->config->getEventDispatcher());

        $modelData = null;
        $normData = null;
        $viewData = null;

        try {
            if (null !== $this->transformationFailure) {
                throw $this->transformationFailure;
            }

            // Hook to change content of the data submitted by the browser
            if ($dispatcher->hasListeners(FormEvents::PRE_SUBMIT)) {
                $event = new PreSubmitEvent($this, $submittedData);
                $dispatcher->dispatch($event, FormEvents::PRE_SUBMIT);
                $submittedData = $event->getData();
            }

            // Check whether the form is compound.
            // This check is preferable over checking the number of children,
            // since forms without children may also be compound.
            // (think of empty collection forms)
            if ($this->config->getCompound()) {
                if (null === $submittedData) {
                    $submittedData = [];
                }

                if (!\is_array($submittedData)) {
                    throw new TransformationFailedException('Compound forms expect an array or NULL on submission.');
                }

                foreach ($this->children as $name => $child) {
                    $isSubmitted = \array_key_exists($name, $submittedData);

                    if ($isSubmitted || $clearMissing) {
                        $child->submit($isSubmitted ? $submittedData[$name] : null, $clearMissing);
                        unset($submittedData[$name]);

                        if (null !== $this->clickedButton) {
                            continue;
                        }

                        if ($child instanceof ClickableInterface && $child->isClicked()) {
                            $this->clickedButton = $child;

                            continue;
                        }

                        if (method_exists($child, 'getClickedButton') && null !== $child->getClickedButton()) {
                            $this->clickedButton = $child->getClickedButton();
                        }
                    }
                }

                $this->extraData = $submittedData;
            }

            // Forms that inherit their parents' data also are not processed,
            // because then it would be too difficult to merge the changes in
            // the child and the parent form. Instead, the parent form also takes
            // changes in the grandchildren (i.e. children of the form that inherits
            // its parent's data) into account.
            // (see InheritDataAwareIterator below)
            if (!$this->inheritData) {
                // If the form is compound, the view data is merged with the data
                // of the children using the data mapper.
                // If the form is not compound, the view data is assigned to the submitted data.
                $viewData = $this->config->getCompound() ? $this->viewData : $submittedData;

                if (FormUtil::isEmpty($viewData)) {
                    $emptyData = $this->config->getEmptyData();

                    if ($emptyData instanceof \Closure) {
                        $emptyData = $emptyData($this, $viewData);
                    }

                    $viewData = $emptyData;
                }

                // Merge form data from children into existing view data
                // It is not necessary to invoke this method if the form has no children,
                // even if it is compound.
                if (\count($this->children) > 0) {
                    // Use InheritDataAwareIterator to process children of
                    // descendants that inherit this form's data.
                    // These descendants will not be submitted normally (see the check
                    // for $this->config->getInheritData() above)
                    $this->config->getDataMapper()->mapFormsToData(
                        new \RecursiveIteratorIterator(new InheritDataAwareIterator($this->children)),
                        $viewData
                    );
                }

                // Normalize data to unified representation
                $normData = $this->viewToNorm($viewData);

                // Hook to change content of the data in the normalized
                // representation
                if ($dispatcher->hasListeners(FormEvents::SUBMIT)) {
                    $event = new SubmitEvent($this, $normData);
                    $dispatcher->dispatch($event, FormEvents::SUBMIT);
                    $normData = $event->getData();
                }

                // Synchronize representations - must not change the content!
                $modelData = $this->normToModel($normData);
                $viewData = $this->normToView($normData);
            }
        } catch (TransformationFailedException $e) {
            $this->transformationFailure = $e;

            // If $viewData was not yet set, set it to $submittedData so that
            // the erroneous data is accessible on the form.
            // Forms that inherit data never set any data, because the getters
            // forward to the parent form's getters anyway.
            if (null === $viewData && !$this->inheritData) {
                $viewData = $submittedData;
            }
        }

        $this->submitted = true;
        $this->modelData = $modelData;
        $this->normData = $normData;
        $this->viewData = $viewData;

        if ($dispatcher->hasListeners(FormEvents::POST_SUBMIT)) {
            $event = new PostSubmitEvent($this, $viewData);
            $dispatcher->dispatch($event, FormEvents::POST_SUBMIT);
        }

        return $this;
    }

    /**
     * {@inheritdoc}
     */
    public function addError(FormError $error)
    {
        if (null === $error->getOrigin()) {
            $error->setOrigin($this);
        }

        if ($this->parent && $this->config->getErrorBubbling()) {
            $this->parent->addError($error);
        } else {
            $this->errors[] = $error;
        }

        return $this;
    }

    /**
     * {@inheritdoc}
     */
    public function isSubmitted()
    {
        return $this->submitted;
    }

    /**
     * {@inheritdoc}
     */
    public function isSynchronized()
    {
        return null === $this->transformationFailure;
    }

    /**
     * {@inheritdoc}
     */
    public function getTransformationFailure()
    {
        return $this->transformationFailure;
    }

    /**
     * {@inheritdoc}
     */
    public function isEmpty()
    {
        foreach ($this->children as $child) {
            if (!$child->isEmpty()) {
                return false;
            }
        }

        return FormUtil::isEmpty($this->modelData) ||
            // arrays, countables
            ((\is_array($this->modelData) || $this->modelData instanceof \Countable) && 0 === \count($this->modelData)) ||
            // traversables that are not countable
            ($this->modelData instanceof \Traversable && 0 === iterator_count($this->modelData));
    }

    /**
     * {@inheritdoc}
     */
    public function isValid()
    {
        if (!$this->submitted) {
            throw new LogicException('Cannot check if an unsubmitted form is valid. Call Form::isSubmitted() before Form::isValid().');
        }

        if ($this->isDisabled()) {
            return true;
        }

        return 0 === \count($this->getErrors(true));
    }

    /**
     * Returns the button that was used to submit the form.
     *
     * @return ClickableInterface|null
     */
    public function getClickedButton()
    {
        if ($this->clickedButton) {
            return $this->clickedButton;
        }

        if ($this->parent && method_exists($this->parent, 'getClickedButton')) {
            return $this->parent->getClickedButton();
        }
    }

    /**
     * {@inheritdoc}
     */
    public function getErrors($deep = false, $flatten = true)
    {
        $errors = $this->errors;

        // Copy the errors of nested forms to the $errors array
        if ($deep) {
            foreach ($this as $child) {
                /** @var FormInterface $child */
                if ($child->isSubmitted() && $child->isValid()) {
                    continue;
                }

                $iterator = $child->getErrors(true, $flatten);

                if (0 === \count($iterator)) {
                    continue;
                }

                if ($flatten) {
                    foreach ($iterator as $error) {
                        $errors[] = $error;
                    }
                } else {
                    $errors[] = $iterator;
                }
            }
        }

        return new FormErrorIterator($this, $errors);
    }

    /**
     * {@inheritdoc}
     *
     * @return $this
     */
    public function clearErrors(bool $deep = false): self
    {
        $this->errors = [];

        if ($deep) {
            // Clear errors from children
            foreach ($this as $child) {
                if ($child instanceof ClearableErrorsInterface) {
                    $child->clearErrors(true);
                }
            }
        }

        return $this;
    }

    /**
     * {@inheritdoc}
     */
    public function all()
    {
        return iterator_to_array($this->children);
    }

    /**
     * {@inheritdoc}
     */
    public function add($child, $type = null, array $options = [])
    {
        if ($this->submitted) {
            throw new AlreadySubmittedException('You cannot add children to a submitted form');
        }

        if (!$this->config->getCompound()) {
            throw new LogicException('You cannot add children to a simple form. Maybe you should set the option "compound" to true?');
        }

        if (!$child instanceof FormInterface) {
            if (!\is_string($child) && !\is_int($child)) {
                throw new UnexpectedTypeException($child, 'string, integer or Symfony\Component\Form\FormInterface');
            }

            if (null !== $type && !\is_string($type) && !$type instanceof FormTypeInterface) {
                throw new UnexpectedTypeException($type, 'string or Symfony\Component\Form\FormTypeInterface');
            }

            // Never initialize child forms automatically
            $options['auto_initialize'] = false;

            if (null === $type && null === $this->config->getDataClass()) {
                $type = 'Symfony\Component\Form\Extension\Core\Type\TextType';
            }

            if (null === $type) {
                $child = $this->config->getFormFactory()->createForProperty($this->config->getDataClass(), $child, null, $options);
            } else {
                $child = $this->config->getFormFactory()->createNamed($child, $type, null, $options);
            }
        } elseif ($child->getConfig()->getAutoInitialize()) {
            throw new RuntimeException(sprintf('Automatic initialization is only supported on root forms. You should set the "auto_initialize" option to false on the field "%s".', $child->getName()));
        }

        $this->children[$child->getName()] = $child;

        $child->setParent($this);

        // If setData() is currently being called, there is no need to call
        // mapDataToForms() here, as mapDataToForms() is called at the end
        // of setData() anyway. Not doing this check leads to an endless
        // recursion when initializing the form lazily and an event listener
        // (such as ResizeFormListener) adds fields depending on the data:
        //
        //  * setData() is called, the form is not initialized yet
        //  * add() is called by the listener (setData() is not complete, so
        //    the form is still not initialized)
        //  * getViewData() is called
        //  * setData() is called since the form is not initialized yet
        //  * ... endless recursion ...
        //
        // Also skip data mapping if setData() has not been called yet.
        // setData() will be called upon form initialization and data mapping
        // will take place by then.
        if (!$this->lockSetData && $this->defaultDataSet && !$this->inheritData) {
            $viewData = $this->getViewData();
            $this->config->getDataMapper()->mapDataToForms(
                $viewData,
                new \RecursiveIteratorIterator(new InheritDataAwareIterator(new \ArrayIterator([$child->getName() => $child])))
            );
        }

        return $this;
    }

    /**
     * {@inheritdoc}
     */
    public function remove($name)
    {
        if ($this->submitted) {
            throw new AlreadySubmittedException('You cannot remove children from a submitted form');
        }

        if (isset($this->children[$name])) {
            if (!$this->children[$name]->isSubmitted()) {
                $this->children[$name]->setParent(null);
            }

            unset($this->children[$name]);
        }

        return $this;
    }

    /**
     * {@inheritdoc}
     */
    public function has($name)
    {
        return isset($this->children[$name]);
    }

    /**
     * {@inheritdoc}
     */
    public function get($name)
    {
        if (isset($this->children[$name])) {
            return $this->children[$name];
        }

        throw new OutOfBoundsException(sprintf('Child "%s" does not exist.', $name));
    }

    /**
     * Returns whether a child with the given name exists (implements the \ArrayAccess interface).
     *
     * @param string $name The name of the child
     *
     * @return bool
     */
    public function offsetExists($name)
    {
        return $this->has($name);
    }

    /**
     * Returns the child with the given name (implements the \ArrayAccess interface).
     *
     * @param string $name The name of the child
     *
     * @return FormInterface The child form
     *
     * @throws \OutOfBoundsException if the named child does not exist
     */
    public function offsetGet($name)
    {
        return $this->get($name);
    }

    /**
     * Adds a child to the form (implements the \ArrayAccess interface).
     *
     * @param string        $name  Ignored. The name of the child is used
     * @param FormInterface $child The child to be added
     *
     * @throws AlreadySubmittedException if the form has already been submitted
     * @throws LogicException            when trying to add a child to a non-compound form
     *
     * @see self::add()
     */
    public function offsetSet($name, $child)
    {
        $this->add($child);
    }

    /**
     * Removes the child with the given name from the form (implements the \ArrayAccess interface).
     *
     * @param string $name The name of the child to remove
     *
     * @throws AlreadySubmittedException if the form has already been submitted
     */
    public function offsetUnset($name)
    {
        $this->remove($name);
    }

    /**
     * Returns the iterator for this group.
     *
     * @return \Traversable|FormInterface[]
     */
    public function getIterator()
    {
        return $this->children;
    }

    /**
     * Returns the number of form children (implements the \Countable interface).
     *
     * @return int The number of embedded form children
     */
    public function count()
    {
        return \count($this->children);
    }

    /**
     * {@inheritdoc}
     */
    public function createView(FormView $parent = null)
    {
        if (null === $parent && $this->parent) {
            $parent = $this->parent->createView();
        }

        $type = $this->config->getType();
        $options = $this->config->getOptions();

        // The methods createView(), buildView() and finishView() are called
        // explicitly here in order to be able to override either of them
        // in a custom resolved form type.
        $view = $type->createView($this, $parent);

        $type->buildView($view, $this, $options);

        foreach ($this->children as $name => $child) {
            $view->children[$name] = $child->createView($view);
        }

        $type->finishView($view, $this, $options);

        return $view;
    }

    /**
     * Normalizes the underlying data if a model transformer is set.
     *
     * @param mixed $value The value to transform
     *
     * @return mixed
     *
     * @throws TransformationFailedException If the underlying data cannot be transformed to "normalized" format
     */
    private function modelToNorm($value)
    {
        try {
            foreach ($this->config->getModelTransformers() as $transformer) {
                $value = $transformer->transform($value);
            }
        } catch (TransformationFailedException $exception) {
<<<<<<< HEAD
            throw new TransformationFailedException('Unable to transform value for property path "'.$this->getPropertyPath().'": '.$exception->getMessage(), $exception->getCode(), $exception, $exception->getInvalidMessage(), $exception->getInvalidMessageParameters());
=======
            throw new TransformationFailedException('Unable to transform data for property path "'.$this->getPropertyPath().'": '.$exception->getMessage(), $exception->getCode(), $exception);
>>>>>>> fa44efe9
        }

        return $value;
    }

    /**
     * Reverse transforms a value if a model transformer is set.
     *
     * @param string $value The value to reverse transform
     *
     * @return mixed
     *
     * @throws TransformationFailedException If the value cannot be transformed to "model" format
     */
    private function normToModel($value)
    {
        try {
            $transformers = $this->config->getModelTransformers();

            for ($i = \count($transformers) - 1; $i >= 0; --$i) {
                $value = $transformers[$i]->reverseTransform($value);
            }
        } catch (TransformationFailedException $exception) {
            throw new TransformationFailedException('Unable to reverse value for property path "'.$this->getPropertyPath().'": '.$exception->getMessage(), $exception->getCode(), $exception, $exception->getInvalidMessage(), $exception->getInvalidMessageParameters());
        }

        return $value;
    }

    /**
     * Transforms the value if a view transformer is set.
     *
     * @param mixed $value The value to transform
     *
     * @return mixed
     *
     * @throws TransformationFailedException If the normalized value cannot be transformed to "view" format
     */
    private function normToView($value)
    {
        // Scalar values should  be converted to strings to
        // facilitate differentiation between empty ("") and zero (0).
        // Only do this for simple forms, as the resulting value in
        // compound forms is passed to the data mapper and thus should
        // not be converted to a string before.
        if (!($transformers = $this->config->getViewTransformers()) && !$this->config->getCompound()) {
            return null === $value || is_scalar($value) ? (string) $value : $value;
        }

        try {
            foreach ($transformers as $transformer) {
                $value = $transformer->transform($value);
            }
        } catch (TransformationFailedException $exception) {
            throw new TransformationFailedException('Unable to transform value for property path "'.$this->getPropertyPath().'": '.$exception->getMessage(), $exception->getCode(), $exception, $exception->getInvalidMessage(), $exception->getInvalidMessageParameters());
        }

        return $value;
    }

    /**
     * Reverse transforms a value if a view transformer is set.
     *
     * @param string $value The value to reverse transform
     *
     * @return mixed
     *
     * @throws TransformationFailedException If the submitted value cannot be transformed to "normalized" format
     */
    private function viewToNorm($value)
    {
        if (!$transformers = $this->config->getViewTransformers()) {
            return '' === $value ? null : $value;
        }

        try {
            for ($i = \count($transformers) - 1; $i >= 0; --$i) {
                $value = $transformers[$i]->reverseTransform($value);
            }
        } catch (TransformationFailedException $exception) {
            throw new TransformationFailedException('Unable to reverse value for property path "'.$this->getPropertyPath().'": '.$exception->getMessage(), $exception->getCode(), $exception, $exception->getInvalidMessage(), $exception->getInvalidMessageParameters());
        }

        return $value;
    }
}<|MERGE_RESOLUTION|>--- conflicted
+++ resolved
@@ -1056,11 +1056,7 @@
                 $value = $transformer->transform($value);
             }
         } catch (TransformationFailedException $exception) {
-<<<<<<< HEAD
-            throw new TransformationFailedException('Unable to transform value for property path "'.$this->getPropertyPath().'": '.$exception->getMessage(), $exception->getCode(), $exception, $exception->getInvalidMessage(), $exception->getInvalidMessageParameters());
-=======
-            throw new TransformationFailedException('Unable to transform data for property path "'.$this->getPropertyPath().'": '.$exception->getMessage(), $exception->getCode(), $exception);
->>>>>>> fa44efe9
+            throw new TransformationFailedException('Unable to transform data for property path "'.$this->getPropertyPath().'": '.$exception->getMessage(), $exception->getCode(), $exception, $exception->getInvalidMessage(), $exception->getInvalidMessageParameters());
         }
 
         return $value;
