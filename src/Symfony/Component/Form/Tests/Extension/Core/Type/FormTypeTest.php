--- conflicted
+++ resolved
@@ -121,22 +121,6 @@
         $this->assertTrue($view['child']->vars['attr']['readonly']);
     }
 
-<<<<<<< HEAD
-=======
-    /**
-     * @group legacy
-     */
-    public function testLegacyNonReadOnlyFormWithNonReadOnlyParentIsNotReadOnly()
-    {
-        $view = $this->factory->createNamedBuilder('parent', static::TESTED_TYPE)
-            ->add('child', static::TESTED_TYPE)
-            ->getForm()
-            ->createView();
-
-        $this->assertFalse($view['child']->vars['read_only']);
-    }
-
->>>>>>> 00574598
     public function testNonReadOnlyFormWithNonReadOnlyParentIsNotReadOnly()
     {
         $view = $this->factory->createNamedBuilder('parent', static::TESTED_TYPE)
