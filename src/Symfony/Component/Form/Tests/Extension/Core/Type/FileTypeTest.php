--- conflicted
+++ resolved
@@ -13,7 +13,8 @@
 
 class FileTypeTest extends BaseTypeTest
 {
-<<<<<<< HEAD
+    const TESTED_TYPE = 'Symfony\Component\Form\Extension\Core\Type\FileType';
+
     /**
      * @group legacy
      */
@@ -27,18 +28,10 @@
     // https://github.com/symfony/symfony/pull/5028
     public function testSetData()
     {
-        $form = $this->factory->createBuilder('Symfony\Component\Form\Extension\Core\Type\FileType')->getForm();
-        $data = $this->createUploadedFileMock('abcdef', 'original.jpg', true);
-=======
-    const TESTED_TYPE = 'file';
-
-    public function testSetData()
-    {
         $form = $this->factory->createBuilder(static::TESTED_TYPE)->getForm();
         $data = $this->getMockBuilder('Symfony\Component\HttpFoundation\File\File')
             ->setConstructorArgs(array(__DIR__.'/../../../Fixtures/foo', 'foo'))
             ->getMock();
->>>>>>> ea8025b8
 
         $form->setData($data);
 
@@ -48,11 +41,7 @@
 
     public function testSubmit()
     {
-<<<<<<< HEAD
-        $form = $this->factory->createBuilder('Symfony\Component\Form\Extension\Core\Type\FileType')->getForm();
-=======
         $form = $this->factory->createBuilder(static::TESTED_TYPE)->getForm();
->>>>>>> ea8025b8
         $data = $this->createUploadedFileMock('abcdef', 'original.jpg', true);
 
         $form->submit($data);
@@ -60,37 +49,9 @@
         $this->assertSame($data, $form->getData());
     }
 
-<<<<<<< HEAD
-    // https://github.com/symfony/symfony/issues/6134
-    public function testSubmitEmpty()
-    {
-        $form = $this->factory->createBuilder('Symfony\Component\Form\Extension\Core\Type\FileType')->getForm();
-
-        $form->submit(null);
-
-        $this->assertNull($form->getData());
-    }
-
-    public function testSubmitEmptyMultiple()
-    {
-        $form = $this->factory->createBuilder('Symfony\Component\Form\Extension\Core\Type\FileType', null, array(
-            'multiple' => true,
-        ))->getForm();
-
-        // submitted data when an input file is uploaded without choosing any file
-        $form->submit(array(null));
-
-        $this->assertSame(array(), $form->getData());
-    }
-
-    public function testSetDataMultiple()
-    {
-        $form = $this->factory->createBuilder('Symfony\Component\Form\Extension\Core\Type\FileType', null, array(
-=======
     public function testSetDataMultiple()
     {
         $form = $this->factory->createBuilder(static::TESTED_TYPE, null, array(
->>>>>>> ea8025b8
             'multiple' => true,
         ))->getForm();
 
@@ -105,11 +66,7 @@
 
     public function testSubmitMultiple()
     {
-<<<<<<< HEAD
-        $form = $this->factory->createBuilder('Symfony\Component\Form\Extension\Core\Type\FileType', null, array(
-=======
         $form = $this->factory->createBuilder(static::TESTED_TYPE, null, array(
->>>>>>> ea8025b8
             'multiple' => true,
         ))->getForm();
 
@@ -128,13 +85,9 @@
 
     public function testDontPassValueToView()
     {
-<<<<<<< HEAD
-        $form = $this->factory->create('Symfony\Component\Form\Extension\Core\Type\FileType');
-=======
         $form = $this->factory->create(static::TESTED_TYPE);
->>>>>>> ea8025b8
         $form->submit(array(
-            'Symfony\Component\Form\Extension\Core\Type\FileType' => $this->createUploadedFileMock('abcdef', 'original.jpg', true),
+            'file' => $this->createUploadedFileMock('abcdef', 'original.jpg', true),
         ));
 
         $this->assertEquals('', $form->createView()->vars['value']);
