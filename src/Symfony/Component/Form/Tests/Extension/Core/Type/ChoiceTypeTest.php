--- conflicted
+++ resolved
@@ -2053,11 +2053,7 @@
     /**
      * @dataProvider expandedIsEmptyWhenNoRealChoiceIsSelectedProvider
      */
-<<<<<<< HEAD
-    public function testExpandedIsEmptyWhenNoRealChoiceIsSelected(bool $expected, $submittedData, bool $multiple, bool $required, $placeholder)
-=======
     public function testExpandedIsEmptyWhenNoRealChoiceIsSelected($expected, $submittedData, $multiple, $required, $placeholder)
->>>>>>> ac2c8f23
     {
         $options = [
             'expanded' => true,
