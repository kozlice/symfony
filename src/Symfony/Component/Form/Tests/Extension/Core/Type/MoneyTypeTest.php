--- conflicted
+++ resolved
@@ -15,7 +15,7 @@
 
 class MoneyTypeTest extends BaseTypeTest
 {
-    const TESTED_TYPE = 'money';
+    const TESTED_TYPE = 'Symfony\Component\Form\Extension\Core\Type\MoneyType';
 
     protected function setUp()
     {
@@ -40,13 +40,8 @@
     {
         \Locale::setDefault('de_DE');
 
-<<<<<<< HEAD
-        $form = $this->factory->create('Symfony\Component\Form\Extension\Core\Type\MoneyType');
-        $view = $form->createView();
-=======
         $view = $this->factory->create(static::TESTED_TYPE)
             ->createView();
->>>>>>> ea8025b8
 
         $this->assertSame('{{ widget }} €', $view->vars['money_pattern']);
     }
@@ -55,14 +50,9 @@
     {
         \Locale::setDefault('en_US');
 
-<<<<<<< HEAD
-        $form = $this->factory->create('Symfony\Component\Form\Extension\Core\Type\MoneyType', null, array('currency' => 'JPY'));
-        $view = $form->createView();
-=======
         $view = $this->factory->create(static::TESTED_TYPE, null, array('currency' => 'JPY'))
             ->createView();
 
->>>>>>> ea8025b8
         $this->assertTrue((bool) strstr($view->vars['money_pattern'], '¥'));
     }
 
@@ -71,15 +61,8 @@
     {
         \Locale::setDefault('de_DE');
 
-<<<<<<< HEAD
-        $form1 = $this->factory->create('Symfony\Component\Form\Extension\Core\Type\MoneyType', null, array('currency' => 'GBP'));
-        $form2 = $this->factory->create('Symfony\Component\Form\Extension\Core\Type\MoneyType', null, array('currency' => 'EUR'));
-        $view1 = $form1->createView();
-        $view2 = $form2->createView();
-=======
         $view1 = $this->factory->create(static::TESTED_TYPE, null, array('currency' => 'GBP'))->createView();
         $view2 = $this->factory->create(static::TESTED_TYPE, null, array('currency' => 'EUR'))->createView();
->>>>>>> ea8025b8
 
         $this->assertSame('{{ widget }} £', $view1->vars['money_pattern']);
         $this->assertSame('{{ widget }} €', $view2->vars['money_pattern']);
