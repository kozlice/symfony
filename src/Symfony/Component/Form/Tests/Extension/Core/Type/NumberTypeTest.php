<?php

/*
 * This file is part of the Symfony package.
 *
 * (c) Fabien Potencier <fabien@symfony.com>
 *
 * For the full copyright and license information, please view the LICENSE
 * file that was distributed with this source code.
 */

namespace Symfony\Component\Form\Tests\Extension\Core\Type;

use Symfony\Component\Intl\Util\IntlTestHelper;

class NumberTypeTest extends BaseTypeTest
{
    public const TESTED_TYPE = 'Symfony\Component\Form\Extension\Core\Type\NumberType';

    private $defaultLocale;

    protected function setUp(): void
    {
        parent::setUp();

        // we test against "de_DE", so we need the full implementation
        IntlTestHelper::requireFullIntl($this, false);

        $this->defaultLocale = \Locale::getDefault();
        \Locale::setDefault('de_DE');
    }

    protected function tearDown(): void
    {
        parent::tearDown();

        \Locale::setDefault($this->defaultLocale);
    }

    public function testDefaultFormatting()
    {
        $form = $this->factory->create(static::TESTED_TYPE);
        $form->setData('12345.67890');

        $this->assertSame('12345,679', $form->createView()->vars['value']);
    }

    public function testDefaultFormattingWithGrouping()
    {
        $form = $this->factory->create(static::TESTED_TYPE, null, ['grouping' => true]);
        $form->setData('12345.67890');

        $this->assertSame('12.345,679', $form->createView()->vars['value']);
    }

    public function testDefaultFormattingWithScale()
    {
        $form = $this->factory->create(static::TESTED_TYPE, null, ['scale' => 2]);
        $form->setData('12345.67890');

        $this->assertSame('12345,68', $form->createView()->vars['value']);
    }

    public function testDefaultFormattingWithScaleFloat()
    {
        $form = $this->factory->create(static::TESTED_TYPE, null, ['scale' => 2]);
        $form->setData(12345.67890);

        $this->assertSame('12345,68', $form->createView()->vars['value']);
    }

    public function testDefaultFormattingWithScaleAndStringInput()
    {
        $form = $this->factory->create(static::TESTED_TYPE, null, ['scale' => 2, 'input' => 'string']);
        $form->setData('12345.67890');

        $this->assertSame('12345,68', $form->createView()->vars['value']);
    }

<<<<<<< HEAD
    public function testStringInputWithFloatData(): void
=======
    /**
     * @group legacy
     * @expectedDeprecation Using the Symfony\Component\Form\Extension\Core\Type\NumberType with float or int data when the "input" option is set to "string" is deprecated since Symfony 4.4 and will throw an exception in 5.0.
     */
    public function testStringInputWithFloatData()
>>>>>>> 54acc196
    {
        $this->expectException('Symfony\Component\Form\Exception\TransformationFailedException');
        $this->expectExceptionMessage('Expected a numeric string.');

        $this->factory->create(static::TESTED_TYPE, 12345.6789, [
            'input' => 'string',
            'scale' => 2,
        ]);
    }

<<<<<<< HEAD
    public function testStringInputWithIntData(): void
=======
    /**
     * @group legacy
     * @expectedDeprecation Using the Symfony\Component\Form\Extension\Core\Type\NumberType with float or int data when the "input" option is set to "string" is deprecated since Symfony 4.4 and will throw an exception in 5.0.
     */
    public function testStringInputWithIntData()
>>>>>>> 54acc196
    {
        $this->expectException('Symfony\Component\Form\Exception\TransformationFailedException');
        $this->expectExceptionMessage('Expected a numeric string.');

        $this->factory->create(static::TESTED_TYPE, 12345, [
            'input' => 'string',
            'scale' => 2,
        ]);
    }

    public function testDefaultFormattingWithRounding()
    {
        $form = $this->factory->create(static::TESTED_TYPE, null, ['scale' => 0, 'rounding_mode' => \NumberFormatter::ROUND_UP]);
        $form->setData('12345.54321');

        $this->assertSame('12346', $form->createView()->vars['value']);
    }

    public function testSubmitNull($expected = null, $norm = null, $view = null)
    {
        parent::testSubmitNull($expected, $norm, '');
    }

    public function testSubmitNullUsesDefaultEmptyData($emptyData = '10', $expectedData = 10.0)
    {
        $form = $this->factory->create(static::TESTED_TYPE, null, [
            'empty_data' => $emptyData,
        ]);
        $form->submit(null);

        $this->assertSame($emptyData, $form->getViewData());
        $this->assertSame($expectedData, $form->getNormData());
        $this->assertSame($expectedData, $form->getData());
    }

    public function testSubmitNullWithEmptyDataSetToNull()
    {
        $form = $this->factory->create(static::TESTED_TYPE, null, [
            'empty_data' => null,
        ]);
        $form->submit(null);

        $this->assertTrue($form->isSubmitted());
        $this->assertTrue($form->isSynchronized());
        $this->assertTrue($form->isValid());
        $this->assertSame('', $form->getViewData());
        $this->assertNull($form->getNormData());
        $this->assertNull($form->getData());
    }

    public function testSubmitNumericInput()
    {
        $form = $this->factory->create(static::TESTED_TYPE, null, ['input' => 'number']);
        $form->submit('1,234');

        $this->assertSame(1.234, $form->getData());
        $this->assertSame(1.234, $form->getNormData());
        $this->assertSame('1,234', $form->getViewData());
    }

    public function testSubmitNumericInputWithScale()
    {
        $form = $this->factory->create(static::TESTED_TYPE, null, ['input' => 'number', 'scale' => 2]);
        $form->submit('1,234');

        $this->assertSame(1.23, $form->getData());
        $this->assertSame(1.23, $form->getNormData());
        $this->assertSame('1,23', $form->getViewData());
    }

    public function testSubmitStringInput()
    {
        $form = $this->factory->create(static::TESTED_TYPE, null, ['input' => 'string']);
        $form->submit('1,234');

        $this->assertSame('1.234', $form->getData());
        $this->assertSame(1.234, $form->getNormData());
        $this->assertSame('1,234', $form->getViewData());
    }

    public function testSubmitStringInputWithScale()
    {
        $form = $this->factory->create(static::TESTED_TYPE, null, ['input' => 'string', 'scale' => 2]);
        $form->submit('1,234');

        $this->assertSame('1.23', $form->getData());
        $this->assertSame(1.23, $form->getNormData());
        $this->assertSame('1,23', $form->getViewData());
    }

    public function testIgnoresDefaultLocaleToRenderHtml5NumberWidgets()
    {
        $form = $this->factory->create(static::TESTED_TYPE, null, [
            'scale' => 2,
            'rounding_mode' => \NumberFormatter::ROUND_UP,
            'html5' => true,
        ]);
        $form->setData(12345.54321);

        $this->assertSame('12345.55', $form->createView()->vars['value']);
        $this->assertSame('12345.55', $form->getViewData());
    }

    public function testGroupingNotAllowedWithHtml5Widget()
    {
        $this->expectException('Symfony\Component\Form\Exception\LogicException');
        $this->factory->create(static::TESTED_TYPE, null, [
            'grouping' => true,
            'html5' => true,
        ]);
    }
}<|MERGE_RESOLUTION|>--- conflicted
+++ resolved
@@ -77,15 +77,7 @@
         $this->assertSame('12345,68', $form->createView()->vars['value']);
     }
 
-<<<<<<< HEAD
     public function testStringInputWithFloatData(): void
-=======
-    /**
-     * @group legacy
-     * @expectedDeprecation Using the Symfony\Component\Form\Extension\Core\Type\NumberType with float or int data when the "input" option is set to "string" is deprecated since Symfony 4.4 and will throw an exception in 5.0.
-     */
-    public function testStringInputWithFloatData()
->>>>>>> 54acc196
     {
         $this->expectException('Symfony\Component\Form\Exception\TransformationFailedException');
         $this->expectExceptionMessage('Expected a numeric string.');
@@ -96,15 +88,7 @@
         ]);
     }
 
-<<<<<<< HEAD
     public function testStringInputWithIntData(): void
-=======
-    /**
-     * @group legacy
-     * @expectedDeprecation Using the Symfony\Component\Form\Extension\Core\Type\NumberType with float or int data when the "input" option is set to "string" is deprecated since Symfony 4.4 and will throw an exception in 5.0.
-     */
-    public function testStringInputWithIntData()
->>>>>>> 54acc196
     {
         $this->expectException('Symfony\Component\Form\Exception\TransformationFailedException');
         $this->expectExceptionMessage('Expected a numeric string.');
