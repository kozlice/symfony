Usage:
  list [options] [--] [<namespace>]

Arguments:
  namespace            The namespace name

Options:
      --raw            To output raw command list
      --format=FORMAT  The output format (txt, xml, json, or md) [default: "txt"]

Help:
<<<<<<< HEAD
 The list command lists all commands:
 
   php app/console list
 
 You can also display the commands for a specific namespace:
 
   php app/console list test
 
 You can also output the information in other formats by using the --format option:
 
   php app/console list --format=xml
 
 It's also possible to get raw list of commands (useful for embedding command runner):
 
   php app/console list --raw
=======
  The help command displays help for a given command:
  
    php app/console help list
  
  You can also output the help in other formats by using the --format option:
  
    php app/console help --format=xml list
  
  To display the list of available commands, please use the list command.
>>>>>>> 0416b8ab
<|MERGE_RESOLUTION|>--- conflicted
+++ resolved
@@ -9,30 +9,18 @@
       --format=FORMAT  The output format (txt, xml, json, or md) [default: "txt"]
 
 Help:
-<<<<<<< HEAD
- The list command lists all commands:
- 
-   php app/console list
- 
- You can also display the commands for a specific namespace:
- 
-   php app/console list test
- 
- You can also output the information in other formats by using the --format option:
- 
-   php app/console list --format=xml
- 
- It's also possible to get raw list of commands (useful for embedding command runner):
- 
-   php app/console list --raw
-=======
-  The help command displays help for a given command:
+  The list command lists all commands:
   
-    php app/console help list
+    php app/console list
   
-  You can also output the help in other formats by using the --format option:
+  You can also display the commands for a specific namespace:
   
-    php app/console help --format=xml list
+    php app/console list test
   
-  To display the list of available commands, please use the list command.
->>>>>>> 0416b8ab
+  You can also output the information in other formats by using the --format option:
+  
+    php app/console list --format=xml
+  
+  It's also possible to get raw list of commands (useful for embedding command runner):
+  
+    php app/console list --raw