<?php

/*
 * This file is part of the Symfony package.
 *
 * (c) Fabien Potencier <fabien@symfony.com>
 *
 * For the full copyright and license information, please view the LICENSE
 * file that was distributed with this source code.
 */

namespace Symfony\Component\Console\Tests\Helper;

use Symfony\Component\Console\Helper\ProgressBar;
use Symfony\Component\Console\Helper\Helper;
use Symfony\Component\Console\Output\StreamOutput;

/**
 * @group time-sensitive
 */
class ProgressBarTest extends \PHPUnit_Framework_TestCase
{
    public function testMultipleStart()
    {
        $bar = new ProgressBar($output = $this->getOutputStream());
        $bar->start();
        $bar->advance();
        $bar->start();

        rewind($output->getStream());
        $this->assertEquals(
            $this->generateOutput('    0 [>---------------------------]').
            $this->generateOutput('    1 [->--------------------------]').
            $this->generateOutput('    0 [>---------------------------]'),
            stream_get_contents($output->getStream())
        );
    }

    public function testAdvance()
    {
        $bar = new ProgressBar($output = $this->getOutputStream());
        $bar->start();
        $bar->advance();

        rewind($output->getStream());
        $this->assertEquals(
            $this->generateOutput('    0 [>---------------------------]').
            $this->generateOutput('    1 [->--------------------------]'),
            stream_get_contents($output->getStream())
        );
    }

    public function testAdvanceWithStep()
    {
        $bar = new ProgressBar($output = $this->getOutputStream());
        $bar->start();
        $bar->advance(5);

        rewind($output->getStream());
        $this->assertEquals(
            $this->generateOutput('    0 [>---------------------------]').
            $this->generateOutput('    5 [----->----------------------]'),
            stream_get_contents($output->getStream())
        );
    }

    public function testAdvanceMultipleTimes()
    {
        $bar = new ProgressBar($output = $this->getOutputStream());
        $bar->start();
        $bar->advance(3);
        $bar->advance(2);

        rewind($output->getStream());
        $this->assertEquals(
            $this->generateOutput('    0 [>---------------------------]').
            $this->generateOutput('    3 [--->------------------------]').
            $this->generateOutput('    5 [----->----------------------]'),
            stream_get_contents($output->getStream())
        );
    }

    public function testAdvanceOverMax()
    {
        $bar = new ProgressBar($output = $this->getOutputStream(), 10);
        $bar->setProgress(9);
        $bar->advance();
        $bar->advance();

        rewind($output->getStream());
        $this->assertEquals(
            $this->generateOutput('  9/10 [=========================>--]  90%').
            $this->generateOutput(' 10/10 [============================] 100%').
            $this->generateOutput(' 11/11 [============================] 100%'),
            stream_get_contents($output->getStream())
        );
    }

    public function testFormat()
    {
        $expected =
            $this->generateOutput('  0/10 [>---------------------------]   0%').
            $this->generateOutput(' 10/10 [============================] 100%').
            $this->generateOutput(' 10/10 [============================] 100%')
        ;

        // max in construct, no format
        $bar = new ProgressBar($output = $this->getOutputStream(), 10);
        $bar->start();
        $bar->advance(10);
        $bar->finish();

        rewind($output->getStream());
        $this->assertEquals($expected, stream_get_contents($output->getStream()));

        // max in start, no format
        $bar = new ProgressBar($output = $this->getOutputStream());
        $bar->start(10);
        $bar->advance(10);
        $bar->finish();

        rewind($output->getStream());
        $this->assertEquals($expected, stream_get_contents($output->getStream()));

        // max in construct, explicit format before
        $bar = new ProgressBar($output = $this->getOutputStream(), 10);
        $bar->setFormat('normal');
        $bar->start();
        $bar->advance(10);
        $bar->finish();

        rewind($output->getStream());
        $this->assertEquals($expected, stream_get_contents($output->getStream()));

        // max in start, explicit format before
        $bar = new ProgressBar($output = $this->getOutputStream());
        $bar->setFormat('normal');
        $bar->start(10);
        $bar->advance(10);
        $bar->finish();

        rewind($output->getStream());
        $this->assertEquals($expected, stream_get_contents($output->getStream()));
    }

    public function testCustomizations()
    {
        $bar = new ProgressBar($output = $this->getOutputStream(), 10);
        $bar->setBarWidth(10);
        $bar->setBarCharacter('_');
        $bar->setEmptyBarCharacter(' ');
        $bar->setProgressCharacter('/');
        $bar->setFormat(' %current%/%max% [%bar%] %percent:3s%%');
        $bar->start();
        $bar->advance();

        rewind($output->getStream());
        $this->assertEquals(
            $this->generateOutput('  0/10 [/         ]   0%').
            $this->generateOutput('  1/10 [_/        ]  10%'),
            stream_get_contents($output->getStream())
        );
    }

    public function testDisplayWithoutStart()
    {
        $bar = new ProgressBar($output = $this->getOutputStream(), 50);
        $bar->display();

        rewind($output->getStream());
        $this->assertEquals(
            $this->generateOutput('  0/50 [>---------------------------]   0%'),
            stream_get_contents($output->getStream())
        );
    }

    public function testDisplayWithQuietVerbosity()
    {
        $bar = new ProgressBar($output = $this->getOutputStream(true, StreamOutput::VERBOSITY_QUIET), 50);
        $bar->display();

        rewind($output->getStream());
        $this->assertEquals(
            '',
            stream_get_contents($output->getStream())
        );
    }

    public function testFinishWithoutStart()
    {
        $bar = new ProgressBar($output = $this->getOutputStream(), 50);
        $bar->finish();

        rewind($output->getStream());
        $this->assertEquals(
            $this->generateOutput(' 50/50 [============================] 100%'),
            stream_get_contents($output->getStream())
        );
    }

    public function testPercent()
    {
        $bar = new ProgressBar($output = $this->getOutputStream(), 50);
        $bar->start();
        $bar->display();
        $bar->advance();
        $bar->advance();

        rewind($output->getStream());
        $this->assertEquals(
            $this->generateOutput('  0/50 [>---------------------------]   0%').
            $this->generateOutput('  0/50 [>---------------------------]   0%').
            $this->generateOutput('  1/50 [>---------------------------]   2%').
            $this->generateOutput('  2/50 [=>--------------------------]   4%'),
            stream_get_contents($output->getStream())
        );
    }

    public function testOverwriteWithShorterLine()
    {
        $bar = new ProgressBar($output = $this->getOutputStream(), 50);
        $bar->setFormat(' %current%/%max% [%bar%] %percent:3s%%');
        $bar->start();
        $bar->display();
        $bar->advance();

        // set shorter format
        $bar->setFormat(' %current%/%max% [%bar%]');
        $bar->advance();

        rewind($output->getStream());
        $this->assertEquals(
            $this->generateOutput('  0/50 [>---------------------------]   0%').
            $this->generateOutput('  0/50 [>---------------------------]   0%').
            $this->generateOutput('  1/50 [>---------------------------]   2%').
            $this->generateOutput('  2/50 [=>--------------------------]     '),
            stream_get_contents($output->getStream())
        );
    }

    public function testStartWithMax()
    {
        $bar = new ProgressBar($output = $this->getOutputStream());
        $bar->setFormat('%current%/%max% [%bar%]');
        $bar->start(50);
        $bar->advance();

        rewind($output->getStream());
        $this->assertEquals(
            $this->generateOutput(' 0/50 [>---------------------------]').
            $this->generateOutput(' 1/50 [>---------------------------]'),
            stream_get_contents($output->getStream())
        );
    }

    public function testSetCurrentProgress()
    {
        $bar = new ProgressBar($output = $this->getOutputStream(), 50);
        $bar->start();
        $bar->display();
        $bar->advance();
        $bar->setProgress(15);
        $bar->setProgress(25);

        rewind($output->getStream());
        $this->assertEquals(
            $this->generateOutput('  0/50 [>---------------------------]   0%').
            $this->generateOutput('  0/50 [>---------------------------]   0%').
            $this->generateOutput('  1/50 [>---------------------------]   2%').
            $this->generateOutput(' 15/50 [========>-------------------]  30%').
            $this->generateOutput(' 25/50 [==============>-------------]  50%'),
            stream_get_contents($output->getStream())
        );
    }

    /**
     */
    public function testSetCurrentBeforeStarting()
    {
        $bar = new ProgressBar($this->getOutputStream());
        $bar->setProgress(15);
        $this->assertNotNull($bar->getStartTime());
    }

    /**
     * @expectedException        \LogicException
     * @expectedExceptionMessage You can't regress the progress bar
     */
    public function testRegressProgress()
    {
        $bar = new ProgressBar($output = $this->getOutputStream(), 50);
        $bar->start();
        $bar->setProgress(15);
        $bar->setProgress(10);
    }

    public function testRedrawFrequency()
    {
        $bar = $this->getMock('Symfony\Component\Console\Helper\ProgressBar', array('display'), array($this->getOutputStream(), 6));
        $bar->expects($this->exactly(4))->method('display');

        $bar->setRedrawFrequency(2);
        $bar->start();
        $bar->setProgress(1);
        $bar->advance(2);
        $bar->advance(2);
        $bar->advance(1);
    }

<<<<<<< HEAD
=======
    public function testRedrawFrequencyIsAtLeastOneIfZeroGiven()
    {
        $bar = $this->getMock('Symfony\Component\Console\Helper\ProgressBar', array('display'), array($this->getOutputStream()));

        $bar->expects($this->exactly(2))->method('display');
        $bar->setRedrawFrequency(0);
        $bar->start();
        $bar->advance();
    }

    public function testRedrawFrequencyIsAtLeastOneIfSmallerOneGiven()
    {
        $bar = $this->getMock('Symfony\Component\Console\Helper\ProgressBar', array('display'), array($this->getOutputStream()));

        $bar->expects($this->exactly(2))->method('display');
        $bar->setRedrawFrequency(0.9);
        $bar->start();
        $bar->advance();
    }

    /**
     * @requires extension mbstring
     */
>>>>>>> 0bbbb01f
    public function testMultiByteSupport()
    {
        $bar = new ProgressBar($output = $this->getOutputStream());
        $bar->start();
        $bar->setBarCharacter('■');
        $bar->advance(3);

        rewind($output->getStream());
        $this->assertEquals(
            $this->generateOutput('    0 [>---------------------------]').
            $this->generateOutput('    3 [■■■>------------------------]'),
            stream_get_contents($output->getStream())
        );
    }

    public function testClear()
    {
        $bar = new ProgressBar($output = $this->getOutputStream(), 50);
        $bar->start();
        $bar->setProgress(25);
        $bar->clear();

        rewind($output->getStream());
        $this->assertEquals(
            $this->generateOutput('  0/50 [>---------------------------]   0%').
            $this->generateOutput(' 25/50 [==============>-------------]  50%').
            $this->generateOutput('                                          '),
            stream_get_contents($output->getStream())
        );
    }

    public function testPercentNotHundredBeforeComplete()
    {
        $bar = new ProgressBar($output = $this->getOutputStream(), 200);
        $bar->start();
        $bar->display();
        $bar->advance(199);
        $bar->advance();

        rewind($output->getStream());
        $this->assertEquals(
            $this->generateOutput('   0/200 [>---------------------------]   0%').
            $this->generateOutput('   0/200 [>---------------------------]   0%').
            $this->generateOutput(' 199/200 [===========================>]  99%').
            $this->generateOutput(' 200/200 [============================] 100%'),
            stream_get_contents($output->getStream())
        );
    }

    public function testNonDecoratedOutput()
    {
        $bar = new ProgressBar($output = $this->getOutputStream(false), 200);
        $bar->start();

        for ($i = 0; $i < 200; ++$i) {
            $bar->advance();
        }

        $bar->finish();

        rewind($output->getStream());
        $this->assertEquals(
            '   0/200 [>---------------------------]   0%'.PHP_EOL.
            '  20/200 [==>-------------------------]  10%'.PHP_EOL.
            '  40/200 [=====>----------------------]  20%'.PHP_EOL.
            '  60/200 [========>-------------------]  30%'.PHP_EOL.
            '  80/200 [===========>----------------]  40%'.PHP_EOL.
            ' 100/200 [==============>-------------]  50%'.PHP_EOL.
            ' 120/200 [================>-----------]  60%'.PHP_EOL.
            ' 140/200 [===================>--------]  70%'.PHP_EOL.
            ' 160/200 [======================>-----]  80%'.PHP_EOL.
            ' 180/200 [=========================>--]  90%'.PHP_EOL.
            ' 200/200 [============================] 100%',
            stream_get_contents($output->getStream())
        );
    }

    public function testNonDecoratedOutputWithClear()
    {
        $bar = new ProgressBar($output = $this->getOutputStream(false), 50);
        $bar->start();
        $bar->setProgress(25);
        $bar->clear();
        $bar->setProgress(50);
        $bar->finish();

        rewind($output->getStream());
        $this->assertEquals(
            '  0/50 [>---------------------------]   0%'.PHP_EOL.
            ' 25/50 [==============>-------------]  50%'.PHP_EOL.
            ' 50/50 [============================] 100%',
            stream_get_contents($output->getStream())
        );
    }

    public function testNonDecoratedOutputWithoutMax()
    {
        $bar = new ProgressBar($output = $this->getOutputStream(false));
        $bar->start();
        $bar->advance();

        rewind($output->getStream());
        $this->assertEquals(
            '    0 [>---------------------------]'.PHP_EOL.
            '    1 [->--------------------------]',
            stream_get_contents($output->getStream())
        );
    }

    public function testParallelBars()
    {
        $output = $this->getOutputStream();
        $bar1 = new ProgressBar($output, 2);
        $bar2 = new ProgressBar($output, 3);
        $bar2->setProgressCharacter('#');
        $bar3 = new ProgressBar($output);

        $bar1->start();
        $output->write("\n");
        $bar2->start();
        $output->write("\n");
        $bar3->start();

        for ($i = 1; $i <= 3; ++$i) {
            // up two lines
            $output->write("\033[2A");
            if ($i <= 2) {
                $bar1->advance();
            }
            $output->write("\n");
            $bar2->advance();
            $output->write("\n");
            $bar3->advance();
        }
        $output->write("\033[2A");
        $output->write("\n");
        $output->write("\n");
        $bar3->finish();

        rewind($output->getStream());
        $this->assertEquals(
            $this->generateOutput(' 0/2 [>---------------------------]   0%')."\n".
            $this->generateOutput(' 0/3 [#---------------------------]   0%')."\n".
            rtrim($this->generateOutput('    0 [>---------------------------]')).

            "\033[2A".
            $this->generateOutput(' 1/2 [==============>-------------]  50%')."\n".
            $this->generateOutput(' 1/3 [=========#------------------]  33%')."\n".
            rtrim($this->generateOutput('    1 [->--------------------------]')).

            "\033[2A".
            $this->generateOutput(' 2/2 [============================] 100%')."\n".
            $this->generateOutput(' 2/3 [==================#---------]  66%')."\n".
            rtrim($this->generateOutput('    2 [-->-------------------------]')).

            "\033[2A".
            "\n".
            $this->generateOutput(' 3/3 [============================] 100%')."\n".
            rtrim($this->generateOutput('    3 [--->------------------------]')).

            "\033[2A".
            "\n".
            "\n".
            rtrim($this->generateOutput('    3 [============================]')),
            stream_get_contents($output->getStream())
        );
    }

    public function testWithoutMax()
    {
        $output = $this->getOutputStream();

        $bar = new ProgressBar($output);
        $bar->start();
        $bar->advance();
        $bar->advance();
        $bar->advance();
        $bar->finish();

        rewind($output->getStream());
        $this->assertEquals(
            rtrim($this->generateOutput('    0 [>---------------------------]')).
            rtrim($this->generateOutput('    1 [->--------------------------]')).
            rtrim($this->generateOutput('    2 [-->-------------------------]')).
            rtrim($this->generateOutput('    3 [--->------------------------]')).
            rtrim($this->generateOutput('    3 [============================]')),
            stream_get_contents($output->getStream())
        );
    }

    public function testAddingPlaceholderFormatter()
    {
        ProgressBar::setPlaceholderFormatterDefinition('remaining_steps', function (ProgressBar $bar) {
            return $bar->getMaxSteps() - $bar->getProgress();
        });
        $bar = new ProgressBar($output = $this->getOutputStream(), 3);
        $bar->setFormat(' %remaining_steps% [%bar%]');

        $bar->start();
        $bar->advance();
        $bar->finish();

        rewind($output->getStream());
        $this->assertEquals(
            $this->generateOutput(' 3 [>---------------------------]').
            $this->generateOutput(' 2 [=========>------------------]').
            $this->generateOutput(' 0 [============================]'),
            stream_get_contents($output->getStream())
        );
    }

    public function testMultilineFormat()
    {
        $bar = new ProgressBar($output = $this->getOutputStream(), 3);
        $bar->setFormat("%bar%\nfoobar");

        $bar->start();
        $bar->advance();
        $bar->clear();
        $bar->finish();

        rewind($output->getStream());
        $this->assertEquals(
            $this->generateOutput(">---------------------------\nfoobar").
            $this->generateOutput("=========>------------------\nfoobar                      ").
            $this->generateOutput("                            \n                            ").
            $this->generateOutput("============================\nfoobar                      "),
            stream_get_contents($output->getStream())
        );
    }

    public function testAnsiColorsAndEmojis()
    {
        $bar = new ProgressBar($output = $this->getOutputStream(), 15);
        ProgressBar::setPlaceholderFormatterDefinition('memory', function (ProgressBar $bar) {
            static $i = 0;
            $mem = 100000 * $i;
            $colors = $i++ ? '41;37' : '44;37';

            return "\033[".$colors.'m '.Helper::formatMemory($mem)." \033[0m";
        });
        $bar->setFormat(" \033[44;37m %title:-37s% \033[0m\n %current%/%max% %bar% %percent:3s%%\n 🏁  %remaining:-10s% %memory:37s%");
        $bar->setBarCharacter($done = "\033[32m●\033[0m");
        $bar->setEmptyBarCharacter($empty = "\033[31m●\033[0m");
        $bar->setProgressCharacter($progress = "\033[32m➤ \033[0m");

        $bar->setMessage('Starting the demo... fingers crossed', 'title');
        $bar->start();
        $bar->setMessage('Looks good to me...', 'title');
        $bar->advance(4);
        $bar->setMessage('Thanks, bye', 'title');
        $bar->finish();

        rewind($output->getStream());
        $this->assertEquals(
            $this->generateOutput(
                " \033[44;37m Starting the demo... fingers crossed  \033[0m\n".
                '  0/15 '.$progress.str_repeat($empty, 26)."   0%\n".
                " \xf0\x9f\x8f\x81  1 sec                          \033[44;37m 0 B \033[0m"
            ).
            $this->generateOutput(
                " \033[44;37m Looks good to me...                   \033[0m\n".
                '  4/15 '.str_repeat($done, 7).$progress.str_repeat($empty, 19)."  26%\n".
                " \xf0\x9f\x8f\x81  1 sec                       \033[41;37m 97 KiB \033[0m"
            ).
            $this->generateOutput(
                " \033[44;37m Thanks, bye                           \033[0m\n".
                ' 15/15 '.str_repeat($done, 28)." 100%\n".
                " \xf0\x9f\x8f\x81  1 sec                      \033[41;37m 195 KiB \033[0m"
            ),
            stream_get_contents($output->getStream())
        );
    }

    public function testSetFormat()
    {
        $bar = new ProgressBar($output = $this->getOutputStream());
        $bar->setFormat('normal');
        $bar->start();
        rewind($output->getStream());
        $this->assertEquals(
            $this->generateOutput('    0 [>---------------------------]'),
            stream_get_contents($output->getStream())
        );

        $bar = new ProgressBar($output = $this->getOutputStream(), 10);
        $bar->setFormat('normal');
        $bar->start();
        rewind($output->getStream());
        $this->assertEquals(
            $this->generateOutput('  0/10 [>---------------------------]   0%'),
            stream_get_contents($output->getStream())
        );
    }

    /**
     * @dataProvider provideFormat
     */
    public function testFormatsWithoutMax($format)
    {
        $bar = new ProgressBar($output = $this->getOutputStream());
        $bar->setFormat($format);
        $bar->start();

        rewind($output->getStream());
        $this->assertNotEmpty(stream_get_contents($output->getStream()));
    }

    /**
     * Provides each defined format.
     *
     * @return array
     */
    public function provideFormat()
    {
        return array(
            array('normal'),
            array('verbose'),
            array('very_verbose'),
            array('debug'),
        );
    }

    protected function getOutputStream($decorated = true, $verbosity = StreamOutput::VERBOSITY_NORMAL)
    {
        return new StreamOutput(fopen('php://memory', 'r+', false), $verbosity, $decorated);
    }

    protected function generateOutput($expected)
    {
        $count = substr_count($expected, "\n");

        return "\x0D".($count ? sprintf("\033[%dA", $count) : '').$expected;
    }
}<|MERGE_RESOLUTION|>--- conflicted
+++ resolved
@@ -307,8 +307,6 @@
         $bar->advance(1);
     }
 
-<<<<<<< HEAD
-=======
     public function testRedrawFrequencyIsAtLeastOneIfZeroGiven()
     {
         $bar = $this->getMock('Symfony\Component\Console\Helper\ProgressBar', array('display'), array($this->getOutputStream()));
@@ -329,10 +327,6 @@
         $bar->advance();
     }
 
-    /**
-     * @requires extension mbstring
-     */
->>>>>>> 0bbbb01f
     public function testMultiByteSupport()
     {
         $bar = new ProgressBar($output = $this->getOutputStream());
