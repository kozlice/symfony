<?php

/*
 * This file is part of the Symfony package.
 *
 * (c) Fabien Potencier <fabien@symfony.com>
 *
 * For the full copyright and license information, please view the LICENSE
 * file that was distributed with this source code.
 */

namespace Symfony\Component\Console\Tests\Helper;

use Symfony\Component\Console\Helper\ProgressHelper;
use Symfony\Component\Console\Output\StreamOutput;

class ProgressHelperTest extends \PHPUnit_Framework_TestCase
{
    public function testAdvance()
    {
        $progress = new ProgressHelper();
        $progress->start($output = $this->getOutputStream());
        $progress->advance();

        rewind($output->getStream());
        $this->assertEquals($this->generateOutput('    1 [->--------------------------]'), stream_get_contents($output->getStream()));
    }

    public function testAdvanceWithStep()
    {
        $progress = new ProgressHelper();
        $progress->start($output = $this->getOutputStream());
        $progress->advance(5);

        rewind($output->getStream());
        $this->assertEquals($this->generateOutput('    5 [----->----------------------]'), stream_get_contents($output->getStream()));
    }

    public function testAdvanceMultipleTimes()
    {
        $progress = new ProgressHelper();
        $progress->start($output = $this->getOutputStream());
        $progress->advance(3);
        $progress->advance(2);

        rewind($output->getStream());
        $this->assertEquals($this->generateOutput('    3 [--->------------------------]').$this->generateOutput('    5 [----->----------------------]'), stream_get_contents($output->getStream()));
    }

    public function testCustomizations()
    {
        $progress = new ProgressHelper();
        $progress->setBarWidth(10);
        $progress->setBarCharacter('_');
        $progress->setEmptyBarCharacter(' ');
        $progress->setProgressCharacter('/');
        $progress->setFormat(' %current%/%max% [%bar%] %percent%%');
        $progress->start($output = $this->getOutputStream(), 10);
        $progress->advance();

        rewind($output->getStream());
        $this->assertEquals($this->generateOutput('  1/10 [_/        ]  10%'), stream_get_contents($output->getStream()));
    }

    public function testPercent()
    {
        $progress = new ProgressHelper();
        $progress->start($output = $this->getOutputStream(), 50);
        $progress->display();
        $progress->advance();
        $progress->advance();

        rewind($output->getStream());
        $this->assertEquals($this->generateOutput('  0/50 [>---------------------------]   0%').$this->generateOutput('  1/50 [>---------------------------]   2%').$this->generateOutput('  2/50 [=>--------------------------]   4%'), stream_get_contents($output->getStream()));
    }

<<<<<<< HEAD
    public function testOverwriteWithShorterLine()
    {
        $progress = new ProgressHelper();
        $progress->setFormat(' %current%/%max% [%bar%] %percent%%');
        $progress->start($output = $this->getOutputStream(), 50);
        $progress->display();
        $progress->advance();

        // set shorter format
        $progress->setFormat(' %current%/%max% [%bar%]');
        $progress->advance();

        rewind($output->getStream());
        $this->assertEquals(
            $this->generateOutput('  0/50 [>---------------------------]   0%') .
            $this->generateOutput('  1/50 [>---------------------------]   2%') .
            $this->generateOutput('  2/50 [=>--------------------------]     '),
            stream_get_contents($output->getStream())
        );
    }

    public function testSetCurrentProgress()
    {
        $progress = new ProgressHelper();
        $progress->start($output = $this->getOutputStream(), 50);
        $progress->display();
        $progress->advance();
        $progress->setCurrent(15);
        $progress->setCurrent(25);

        rewind($output->getStream());
        $this->assertEquals(
            $this->generateOutput('  0/50 [>---------------------------]   0%') .
            $this->generateOutput('  1/50 [>---------------------------]   2%') .
            $this->generateOutput(' 15/50 [========>-------------------]  30%') .
            $this->generateOutput(' 25/50 [==============>-------------]  50%'),
            stream_get_contents($output->getStream())
        );
    }

    /**
     * @expectedException        \LogicException
     * @expectedExceptionMessage You must start the progress bar
     */
    public function testSetCurrentBeforeStarting()
    {
        $progress = new ProgressHelper();
        $progress->setCurrent(15);
    }

    /**
     * @expectedException        \LogicException
     * @expectedExceptionMessage You can't regress the progress bar
     */
    public function testRegressProgress()
    {
        $progress = new ProgressHelper();
        $progress->start($output = $this->getOutputStream(), 50);
        $progress->setCurrent(15);
        $progress->setCurrent(10);
    }

    public function testMultiByteSupport()
    {
        if (!function_exists('mb_strlen') || (false === $encoding = mb_detect_encoding('■'))) {
            $this->markTestSkipped('The mbstring extension is needed for multi-byte support');
        }

        $progress = new ProgressHelper();
        $progress->start($output = $this->getOutputStream());
        $progress->setBarCharacter('■');
        $progress->advance(3);

        rewind($output->getStream());
        $this->assertEquals($this->generateOutput('    3 [■■■>------------------------]'), stream_get_contents($output->getStream()));
=======
    public function testPercentNotHundredBeforeComplete()
    {
        $progress = new ProgressHelper();
        $progress->start($output = $this->getOutputStream(), 200);
        $progress->display();
        $progress->advance(199);
        $progress->advance();

        rewind($output->getStream());
        $this->assertEquals($this->generateOutput('   0/200 [>---------------------------]   0%').$this->generateOutput(' 199/200 [===========================>]  99%').$this->generateOutput(' 200/200 [============================] 100%'), stream_get_contents($output->getStream()));
>>>>>>> d3f16d0e
    }

    protected function getOutputStream()
    {
        return new StreamOutput(fopen('php://memory', 'r+', false));
    }

    protected $lastMessagesLength;

    protected function generateOutput($expected)
    {
        $expectedout = $expected;

        if ($this->lastMessagesLength !== null) {
            $expectedout = str_pad($expected, $this->lastMessagesLength, "\x20", STR_PAD_RIGHT);
        }

        $this->lastMessagesLength = strlen($expectedout);

        return "\x0D".$expectedout;
    }
}<|MERGE_RESOLUTION|>--- conflicted
+++ resolved
@@ -74,7 +74,6 @@
         $this->assertEquals($this->generateOutput('  0/50 [>---------------------------]   0%').$this->generateOutput('  1/50 [>---------------------------]   2%').$this->generateOutput('  2/50 [=>--------------------------]   4%'), stream_get_contents($output->getStream()));
     }
 
-<<<<<<< HEAD
     public function testOverwriteWithShorterLine()
     {
         $progress = new ProgressHelper();
@@ -150,7 +149,8 @@
 
         rewind($output->getStream());
         $this->assertEquals($this->generateOutput('    3 [■■■>------------------------]'), stream_get_contents($output->getStream()));
-=======
+    }
+
     public function testPercentNotHundredBeforeComplete()
     {
         $progress = new ProgressHelper();
@@ -161,7 +161,6 @@
 
         rewind($output->getStream());
         $this->assertEquals($this->generateOutput('   0/200 [>---------------------------]   0%').$this->generateOutput(' 199/200 [===========================>]  99%').$this->generateOutput(' 200/200 [============================] 100%'), stream_get_contents($output->getStream()));
->>>>>>> d3f16d0e
     }
 
     protected function getOutputStream()
