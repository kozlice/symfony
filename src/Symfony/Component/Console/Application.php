<?php

/*
 * This file is part of the Symfony package.
 *
 * (c) Fabien Potencier <fabien@symfony.com>
 *
 * For the full copyright and license information, please view the LICENSE
 * file that was distributed with this source code.
 */

namespace Symfony\Component\Console;

use Symfony\Component\Console\Command\Command;
use Symfony\Component\Console\Command\HelpCommand;
use Symfony\Component\Console\Command\ListCommand;
use Symfony\Component\Console\CommandLoader\CommandLoaderInterface;
use Symfony\Component\Console\Event\ConsoleCommandEvent;
use Symfony\Component\Console\Event\ConsoleErrorEvent;
use Symfony\Component\Console\Event\ConsoleTerminateEvent;
use Symfony\Component\Console\Exception\CommandNotFoundException;
use Symfony\Component\Console\Exception\ExceptionInterface;
use Symfony\Component\Console\Exception\LogicException;
use Symfony\Component\Console\Exception\NamespaceNotFoundException;
use Symfony\Component\Console\Formatter\OutputFormatter;
use Symfony\Component\Console\Helper\DebugFormatterHelper;
use Symfony\Component\Console\Helper\FormatterHelper;
use Symfony\Component\Console\Helper\Helper;
use Symfony\Component\Console\Helper\HelperSet;
use Symfony\Component\Console\Helper\ProcessHelper;
use Symfony\Component\Console\Helper\QuestionHelper;
use Symfony\Component\Console\Input\ArgvInput;
use Symfony\Component\Console\Input\ArrayInput;
use Symfony\Component\Console\Input\InputArgument;
use Symfony\Component\Console\Input\InputAwareInterface;
use Symfony\Component\Console\Input\InputDefinition;
use Symfony\Component\Console\Input\InputInterface;
use Symfony\Component\Console\Input\InputOption;
use Symfony\Component\Console\Input\StreamableInputInterface;
use Symfony\Component\Console\Output\ConsoleOutput;
use Symfony\Component\Console\Output\ConsoleOutputInterface;
use Symfony\Component\Console\Output\OutputInterface;
use Symfony\Component\Console\Style\SymfonyStyle;
use Symfony\Component\Debug\ErrorHandler as LegacyErrorHandler;
use Symfony\Component\Debug\Exception\FatalThrowableError;
use Symfony\Component\ErrorHandler\ErrorHandler;
use Symfony\Component\EventDispatcher\EventDispatcherInterface;
use Symfony\Component\EventDispatcher\LegacyEventDispatcherProxy;
use Symfony\Contracts\Service\ResetInterface;

/**
 * An Application is the container for a collection of commands.
 *
 * It is the main entry point of a Console application.
 *
 * This class is optimized for a standard CLI environment.
 *
 * Usage:
 *
 *     $app = new Application('myapp', '1.0 (stable)');
 *     $app->add(new SimpleCommand());
 *     $app->run();
 *
 * @author Fabien Potencier <fabien@symfony.com>
 */
class Application implements ResetInterface
{
    private $commands = [];
    private $wantHelps = false;
    private $runningCommand;
    private $name;
    private $version;
    private $commandLoader;
    private $catchExceptions = true;
    private $autoExit = true;
    private $definition;
    private $helperSet;
    private $dispatcher;
    private $terminal;
    private $defaultCommand;
    private $singleCommand = false;
    private $initialized;

    /**
     * @param string $name    The name of the application
     * @param string $version The version of the application
     */
    public function __construct(string $name = 'UNKNOWN', string $version = 'UNKNOWN')
    {
        $this->name = $name;
        $this->version = $version;
        $this->terminal = new Terminal();
        $this->defaultCommand = 'list';
    }

    /**
     * @final since Symfony 4.3, the type-hint will be updated to the interface from symfony/contracts in 5.0
     */
    public function setDispatcher(EventDispatcherInterface $dispatcher)
    {
        $this->dispatcher = LegacyEventDispatcherProxy::decorate($dispatcher);
    }

    public function setCommandLoader(CommandLoaderInterface $commandLoader)
    {
        $this->commandLoader = $commandLoader;
    }

    /**
     * Runs the current application.
     *
     * @return int 0 if everything went fine, or an error code
     *
     * @throws \Exception When running fails. Bypass this when {@link setCatchExceptions()}.
     */
    public function run(InputInterface $input = null, OutputInterface $output = null)
    {
        putenv('LINES='.$this->terminal->getHeight());
        putenv('COLUMNS='.$this->terminal->getWidth());

        if (null === $input) {
            $input = new ArgvInput();
        }

        if (null === $output) {
            $output = new ConsoleOutput();
        }

        $renderException = function (\Throwable $e) use ($output) {
            if ($output instanceof ConsoleOutputInterface) {
                $this->renderThrowable($e, $output->getErrorOutput());
            } else {
                $this->renderThrowable($e, $output);
            }
        };
        if ($phpHandler = set_exception_handler($renderException)) {
            restore_exception_handler();
            if (!\is_array($phpHandler) || (!$phpHandler[0] instanceof ErrorHandler && !$phpHandler[0] instanceof LegacyErrorHandler)) {
                $errorHandler = true;
            } elseif ($errorHandler = $phpHandler[0]->setExceptionHandler($renderException)) {
                $phpHandler[0]->setExceptionHandler($errorHandler);
            }
        }

        $this->configureIO($input, $output);

        try {
            $exitCode = $this->doRun($input, $output);
        } catch (\Exception $e) {
            if (!$this->catchExceptions) {
                throw $e;
            }

            $renderException($e);

            $exitCode = $e->getCode();
            if (is_numeric($exitCode)) {
                $exitCode = (int) $exitCode;
                if (0 === $exitCode) {
                    $exitCode = 1;
                }
            } else {
                $exitCode = 1;
            }
        } finally {
            // if the exception handler changed, keep it
            // otherwise, unregister $renderException
            if (!$phpHandler) {
                if (set_exception_handler($renderException) === $renderException) {
                    restore_exception_handler();
                }
                restore_exception_handler();
            } elseif (!$errorHandler) {
                $finalHandler = $phpHandler[0]->setExceptionHandler(null);
                if ($finalHandler !== $renderException) {
                    $phpHandler[0]->setExceptionHandler($finalHandler);
                }
            }
        }

        if ($this->autoExit) {
            if ($exitCode > 255) {
                $exitCode = 255;
            }

            exit($exitCode);
        }

        return $exitCode;
    }

    /**
     * Runs the current application.
     *
     * @return int 0 if everything went fine, or an error code
     */
    public function doRun(InputInterface $input, OutputInterface $output)
    {
        if (true === $input->hasParameterOption(['--version', '-V'], true)) {
            $output->writeln($this->getLongVersion());

            return 0;
        }

        try {
            // Makes ArgvInput::getFirstArgument() able to distinguish an option from an argument.
            $input->bind($this->getDefinition());
        } catch (ExceptionInterface $e) {
            // Errors must be ignored, full binding/validation happens later when the command is known.
        }

        $name = $this->getCommandName($input);
        if (true === $input->hasParameterOption(['--help', '-h'], true)) {
            if (!$name) {
                $name = 'help';
                $input = new ArrayInput(['command_name' => $this->defaultCommand]);
            } else {
                $this->wantHelps = true;
            }
        }

        if (!$name) {
            $name = $this->defaultCommand;
            $definition = $this->getDefinition();
            $definition->setArguments(array_merge(
                $definition->getArguments(),
                [
                    'command' => new InputArgument('command', InputArgument::OPTIONAL, $definition->getArgument('command')->getDescription(), $name),
                ]
            ));
        }

        try {
            $this->runningCommand = null;
            // the command name MUST be the first element of the input
            $command = $this->find($name);
        } catch (\Throwable $e) {
            if (!($e instanceof CommandNotFoundException && !$e instanceof NamespaceNotFoundException) || 1 !== \count($alternatives = $e->getAlternatives()) || !$input->isInteractive()) {
                if (null !== $this->dispatcher) {
                    $event = new ConsoleErrorEvent($input, $output, $e);
                    $this->dispatcher->dispatch($event, ConsoleEvents::ERROR);

                    if (0 === $event->getExitCode()) {
                        return 0;
                    }

                    $e = $event->getError();
                }

                throw $e;
            }

            $alternative = $alternatives[0];

            $style = new SymfonyStyle($input, $output);
            $style->block(sprintf("\nCommand \"%s\" is not defined.\n", $name), null, 'error');
            if (!$style->confirm(sprintf('Do you want to run "%s" instead? ', $alternative), false)) {
                if (null !== $this->dispatcher) {
                    $event = new ConsoleErrorEvent($input, $output, $e);
                    $this->dispatcher->dispatch($event, ConsoleEvents::ERROR);

                    return $event->getExitCode();
                }

                return 1;
            }

            $command = $this->find($alternative);
        }

        $this->runningCommand = $command;
        $exitCode = $this->doRunCommand($command, $input, $output);
        $this->runningCommand = null;

        return $exitCode;
    }

    /**
     * {@inheritdoc}
     */
    public function reset()
    {
    }

    public function setHelperSet(HelperSet $helperSet)
    {
        $this->helperSet = $helperSet;
    }

    /**
     * Get the helper set associated with the command.
     *
     * @return HelperSet The HelperSet instance associated with this command
     */
    public function getHelperSet()
    {
        if (!$this->helperSet) {
            $this->helperSet = $this->getDefaultHelperSet();
        }

        return $this->helperSet;
    }

    public function setDefinition(InputDefinition $definition)
    {
        $this->definition = $definition;
    }

    /**
     * Gets the InputDefinition related to this Application.
     *
     * @return InputDefinition The InputDefinition instance
     */
    public function getDefinition()
    {
        if (!$this->definition) {
            $this->definition = $this->getDefaultInputDefinition();
        }

        if ($this->singleCommand) {
            $inputDefinition = $this->definition;
            $inputDefinition->setArguments();

            return $inputDefinition;
        }

        return $this->definition;
    }

    /**
     * Gets the help message.
     *
     * @return string A help message
     */
    public function getHelp()
    {
        return $this->getLongVersion();
    }

    /**
     * Gets whether to catch exceptions or not during commands execution.
     *
     * @return bool Whether to catch exceptions or not during commands execution
     */
    public function areExceptionsCaught()
    {
        return $this->catchExceptions;
    }

    /**
     * Sets whether to catch exceptions or not during commands execution.
     *
     * @param bool $boolean Whether to catch exceptions or not during commands execution
     */
    public function setCatchExceptions($boolean)
    {
        $this->catchExceptions = (bool) $boolean;
    }

    /**
     * Gets whether to automatically exit after a command execution or not.
     *
     * @return bool Whether to automatically exit after a command execution or not
     */
    public function isAutoExitEnabled()
    {
        return $this->autoExit;
    }

    /**
     * Sets whether to automatically exit after a command execution or not.
     *
     * @param bool $boolean Whether to automatically exit after a command execution or not
     */
    public function setAutoExit($boolean)
    {
        $this->autoExit = (bool) $boolean;
    }

    /**
     * Gets the name of the application.
     *
     * @return string The application name
     */
    public function getName()
    {
        return $this->name;
    }

    /**
     * Sets the application name.
     *
     * @param string $name The application name
     */
    public function setName($name)
    {
        $this->name = $name;
    }

    /**
     * Gets the application version.
     *
     * @return string The application version
     */
    public function getVersion()
    {
        return $this->version;
    }

    /**
     * Sets the application version.
     *
     * @param string $version The application version
     */
    public function setVersion($version)
    {
        $this->version = $version;
    }

    /**
     * Returns the long version of the application.
     *
     * @return string The long application version
     */
    public function getLongVersion()
    {
        if ('UNKNOWN' !== $this->getName()) {
            if ('UNKNOWN' !== $this->getVersion()) {
                return sprintf('%s <info>%s</info>', $this->getName(), $this->getVersion());
            }

            return $this->getName();
        }

        return 'Console Tool';
    }

    /**
     * Registers a new command.
     *
     * @param string $name The command name
     *
     * @return Command The newly created command
     */
    public function register($name)
    {
        return $this->add(new Command($name));
    }

    /**
     * Adds an array of command objects.
     *
     * If a Command is not enabled it will not be added.
     *
     * @param Command[] $commands An array of commands
     */
    public function addCommands(array $commands)
    {
        foreach ($commands as $command) {
            $this->add($command);
        }
    }

    /**
     * Adds a command object.
     *
     * If a command with the same name already exists, it will be overridden.
     * If the command is not enabled it will not be added.
     *
     * @return Command|null The registered command if enabled or null
     */
    public function add(Command $command)
    {
        $this->init();

        $command->setApplication($this);

        if (!$command->isEnabled()) {
            $command->setApplication(null);

            return null;
        }

        // Will throw if the command is not correctly initialized.
        $command->getDefinition();

        if (!$command->getName()) {
            throw new LogicException(sprintf('The command defined in "%s" cannot have an empty name.', \get_class($command)));
        }

        $this->commands[$command->getName()] = $command;

        foreach ($command->getAliases() as $alias) {
            $this->commands[$alias] = $command;
        }

        return $command;
    }

    /**
     * Returns a registered command by name or alias.
     *
     * @param string $name The command name or alias
     *
     * @return Command A Command object
     *
     * @throws CommandNotFoundException When given command name does not exist
     */
    public function get($name)
    {
        $this->init();

        if (!$this->has($name)) {
            throw new CommandNotFoundException(sprintf('The command "%s" does not exist.', $name));
        }

        $command = $this->commands[$name];

        if ($this->wantHelps) {
            $this->wantHelps = false;

            $helpCommand = $this->get('help');
            $helpCommand->setCommand($command);

            return $helpCommand;
        }

        return $command;
    }

    /**
     * Returns true if the command exists, false otherwise.
     *
     * @param string $name The command name or alias
     *
     * @return bool true if the command exists, false otherwise
     */
    public function has($name)
    {
        $this->init();

        return isset($this->commands[$name]) || ($this->commandLoader && $this->commandLoader->has($name) && $this->add($this->commandLoader->get($name)));
    }

    /**
     * Returns an array of all unique namespaces used by currently registered commands.
     *
     * It does not return the global namespace which always exists.
     *
     * @return string[] An array of namespaces
     */
    public function getNamespaces()
    {
        $namespaces = [];
        foreach ($this->all() as $command) {
            if ($command->isHidden()) {
                continue;
            }

            $namespaces = array_merge($namespaces, $this->extractAllNamespaces($command->getName()));

            foreach ($command->getAliases() as $alias) {
                $namespaces = array_merge($namespaces, $this->extractAllNamespaces($alias));
            }
        }

        return array_values(array_unique(array_filter($namespaces)));
    }

    /**
     * Finds a registered namespace by a name or an abbreviation.
     *
     * @param string $namespace A namespace or abbreviation to search for
     *
     * @return string A registered namespace
     *
     * @throws NamespaceNotFoundException When namespace is incorrect or ambiguous
     */
    public function findNamespace($namespace)
    {
        $allNamespaces = $this->getNamespaces();
        $expr = preg_replace_callback('{([^:]+|)}', function ($matches) { return preg_quote($matches[1]).'[^:]*'; }, $namespace);
        $namespaces = preg_grep('{^'.$expr.'}', $allNamespaces);

        if (empty($namespaces)) {
            $message = sprintf('There are no commands defined in the "%s" namespace.', $namespace);

            if ($alternatives = $this->findAlternatives($namespace, $allNamespaces)) {
                if (1 == \count($alternatives)) {
                    $message .= "\n\nDid you mean this?\n    ";
                } else {
                    $message .= "\n\nDid you mean one of these?\n    ";
                }

                $message .= implode("\n    ", $alternatives);
            }

            throw new NamespaceNotFoundException($message, $alternatives);
        }

        $exact = \in_array($namespace, $namespaces, true);
        if (\count($namespaces) > 1 && !$exact) {
            throw new NamespaceNotFoundException(sprintf("The namespace \"%s\" is ambiguous.\nDid you mean one of these?\n%s", $namespace, $this->getAbbreviationSuggestions(array_values($namespaces))), array_values($namespaces));
        }

        return $exact ? $namespace : reset($namespaces);
    }

    /**
     * Finds a command by name or alias.
     *
     * Contrary to get, this command tries to find the best
     * match if you give it an abbreviation of a name or alias.
     *
     * @param string $name A command name or a command alias
     *
     * @return Command A Command instance
     *
     * @throws CommandNotFoundException When command name is incorrect or ambiguous
     */
    public function find($name)
    {
        $this->init();

        $aliases = [];

        foreach ($this->commands as $command) {
            foreach ($command->getAliases() as $alias) {
                if (!$this->has($alias)) {
                    $this->commands[$alias] = $command;
                }
            }
        }

        if ($this->has($name)) {
            return $this->get($name);
        }

        $allCommands = $this->commandLoader ? array_merge($this->commandLoader->getNames(), array_keys($this->commands)) : array_keys($this->commands);
        $expr = preg_replace_callback('{([^:]+|)}', function ($matches) { return preg_quote($matches[1]).'[^:]*'; }, $name);
        $commands = preg_grep('{^'.$expr.'}', $allCommands);

        if (empty($commands)) {
            $commands = preg_grep('{^'.$expr.'}i', $allCommands);
        }

        // if no commands matched or we just matched namespaces
        if (empty($commands) || \count(preg_grep('{^'.$expr.'$}i', $commands)) < 1) {
            if (false !== $pos = strrpos($name, ':')) {
                // check if a namespace exists and contains commands
                $this->findNamespace(substr($name, 0, $pos));
            }

            $message = sprintf('Command "%s" is not defined.', $name);

            if ($alternatives = $this->findAlternatives($name, $allCommands)) {
                // remove hidden commands
                $alternatives = array_filter($alternatives, function ($name) {
                    return !$this->get($name)->isHidden();
                });

                if (1 == \count($alternatives)) {
                    $message .= "\n\nDid you mean this?\n    ";
                } else {
                    $message .= "\n\nDid you mean one of these?\n    ";
                }
                $message .= implode("\n    ", $alternatives);
            }

            throw new CommandNotFoundException($message, array_values($alternatives));
        }

        // filter out aliases for commands which are already on the list
        if (\count($commands) > 1) {
            $commandList = $this->commandLoader ? array_merge(array_flip($this->commandLoader->getNames()), $this->commands) : $this->commands;
            $commands = array_unique(array_filter($commands, function ($nameOrAlias) use (&$commandList, $commands, &$aliases) {
                if (!$commandList[$nameOrAlias] instanceof Command) {
                    $commandList[$nameOrAlias] = $this->commandLoader->get($nameOrAlias);
                }

                $commandName = $commandList[$nameOrAlias]->getName();

                $aliases[$nameOrAlias] = $commandName;

                return $commandName === $nameOrAlias || !\in_array($commandName, $commands);
            }));
        }

        if (\count($commands) > 1) {
            $usableWidth = $this->terminal->getWidth() - 10;
            $abbrevs = array_values($commands);
            $maxLen = 0;
            foreach ($abbrevs as $abbrev) {
                $maxLen = max(Helper::strlen($abbrev), $maxLen);
            }
<<<<<<< HEAD
            $abbrevs = array_map(function ($cmd) use ($commandList, $usableWidth, $maxLen, &$commands) {
                if (!$commandList[$cmd] instanceof Command) {
                    $commandList[$cmd] = $this->commandLoader->get($cmd);
                }

=======
            $abbrevs = array_map(function ($cmd) use ($commandList, $usableWidth, $maxLen) {
>>>>>>> f3d8fd25
                if ($commandList[$cmd]->isHidden()) {
                    unset($commands[array_search($cmd, $commands)]);

                    return false;
                }

                $abbrev = str_pad($cmd, $maxLen, ' ').' '.$commandList[$cmd]->getDescription();

                return Helper::strlen($abbrev) > $usableWidth ? Helper::substr($abbrev, 0, $usableWidth - 3).'...' : $abbrev;
            }, array_values($commands));

            if (\count($commands) > 1) {
                $suggestions = $this->getAbbreviationSuggestions(array_filter($abbrevs));

                throw new CommandNotFoundException(sprintf("Command \"%s\" is ambiguous.\nDid you mean one of these?\n%s", $name, $suggestions), array_values($commands));
            }
        }

        $command = $this->get(reset($commands));

        if ($command->isHidden()) {
            @trigger_error(sprintf('Command "%s" is hidden, finding it using an abbreviation is deprecated since Symfony 4.4, use its full name instead.', $command->getName()), E_USER_DEPRECATED);
        }

        return $command;
    }

    /**
     * Gets the commands (registered in the given namespace if provided).
     *
     * The array keys are the full names and the values the command instances.
     *
     * @param string $namespace A namespace name
     *
     * @return Command[] An array of Command instances
     */
    public function all($namespace = null)
    {
        $this->init();

        if (null === $namespace) {
            if (!$this->commandLoader) {
                return $this->commands;
            }

            $commands = $this->commands;
            foreach ($this->commandLoader->getNames() as $name) {
                if (!isset($commands[$name]) && $this->has($name)) {
                    $commands[$name] = $this->get($name);
                }
            }

            return $commands;
        }

        $commands = [];
        foreach ($this->commands as $name => $command) {
            if ($namespace === $this->extractNamespace($name, substr_count($namespace, ':') + 1)) {
                $commands[$name] = $command;
            }
        }

        if ($this->commandLoader) {
            foreach ($this->commandLoader->getNames() as $name) {
                if (!isset($commands[$name]) && $namespace === $this->extractNamespace($name, substr_count($namespace, ':') + 1) && $this->has($name)) {
                    $commands[$name] = $this->get($name);
                }
            }
        }

        return $commands;
    }

    /**
     * Returns an array of possible abbreviations given a set of names.
     *
     * @param array $names An array of names
     *
     * @return array An array of abbreviations
     */
    public static function getAbbreviations($names)
    {
        $abbrevs = [];
        foreach ($names as $name) {
            for ($len = \strlen($name); $len > 0; --$len) {
                $abbrev = substr($name, 0, $len);
                $abbrevs[$abbrev][] = $name;
            }
        }

        return $abbrevs;
    }

    /**
     * Renders a caught exception.
     *
     * @deprecated since Symfony 4.4, use "renderThrowable()" instead
     */
    public function renderException(\Exception $e, OutputInterface $output)
    {
        @trigger_error(sprintf('The "%s::renderException()" method is deprecated since Symfony 4.4, use "renderThrowable()" instead.', __CLASS__), E_USER_DEPRECATED);

        $output->writeln('', OutputInterface::VERBOSITY_QUIET);

        $this->doRenderException($e, $output);

        $this->finishRenderThrowableOrException($output);
    }

    public function renderThrowable(\Throwable $e, OutputInterface $output): void
    {
        if (__CLASS__ !== \get_class($this) && __CLASS__ === (new \ReflectionMethod($this, 'renderThrowable'))->getDeclaringClass()->getName() && __CLASS__ !== (new \ReflectionMethod($this, 'renderException'))->getDeclaringClass()->getName()) {
            @trigger_error(sprintf('The "%s::renderException()" method is deprecated since Symfony 4.4, use "renderThrowable()" instead.', __CLASS__), E_USER_DEPRECATED);

            if (!$e instanceof \Exception) {
                $e = class_exists(FatalThrowableError::class) ? new FatalThrowableError($e) : new \ErrorException($e->getMessage(), $e->getCode(), E_ERROR, $e->getFile(), $e->getLine());
            }

            $this->renderException($e, $output);

            return;
        }

        $output->writeln('', OutputInterface::VERBOSITY_QUIET);

        $this->doRenderThrowable($e, $output);

        $this->finishRenderThrowableOrException($output);
    }

    private function finishRenderThrowableOrException(OutputInterface $output): void
    {
        if (null !== $this->runningCommand) {
            $output->writeln(sprintf('<info>%s</info>', sprintf($this->runningCommand->getSynopsis(), $this->getName())), OutputInterface::VERBOSITY_QUIET);
            $output->writeln('', OutputInterface::VERBOSITY_QUIET);
        }
    }

    /**
     * @deprecated since Symfony 4.4, use "doRenderThrowable()" instead
     */
    protected function doRenderException(\Exception $e, OutputInterface $output)
    {
        @trigger_error(sprintf('The "%s::doRenderException()" method is deprecated since Symfony 4.4, use "doRenderThrowable()" instead.', __CLASS__), E_USER_DEPRECATED);

        $this->doActuallyRenderThrowable($e, $output);
    }

    protected function doRenderThrowable(\Throwable $e, OutputInterface $output): void
    {
        if (__CLASS__ !== \get_class($this) && __CLASS__ === (new \ReflectionMethod($this, 'doRenderThrowable'))->getDeclaringClass()->getName() && __CLASS__ !== (new \ReflectionMethod($this, 'doRenderException'))->getDeclaringClass()->getName()) {
            @trigger_error(sprintf('The "%s::doRenderException()" method is deprecated since Symfony 4.4, use "doRenderThrowable()" instead.', __CLASS__), E_USER_DEPRECATED);

            if (!$e instanceof \Exception) {
                $e = class_exists(FatalThrowableError::class) ? new FatalThrowableError($e) : new \ErrorException($e->getMessage(), $e->getCode(), E_ERROR, $e->getFile(), $e->getLine());
            }

            $this->doRenderException($e, $output);

            return;
        }

        $this->doActuallyRenderThrowable($e, $output);
    }

    private function doActuallyRenderThrowable(\Throwable $e, OutputInterface $output): void
    {
        do {
            $message = trim($e->getMessage());
            if ('' === $message || OutputInterface::VERBOSITY_VERBOSE <= $output->getVerbosity()) {
                $class = \get_class($e);
                $class = 'c' === $class[0] && 0 === strpos($class, "class@anonymous\0") ? get_parent_class($class).'@anonymous' : $class;
                $title = sprintf('  [%s%s]  ', $class, 0 !== ($code = $e->getCode()) ? ' ('.$code.')' : '');
                $len = Helper::strlen($title);
            } else {
                $len = 0;
            }

            if (false !== strpos($message, "class@anonymous\0")) {
                $message = preg_replace_callback('/class@anonymous\x00.*?\.php(?:0x?|:)[0-9a-fA-F]++/', function ($m) {
                    return class_exists($m[0], false) ? get_parent_class($m[0]).'@anonymous' : $m[0];
                }, $message);
            }

            $width = $this->terminal->getWidth() ? $this->terminal->getWidth() - 1 : PHP_INT_MAX;
            $lines = [];
            foreach ('' !== $message ? preg_split('/\r?\n/', $message) : [] as $line) {
                foreach ($this->splitStringByWidth($line, $width - 4) as $line) {
                    // pre-format lines to get the right string length
                    $lineLength = Helper::strlen($line) + 4;
                    $lines[] = [$line, $lineLength];

                    $len = max($lineLength, $len);
                }
            }

            $messages = [];
            if (!$e instanceof ExceptionInterface || OutputInterface::VERBOSITY_VERBOSE <= $output->getVerbosity()) {
                $messages[] = sprintf('<comment>%s</comment>', OutputFormatter::escape(sprintf('In %s line %s:', basename($e->getFile()) ?: 'n/a', $e->getLine() ?: 'n/a')));
            }
            $messages[] = $emptyLine = sprintf('<error>%s</error>', str_repeat(' ', $len));
            if ('' === $message || OutputInterface::VERBOSITY_VERBOSE <= $output->getVerbosity()) {
                $messages[] = sprintf('<error>%s%s</error>', $title, str_repeat(' ', max(0, $len - Helper::strlen($title))));
            }
            foreach ($lines as $line) {
                $messages[] = sprintf('<error>  %s  %s</error>', OutputFormatter::escape($line[0]), str_repeat(' ', $len - $line[1]));
            }
            $messages[] = $emptyLine;
            $messages[] = '';

            $output->writeln($messages, OutputInterface::VERBOSITY_QUIET);

            if (OutputInterface::VERBOSITY_VERBOSE <= $output->getVerbosity()) {
                $output->writeln('<comment>Exception trace:</comment>', OutputInterface::VERBOSITY_QUIET);

                // exception related properties
                $trace = $e->getTrace();

                array_unshift($trace, [
                    'function' => '',
                    'file' => $e->getFile() ?: 'n/a',
                    'line' => $e->getLine() ?: 'n/a',
                    'args' => [],
                ]);

                for ($i = 0, $count = \count($trace); $i < $count; ++$i) {
                    $class = isset($trace[$i]['class']) ? $trace[$i]['class'] : '';
                    $type = isset($trace[$i]['type']) ? $trace[$i]['type'] : '';
                    $function = isset($trace[$i]['function']) ? $trace[$i]['function'] : '';
                    $file = isset($trace[$i]['file']) ? $trace[$i]['file'] : 'n/a';
                    $line = isset($trace[$i]['line']) ? $trace[$i]['line'] : 'n/a';

                    $output->writeln(sprintf(' %s%s at <info>%s:%s</info>', $class, $function ? $type.$function.'()' : '', $file, $line), OutputInterface::VERBOSITY_QUIET);
                }

                $output->writeln('', OutputInterface::VERBOSITY_QUIET);
            }
        } while ($e = $e->getPrevious());
    }

    /**
     * Configures the input and output instances based on the user arguments and options.
     */
    protected function configureIO(InputInterface $input, OutputInterface $output)
    {
        if (true === $input->hasParameterOption(['--ansi'], true)) {
            $output->setDecorated(true);
        } elseif (true === $input->hasParameterOption(['--no-ansi'], true)) {
            $output->setDecorated(false);
        }

        if (true === $input->hasParameterOption(['--no-interaction', '-n'], true)) {
            $input->setInteractive(false);
        } elseif (\function_exists('posix_isatty')) {
            $inputStream = null;

            if ($input instanceof StreamableInputInterface) {
                $inputStream = $input->getStream();
            }

            if (!@posix_isatty($inputStream) && false === getenv('SHELL_INTERACTIVE')) {
                $input->setInteractive(false);
            }
        }

        switch ($shellVerbosity = (int) getenv('SHELL_VERBOSITY')) {
            case -1: $output->setVerbosity(OutputInterface::VERBOSITY_QUIET); break;
            case 1: $output->setVerbosity(OutputInterface::VERBOSITY_VERBOSE); break;
            case 2: $output->setVerbosity(OutputInterface::VERBOSITY_VERY_VERBOSE); break;
            case 3: $output->setVerbosity(OutputInterface::VERBOSITY_DEBUG); break;
            default: $shellVerbosity = 0; break;
        }

        if (true === $input->hasParameterOption(['--quiet', '-q'], true)) {
            $output->setVerbosity(OutputInterface::VERBOSITY_QUIET);
            $shellVerbosity = -1;
        } else {
            if ($input->hasParameterOption('-vvv', true) || $input->hasParameterOption('--verbose=3', true) || 3 === $input->getParameterOption('--verbose', false, true)) {
                $output->setVerbosity(OutputInterface::VERBOSITY_DEBUG);
                $shellVerbosity = 3;
            } elseif ($input->hasParameterOption('-vv', true) || $input->hasParameterOption('--verbose=2', true) || 2 === $input->getParameterOption('--verbose', false, true)) {
                $output->setVerbosity(OutputInterface::VERBOSITY_VERY_VERBOSE);
                $shellVerbosity = 2;
            } elseif ($input->hasParameterOption('-v', true) || $input->hasParameterOption('--verbose=1', true) || $input->hasParameterOption('--verbose', true) || $input->getParameterOption('--verbose', false, true)) {
                $output->setVerbosity(OutputInterface::VERBOSITY_VERBOSE);
                $shellVerbosity = 1;
            }
        }

        if (-1 === $shellVerbosity) {
            $input->setInteractive(false);
        }

        putenv('SHELL_VERBOSITY='.$shellVerbosity);
        $_ENV['SHELL_VERBOSITY'] = $shellVerbosity;
        $_SERVER['SHELL_VERBOSITY'] = $shellVerbosity;
    }

    /**
     * Runs the current command.
     *
     * If an event dispatcher has been attached to the application,
     * events are also dispatched during the life-cycle of the command.
     *
     * @return int 0 if everything went fine, or an error code
     */
    protected function doRunCommand(Command $command, InputInterface $input, OutputInterface $output)
    {
        foreach ($command->getHelperSet() as $helper) {
            if ($helper instanceof InputAwareInterface) {
                $helper->setInput($input);
            }
        }

        if (null === $this->dispatcher) {
            return $command->run($input, $output);
        }

        // bind before the console.command event, so the listeners have access to input options/arguments
        try {
            $command->mergeApplicationDefinition();
            $input->bind($command->getDefinition());
        } catch (ExceptionInterface $e) {
            // ignore invalid options/arguments for now, to allow the event listeners to customize the InputDefinition
        }

        $event = new ConsoleCommandEvent($command, $input, $output);
        $e = null;

        try {
            $this->dispatcher->dispatch($event, ConsoleEvents::COMMAND);

            if ($event->commandShouldRun()) {
                $exitCode = $command->run($input, $output);
            } else {
                $exitCode = ConsoleCommandEvent::RETURN_CODE_DISABLED;
            }
        } catch (\Throwable $e) {
            $event = new ConsoleErrorEvent($input, $output, $e, $command);
            $this->dispatcher->dispatch($event, ConsoleEvents::ERROR);
            $e = $event->getError();

            if (0 === $exitCode = $event->getExitCode()) {
                $e = null;
            }
        }

        $event = new ConsoleTerminateEvent($command, $input, $output, $exitCode);
        $this->dispatcher->dispatch($event, ConsoleEvents::TERMINATE);

        if (null !== $e) {
            throw $e;
        }

        return $event->getExitCode();
    }

    /**
     * Gets the name of the command based on input.
     *
     * @return string|null
     */
    protected function getCommandName(InputInterface $input)
    {
        return $this->singleCommand ? $this->defaultCommand : $input->getFirstArgument();
    }

    /**
     * Gets the default input definition.
     *
     * @return InputDefinition An InputDefinition instance
     */
    protected function getDefaultInputDefinition()
    {
        return new InputDefinition([
            new InputArgument('command', InputArgument::REQUIRED, 'The command to execute'),

            new InputOption('--help', '-h', InputOption::VALUE_NONE, 'Display this help message'),
            new InputOption('--quiet', '-q', InputOption::VALUE_NONE, 'Do not output any message'),
            new InputOption('--verbose', '-v|vv|vvv', InputOption::VALUE_NONE, 'Increase the verbosity of messages: 1 for normal output, 2 for more verbose output and 3 for debug'),
            new InputOption('--version', '-V', InputOption::VALUE_NONE, 'Display this application version'),
            new InputOption('--ansi', '', InputOption::VALUE_NONE, 'Force ANSI output'),
            new InputOption('--no-ansi', '', InputOption::VALUE_NONE, 'Disable ANSI output'),
            new InputOption('--no-interaction', '-n', InputOption::VALUE_NONE, 'Do not ask any interactive question'),
        ]);
    }

    /**
     * Gets the default commands that should always be available.
     *
     * @return Command[] An array of default Command instances
     */
    protected function getDefaultCommands()
    {
        return [new HelpCommand(), new ListCommand()];
    }

    /**
     * Gets the default helper set with the helpers that should always be available.
     *
     * @return HelperSet A HelperSet instance
     */
    protected function getDefaultHelperSet()
    {
        return new HelperSet([
            new FormatterHelper(),
            new DebugFormatterHelper(),
            new ProcessHelper(),
            new QuestionHelper(),
        ]);
    }

    /**
     * Returns abbreviated suggestions in string format.
     */
    private function getAbbreviationSuggestions(array $abbrevs): string
    {
        return '    '.implode("\n    ", $abbrevs);
    }

    /**
     * Returns the namespace part of the command name.
     *
     * This method is not part of public API and should not be used directly.
     *
     * @param string $name  The full name of the command
     * @param string $limit The maximum number of parts of the namespace
     *
     * @return string The namespace of the command
     */
    public function extractNamespace($name, $limit = null)
    {
        $parts = explode(':', $name, -1);

        return implode(':', null === $limit ? $parts : \array_slice($parts, 0, $limit));
    }

    /**
     * Finds alternative of $name among $collection,
     * if nothing is found in $collection, try in $abbrevs.
     *
     * @return string[] A sorted array of similar string
     */
    private function findAlternatives(string $name, iterable $collection): array
    {
        $threshold = 1e3;
        $alternatives = [];

        $collectionParts = [];
        foreach ($collection as $item) {
            $collectionParts[$item] = explode(':', $item);
        }

        foreach (explode(':', $name) as $i => $subname) {
            foreach ($collectionParts as $collectionName => $parts) {
                $exists = isset($alternatives[$collectionName]);
                if (!isset($parts[$i]) && $exists) {
                    $alternatives[$collectionName] += $threshold;
                    continue;
                } elseif (!isset($parts[$i])) {
                    continue;
                }

                $lev = levenshtein($subname, $parts[$i]);
                if ($lev <= \strlen($subname) / 3 || '' !== $subname && false !== strpos($parts[$i], $subname)) {
                    $alternatives[$collectionName] = $exists ? $alternatives[$collectionName] + $lev : $lev;
                } elseif ($exists) {
                    $alternatives[$collectionName] += $threshold;
                }
            }
        }

        foreach ($collection as $item) {
            $lev = levenshtein($name, $item);
            if ($lev <= \strlen($name) / 3 || false !== strpos($item, $name)) {
                $alternatives[$item] = isset($alternatives[$item]) ? $alternatives[$item] - $lev : $lev;
            }
        }

        $alternatives = array_filter($alternatives, function ($lev) use ($threshold) { return $lev < 2 * $threshold; });
        ksort($alternatives, SORT_NATURAL | SORT_FLAG_CASE);

        return array_keys($alternatives);
    }

    /**
     * Sets the default Command name.
     *
     * @param string $commandName     The Command name
     * @param bool   $isSingleCommand Set to true if there is only one command in this application
     *
     * @return self
     */
    public function setDefaultCommand($commandName, $isSingleCommand = false)
    {
        $this->defaultCommand = $commandName;

        if ($isSingleCommand) {
            // Ensure the command exist
            $this->find($commandName);

            $this->singleCommand = true;
        }

        return $this;
    }

    /**
     * @internal
     */
    public function isSingleCommand(): bool
    {
        return $this->singleCommand;
    }

    private function splitStringByWidth(string $string, int $width): array
    {
        // str_split is not suitable for multi-byte characters, we should use preg_split to get char array properly.
        // additionally, array_slice() is not enough as some character has doubled width.
        // we need a function to split string not by character count but by string width
        if (false === $encoding = mb_detect_encoding($string, null, true)) {
            return str_split($string, $width);
        }

        $utf8String = mb_convert_encoding($string, 'utf8', $encoding);
        $lines = [];
        $line = '';

        $offset = 0;
        while (preg_match('/.{1,10000}/u', $utf8String, $m, 0, $offset)) {
            $offset += \strlen($m[0]);

            foreach (preg_split('//u', $m[0]) as $char) {
                // test if $char could be appended to current line
                if (mb_strwidth($line.$char, 'utf8') <= $width) {
                    $line .= $char;
                    continue;
                }
                // if not, push current line to array and make new line
                $lines[] = str_pad($line, $width);
                $line = $char;
            }
        }

        $lines[] = \count($lines) ? str_pad($line, $width) : $line;

        mb_convert_variables($encoding, 'utf8', $lines);

        return $lines;
    }

    /**
     * Returns all namespaces of the command name.
     *
     * @return string[] The namespaces of the command
     */
    private function extractAllNamespaces(string $name): array
    {
        // -1 as third argument is needed to skip the command short name when exploding
        $parts = explode(':', $name, -1);
        $namespaces = [];

        foreach ($parts as $part) {
            if (\count($namespaces)) {
                $namespaces[] = end($namespaces).':'.$part;
            } else {
                $namespaces[] = $part;
            }
        }

        return $namespaces;
    }

    private function init()
    {
        if ($this->initialized) {
            return;
        }
        $this->initialized = true;

        foreach ($this->getDefaultCommands() as $command) {
            $this->add($command);
        }
    }
}<|MERGE_RESOLUTION|>--- conflicted
+++ resolved
@@ -693,15 +693,7 @@
             foreach ($abbrevs as $abbrev) {
                 $maxLen = max(Helper::strlen($abbrev), $maxLen);
             }
-<<<<<<< HEAD
             $abbrevs = array_map(function ($cmd) use ($commandList, $usableWidth, $maxLen, &$commands) {
-                if (!$commandList[$cmd] instanceof Command) {
-                    $commandList[$cmd] = $this->commandLoader->get($cmd);
-                }
-
-=======
-            $abbrevs = array_map(function ($cmd) use ($commandList, $usableWidth, $maxLen) {
->>>>>>> f3d8fd25
                 if ($commandList[$cmd]->isHidden()) {
                     unset($commands[array_search($cmd, $commands)]);
 
