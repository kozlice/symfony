--- conflicted
+++ resolved
@@ -418,13 +418,8 @@
     /**
      * Adds an argument.
      *
-<<<<<<< HEAD
-     * @param $mode    The argument mode: InputArgument::REQUIRED or InputArgument::OPTIONAL
-     * @param $default The default value (for InputArgument::OPTIONAL mode only)
-=======
      * @param int|null $mode    The argument mode: InputArgument::REQUIRED or InputArgument::OPTIONAL
      * @param mixed    $default The default value (for InputArgument::OPTIONAL mode only)
->>>>>>> 883766ea
      *
      * @throws InvalidArgumentException When argument mode is not valid
      *
@@ -443,15 +438,9 @@
     /**
      * Adds an option.
      *
-<<<<<<< HEAD
      * @param $shortcut The shortcuts, can be null, a string of shortcuts delimited by | or an array of shortcuts
      * @param $mode     The option mode: One of the InputOption::VALUE_* constants
      * @param $default  The default value (must be null for InputOption::VALUE_NONE)
-=======
-     * @param string|array|null $shortcut The shortcuts, can be null, a string of shortcuts delimited by | or an array of shortcuts
-     * @param int|null          $mode     The option mode: One of the InputOption::VALUE_* constants
-     * @param mixed             $default  The default value (must be null for InputOption::VALUE_NONE)
->>>>>>> 883766ea
      *
      * @throws InvalidArgumentException If option mode is invalid or incompatible
      *
