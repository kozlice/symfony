<?php

/*
 * This file is part of the Symfony package.
 *
 * (c) Fabien Potencier <fabien@symfony.com>
 *
 * For the full copyright and license information, please view the LICENSE
 * file that was distributed with this source code.
 */

namespace Symfony\Component\Console\Command;

use Symfony\Component\Console\Application;
use Symfony\Component\Console\Completion\CompletionInput;
use Symfony\Component\Console\Completion\CompletionInterface;
use Symfony\Component\Console\Completion\CompletionSuggestions;
use Symfony\Component\Console\Helper\HelperSet;
use Symfony\Component\Console\Input\InputDefinition;
use Symfony\Component\Console\Input\InputInterface;
use Symfony\Component\Console\Output\OutputInterface;

/**
 * @author Nicolas Grekas <p@tchwork.com>
 */
final class LazyCommand extends Command implements CompletionInterface
{
    private \Closure|Command $command;
    private ?bool $isEnabled;

    public function __construct(string $name, array $aliases, string $description, bool $isHidden, \Closure $commandFactory, ?bool $isEnabled = true)
    {
        $this->setName($name)
            ->setAliases($aliases)
            ->setHidden($isHidden)
            ->setDescription($description);

        $this->command = $commandFactory;
        $this->isEnabled = $isEnabled;
    }

    public function ignoreValidationErrors(): void
    {
        $this->getCommand()->ignoreValidationErrors();
    }

    public function setApplication(Application $application = null): void
    {
        if ($this->command instanceof parent) {
            $this->command->setApplication($application);
        }

        parent::setApplication($application);
    }

    public function setHelperSet(HelperSet $helperSet): void
    {
        if ($this->command instanceof parent) {
            $this->command->setHelperSet($helperSet);
        }

        parent::setHelperSet($helperSet);
    }

    public function isEnabled(): bool
    {
        return $this->isEnabled ?? $this->getCommand()->isEnabled();
    }

    public function run(InputInterface $input, OutputInterface $output): int
    {
        return $this->getCommand()->run($input, $output);
    }

<<<<<<< HEAD
    public function setCode(callable $code): static
=======
    public function complete(CompletionInput $input, CompletionSuggestions $suggestions): void
    {
        if ($this->getCommand() instanceof CompletionInterface) {
            $this->getCommand()->complete($input, $suggestions);
        }
    }

    /**
     * @return $this
     */
    public function setCode(callable $code): self
>>>>>>> cf8a9971
    {
        $this->getCommand()->setCode($code);

        return $this;
    }

    /**
     * @internal
     */
    public function mergeApplicationDefinition(bool $mergeArgs = true): void
    {
        $this->getCommand()->mergeApplicationDefinition($mergeArgs);
    }

    public function setDefinition(array|InputDefinition $definition): static
    {
        $this->getCommand()->setDefinition($definition);

        return $this;
    }

    public function getDefinition(): InputDefinition
    {
        return $this->getCommand()->getDefinition();
    }

    public function getNativeDefinition(): InputDefinition
    {
        return $this->getCommand()->getNativeDefinition();
    }

    public function addArgument(string $name, int $mode = null, string $description = '', mixed $default = null): static
    {
        $this->getCommand()->addArgument($name, $mode, $description, $default);

        return $this;
    }

    public function addOption(string $name, string|array $shortcut = null, int $mode = null, string $description = '', mixed $default = null): static
    {
        $this->getCommand()->addOption($name, $shortcut, $mode, $description, $default);

        return $this;
    }

    public function setProcessTitle(string $title): static
    {
        $this->getCommand()->setProcessTitle($title);

        return $this;
    }

    public function setHelp(string $help): static
    {
        $this->getCommand()->setHelp($help);

        return $this;
    }

    public function getHelp(): string
    {
        return $this->getCommand()->getHelp();
    }

    public function getProcessedHelp(): string
    {
        return $this->getCommand()->getProcessedHelp();
    }

    public function getSynopsis(bool $short = false): string
    {
        return $this->getCommand()->getSynopsis($short);
    }

    public function addUsage(string $usage): static
    {
        $this->getCommand()->addUsage($usage);

        return $this;
    }

    public function getUsages(): array
    {
        return $this->getCommand()->getUsages();
    }

    public function getHelper(string $name): mixed
    {
        return $this->getCommand()->getHelper($name);
    }

    public function getCommand(): parent
    {
        if (!$this->command instanceof \Closure) {
            return $this->command;
        }

        $command = $this->command = ($this->command)();
        $command->setApplication($this->getApplication());

        if (null !== $this->getHelperSet()) {
            $command->setHelperSet($this->getHelperSet());
        }

        $command->setName($this->getName())
            ->setAliases($this->getAliases())
            ->setHidden($this->isHidden())
            ->setDescription($this->getDescription());

        // Will throw if the command is not correctly initialized.
        $command->getDefinition();

        return $command;
    }
}<|MERGE_RESOLUTION|>--- conflicted
+++ resolved
@@ -72,9 +72,6 @@
         return $this->getCommand()->run($input, $output);
     }
 
-<<<<<<< HEAD
-    public function setCode(callable $code): static
-=======
     public function complete(CompletionInput $input, CompletionSuggestions $suggestions): void
     {
         if ($this->getCommand() instanceof CompletionInterface) {
@@ -82,11 +79,7 @@
         }
     }
 
-    /**
-     * @return $this
-     */
-    public function setCode(callable $code): self
->>>>>>> cf8a9971
+    public function setCode(callable $code): static
     {
         $this->getCommand()->setCode($code);
 
