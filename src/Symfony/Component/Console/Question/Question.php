--- conflicted
+++ resolved
@@ -107,13 +107,7 @@
     }
 
     /**
-<<<<<<< HEAD
-     * In case the response can not be hidden, whether to fallback on non-hidden question or not.
-=======
      * In case the response cannot be hidden, whether to fallback on non-hidden question or not.
-     *
-     * @return bool
->>>>>>> febe1698
      */
     public function isHiddenFallback(): bool
     {
