--- conflicted
+++ resolved
@@ -161,12 +161,8 @@
                 if (false === $result) {
                     throw new \InvalidArgumentException(sprintf($errorMessage, $value));
                 }
-<<<<<<< HEAD
-                array_push($multiselectChoices, (string) $result);
-=======
 
-                $multiselectChoices[] = $choices[$value];
->>>>>>> e6cc4918
+                $multiselectChoices[] = $choices[(string) $result];
             }
 
             if ($multiselect) {
