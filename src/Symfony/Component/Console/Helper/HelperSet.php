--- conflicted
+++ resolved
@@ -22,16 +22,8 @@
  */
 class HelperSet implements \IteratorAggregate
 {
-<<<<<<< HEAD
-    /**
-     * @var Helper[]
-     */
+    /** @var array<string, Helper> */
     private array $helpers = [];
-=======
-    /** @var array<string, Helper> */
-    private $helpers = [];
-    private $command;
->>>>>>> d2b532c8
 
     /**
      * @param Helper[] $helpers An array of helper
