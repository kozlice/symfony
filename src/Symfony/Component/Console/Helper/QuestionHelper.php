--- conflicted
+++ resolved
@@ -85,13 +85,9 @@
      */
     public function setInputStream($stream)
     {
-<<<<<<< HEAD
         @trigger_error(sprintf('The %s() method is deprecated since Symfony 3.2 and will be removed in 4.0. Use %s::setStream() instead.', __METHOD__, StreamableInputInterface::class), E_USER_DEPRECATED);
 
-        if (!is_resource($stream)) {
-=======
         if (!\is_resource($stream)) {
->>>>>>> 82d13dae
             throw new InvalidArgumentException('Input stream must be a valid resource.');
         }
 
@@ -108,7 +104,7 @@
      */
     public function getInputStream()
     {
-        if (0 === func_num_args() || func_get_arg(0)) {
+        if (0 === \func_num_args() || func_get_arg(0)) {
             @trigger_error(sprintf('The %s() method is deprecated since Symfony 3.2 and will be removed in 4.0. Use %s::getStream() instead.', __METHOD__, StreamableInputInterface::class), E_USER_DEPRECATED);
         }
 
