<?php

/*
 * This file is part of the Symfony package.
 *
 * (c) Fabien Potencier <fabien@symfony.com>
 *
 * For the full copyright and license information, please view the LICENSE
 * file that was distributed with this source code.
 */

namespace Symfony\Component\Filesystem\Tests;

use Symfony\Component\Filesystem\Filesystem;

/**
 * Test class for Filesystem.
 */
class FilesystemTest extends FilesystemTestCase
{
    /**
     * @var \Symfony\Component\Filesystem\Filesystem
     */
    private $filesystem = null;

<<<<<<< HEAD
=======
    private static $symlinkOnWindows = null;

    public static function setUpBeforeClass()
    {
        if ('\\' === DIRECTORY_SEPARATOR && null === self::$symlinkOnWindows) {
            $target = tempnam(sys_get_temp_dir(), 'sl');
            $link = sys_get_temp_dir().'/sl'.microtime(true).mt_rand();
            if (self::$symlinkOnWindows = @symlink($target, $link)) {
                unlink($link);
            }
            unlink($target);
        }
    }

>>>>>>> fed77a3d
    protected function setUp()
    {
        parent::setUp();
        $this->filesystem = new Filesystem();
<<<<<<< HEAD
=======
        $this->workspace = rtrim(sys_get_temp_dir(), DIRECTORY_SEPARATOR).DIRECTORY_SEPARATOR.time().mt_rand(0, 1000);
        mkdir($this->workspace, 0777, true);
        $this->workspace = realpath($this->workspace);
    }

    protected function tearDown()
    {
        $this->filesystem->remove($this->workspace);
        umask($this->umask);
>>>>>>> fed77a3d
    }

    public function testCopyCreatesNewFile()
    {
        $sourceFilePath = $this->workspace.DIRECTORY_SEPARATOR.'copy_source_file';
        $targetFilePath = $this->workspace.DIRECTORY_SEPARATOR.'copy_target_file';

        file_put_contents($sourceFilePath, 'SOURCE FILE');

        $this->filesystem->copy($sourceFilePath, $targetFilePath);

        $this->assertFileExists($targetFilePath);
        $this->assertEquals('SOURCE FILE', file_get_contents($targetFilePath));
    }

    /**
     * @expectedException \Symfony\Component\Filesystem\Exception\IOException
     */
    public function testCopyFails()
    {
        $sourceFilePath = $this->workspace.DIRECTORY_SEPARATOR.'copy_source_file';
        $targetFilePath = $this->workspace.DIRECTORY_SEPARATOR.'copy_target_file';

        $this->filesystem->copy($sourceFilePath, $targetFilePath);
    }

    /**
     * @expectedException \Symfony\Component\Filesystem\Exception\IOException
     */
    public function testCopyUnreadableFileFails()
    {
        // skip test on Windows; PHP can't easily set file as unreadable on Windows
        if ('\\' === DIRECTORY_SEPARATOR) {
            $this->markTestSkipped('This test cannot run on Windows.');
        }

        $sourceFilePath = $this->workspace.DIRECTORY_SEPARATOR.'copy_source_file';
        $targetFilePath = $this->workspace.DIRECTORY_SEPARATOR.'copy_target_file';

        file_put_contents($sourceFilePath, 'SOURCE FILE');

        // make sure target cannot be read
        $this->filesystem->chmod($sourceFilePath, 0222);

        $this->filesystem->copy($sourceFilePath, $targetFilePath);
    }

    public function testCopyOverridesExistingFileIfModified()
    {
        $sourceFilePath = $this->workspace.DIRECTORY_SEPARATOR.'copy_source_file';
        $targetFilePath = $this->workspace.DIRECTORY_SEPARATOR.'copy_target_file';

        file_put_contents($sourceFilePath, 'SOURCE FILE');
        file_put_contents($targetFilePath, 'TARGET FILE');
        touch($targetFilePath, time() - 1000);

        $this->filesystem->copy($sourceFilePath, $targetFilePath);

        $this->assertFileExists($targetFilePath);
        $this->assertEquals('SOURCE FILE', file_get_contents($targetFilePath));
    }

    public function testCopyDoesNotOverrideExistingFileByDefault()
    {
        $sourceFilePath = $this->workspace.DIRECTORY_SEPARATOR.'copy_source_file';
        $targetFilePath = $this->workspace.DIRECTORY_SEPARATOR.'copy_target_file';

        file_put_contents($sourceFilePath, 'SOURCE FILE');
        file_put_contents($targetFilePath, 'TARGET FILE');

        // make sure both files have the same modification time
        $modificationTime = time() - 1000;
        touch($sourceFilePath, $modificationTime);
        touch($targetFilePath, $modificationTime);

        $this->filesystem->copy($sourceFilePath, $targetFilePath);

        $this->assertFileExists($targetFilePath);
        $this->assertEquals('TARGET FILE', file_get_contents($targetFilePath));
    }

    public function testCopyOverridesExistingFileIfForced()
    {
        $sourceFilePath = $this->workspace.DIRECTORY_SEPARATOR.'copy_source_file';
        $targetFilePath = $this->workspace.DIRECTORY_SEPARATOR.'copy_target_file';

        file_put_contents($sourceFilePath, 'SOURCE FILE');
        file_put_contents($targetFilePath, 'TARGET FILE');

        // make sure both files have the same modification time
        $modificationTime = time() - 1000;
        touch($sourceFilePath, $modificationTime);
        touch($targetFilePath, $modificationTime);

        $this->filesystem->copy($sourceFilePath, $targetFilePath, true);

        $this->assertFileExists($targetFilePath);
        $this->assertEquals('SOURCE FILE', file_get_contents($targetFilePath));
    }

    /**
     * @expectedException \Symfony\Component\Filesystem\Exception\IOException
     */
    public function testCopyWithOverrideWithReadOnlyTargetFails()
    {
        // skip test on Windows; PHP can't easily set file as unwritable on Windows
        if ('\\' === DIRECTORY_SEPARATOR) {
            $this->markTestSkipped('This test cannot run on Windows.');
        }

        $sourceFilePath = $this->workspace.DIRECTORY_SEPARATOR.'copy_source_file';
        $targetFilePath = $this->workspace.DIRECTORY_SEPARATOR.'copy_target_file';

        file_put_contents($sourceFilePath, 'SOURCE FILE');
        file_put_contents($targetFilePath, 'TARGET FILE');

        // make sure both files have the same modification time
        $modificationTime = time() - 1000;
        touch($sourceFilePath, $modificationTime);
        touch($targetFilePath, $modificationTime);

        // make sure target is read-only
        $this->filesystem->chmod($targetFilePath, 0444);

        $this->filesystem->copy($sourceFilePath, $targetFilePath, true);
    }

    public function testCopyCreatesTargetDirectoryIfItDoesNotExist()
    {
        $sourceFilePath = $this->workspace.DIRECTORY_SEPARATOR.'copy_source_file';
        $targetFileDirectory = $this->workspace.DIRECTORY_SEPARATOR.'directory';
        $targetFilePath = $targetFileDirectory.DIRECTORY_SEPARATOR.'copy_target_file';

        file_put_contents($sourceFilePath, 'SOURCE FILE');

        $this->filesystem->copy($sourceFilePath, $targetFilePath);

        $this->assertTrue(is_dir($targetFileDirectory));
        $this->assertFileExists($targetFilePath);
        $this->assertEquals('SOURCE FILE', file_get_contents($targetFilePath));
    }

    public function testCopyForOriginUrlsAndExistingLocalFileDefaultsToNotCopy()
    {
        $sourceFilePath = 'http://symfony.com/images/common/logo/logo_symfony_header.png';
        $targetFilePath = $this->workspace.DIRECTORY_SEPARATOR.'copy_target_file';

        file_put_contents($targetFilePath, 'TARGET FILE');

        $this->filesystem->copy($sourceFilePath, $targetFilePath, false);

        $this->assertFileExists($targetFilePath);
        $this->assertEquals(file_get_contents($sourceFilePath), file_get_contents($targetFilePath));
    }

    public function testMkdirCreatesDirectoriesRecursively()
    {
        $directory = $this->workspace
            .DIRECTORY_SEPARATOR.'directory'
            .DIRECTORY_SEPARATOR.'sub_directory';

        $this->filesystem->mkdir($directory);

        $this->assertTrue(is_dir($directory));
    }

    public function testMkdirCreatesDirectoriesFromArray()
    {
        $basePath = $this->workspace.DIRECTORY_SEPARATOR;
        $directories = array(
            $basePath.'1', $basePath.'2', $basePath.'3',
        );

        $this->filesystem->mkdir($directories);

        $this->assertTrue(is_dir($basePath.'1'));
        $this->assertTrue(is_dir($basePath.'2'));
        $this->assertTrue(is_dir($basePath.'3'));
    }

    public function testMkdirCreatesDirectoriesFromTraversableObject()
    {
        $basePath = $this->workspace.DIRECTORY_SEPARATOR;
        $directories = new \ArrayObject(array(
            $basePath.'1', $basePath.'2', $basePath.'3',
        ));

        $this->filesystem->mkdir($directories);

        $this->assertTrue(is_dir($basePath.'1'));
        $this->assertTrue(is_dir($basePath.'2'));
        $this->assertTrue(is_dir($basePath.'3'));
    }

    /**
     * @expectedException \Symfony\Component\Filesystem\Exception\IOException
     */
    public function testMkdirCreatesDirectoriesFails()
    {
        $basePath = $this->workspace.DIRECTORY_SEPARATOR;
        $dir = $basePath.'2';

        file_put_contents($dir, '');

        $this->filesystem->mkdir($dir);
    }

    public function testTouchCreatesEmptyFile()
    {
        $file = $this->workspace.DIRECTORY_SEPARATOR.'1';

        $this->filesystem->touch($file);

        $this->assertFileExists($file);
    }

    /**
     * @expectedException \Symfony\Component\Filesystem\Exception\IOException
     */
    public function testTouchFails()
    {
        $file = $this->workspace.DIRECTORY_SEPARATOR.'1'.DIRECTORY_SEPARATOR.'2';

        $this->filesystem->touch($file);
    }

    public function testTouchCreatesEmptyFilesFromArray()
    {
        $basePath = $this->workspace.DIRECTORY_SEPARATOR;
        $files = array(
            $basePath.'1', $basePath.'2', $basePath.'3',
        );

        $this->filesystem->touch($files);

        $this->assertFileExists($basePath.'1');
        $this->assertFileExists($basePath.'2');
        $this->assertFileExists($basePath.'3');
    }

    public function testTouchCreatesEmptyFilesFromTraversableObject()
    {
        $basePath = $this->workspace.DIRECTORY_SEPARATOR;
        $files = new \ArrayObject(array(
            $basePath.'1', $basePath.'2', $basePath.'3',
        ));

        $this->filesystem->touch($files);

        $this->assertFileExists($basePath.'1');
        $this->assertFileExists($basePath.'2');
        $this->assertFileExists($basePath.'3');
    }

    public function testRemoveCleansFilesAndDirectoriesIteratively()
    {
        $basePath = $this->workspace.DIRECTORY_SEPARATOR.'directory'.DIRECTORY_SEPARATOR;

        mkdir($basePath);
        mkdir($basePath.'dir');
        touch($basePath.'file');

        $this->filesystem->remove($basePath);

        $this->assertTrue(!is_dir($basePath));
    }

    public function testRemoveCleansArrayOfFilesAndDirectories()
    {
        $basePath = $this->workspace.DIRECTORY_SEPARATOR;

        mkdir($basePath.'dir');
        touch($basePath.'file');

        $files = array(
            $basePath.'dir', $basePath.'file',
        );

        $this->filesystem->remove($files);

        $this->assertTrue(!is_dir($basePath.'dir'));
        $this->assertTrue(!is_file($basePath.'file'));
    }

    public function testRemoveCleansTraversableObjectOfFilesAndDirectories()
    {
        $basePath = $this->workspace.DIRECTORY_SEPARATOR;

        mkdir($basePath.'dir');
        touch($basePath.'file');

        $files = new \ArrayObject(array(
            $basePath.'dir', $basePath.'file',
        ));

        $this->filesystem->remove($files);

        $this->assertTrue(!is_dir($basePath.'dir'));
        $this->assertTrue(!is_file($basePath.'file'));
    }

    public function testRemoveIgnoresNonExistingFiles()
    {
        $basePath = $this->workspace.DIRECTORY_SEPARATOR;

        mkdir($basePath.'dir');

        $files = array(
            $basePath.'dir', $basePath.'file',
        );

        $this->filesystem->remove($files);

        $this->assertTrue(!is_dir($basePath.'dir'));
    }

    public function testRemoveCleansInvalidLinks()
    {
        $this->markAsSkippedIfSymlinkIsMissing();

        $basePath = $this->workspace.DIRECTORY_SEPARATOR.'directory'.DIRECTORY_SEPARATOR;

        mkdir($basePath);
        mkdir($basePath.'dir');
        // create symlink to nonexistent file
        @symlink($basePath.'file', $basePath.'link');

        $this->filesystem->remove($basePath);

        $this->assertTrue(!is_dir($basePath));
    }

    public function testFilesExists()
    {
        $basePath = $this->workspace.DIRECTORY_SEPARATOR.'directory'.DIRECTORY_SEPARATOR;

        mkdir($basePath);
        touch($basePath.'file1');
        mkdir($basePath.'folder');

        $this->assertTrue($this->filesystem->exists($basePath.'file1'));
        $this->assertTrue($this->filesystem->exists($basePath.'folder'));
    }

    public function testFilesExistsTraversableObjectOfFilesAndDirectories()
    {
        $basePath = $this->workspace.DIRECTORY_SEPARATOR;

        mkdir($basePath.'dir');
        touch($basePath.'file');

        $files = new \ArrayObject(array(
            $basePath.'dir', $basePath.'file',
        ));

        $this->assertTrue($this->filesystem->exists($files));
    }

    public function testFilesNotExistsTraversableObjectOfFilesAndDirectories()
    {
        $basePath = $this->workspace.DIRECTORY_SEPARATOR;

        mkdir($basePath.'dir');
        touch($basePath.'file');
        touch($basePath.'file2');

        $files = new \ArrayObject(array(
            $basePath.'dir', $basePath.'file', $basePath.'file2',
        ));

        unlink($basePath.'file');

        $this->assertFalse($this->filesystem->exists($files));
    }

    public function testInvalidFileNotExists()
    {
        $basePath = $this->workspace.DIRECTORY_SEPARATOR.'directory'.DIRECTORY_SEPARATOR;

        $this->assertFalse($this->filesystem->exists($basePath.time()));
    }

    public function testChmodChangesFileMode()
    {
        $this->markAsSkippedIfChmodIsMissing();

        $dir = $this->workspace.DIRECTORY_SEPARATOR.'dir';
        mkdir($dir);
        $file = $dir.DIRECTORY_SEPARATOR.'file';
        touch($file);

        $this->filesystem->chmod($file, 0400);
        $this->filesystem->chmod($dir, 0753);

        $this->assertFilePermissions(753, $dir);
        $this->assertFilePermissions(400, $file);
    }

    public function testChmodWrongMod()
    {
        $this->markAsSkippedIfChmodIsMissing();

        $dir = $this->workspace.DIRECTORY_SEPARATOR.'file';
        touch($dir);

        $this->filesystem->chmod($dir, 'Wrongmode');
    }

    public function testChmodRecursive()
    {
        $this->markAsSkippedIfChmodIsMissing();

        $dir = $this->workspace.DIRECTORY_SEPARATOR.'dir';
        mkdir($dir);
        $file = $dir.DIRECTORY_SEPARATOR.'file';
        touch($file);

        $this->filesystem->chmod($file, 0400, 0000, true);
        $this->filesystem->chmod($dir, 0753, 0000, true);

        $this->assertFilePermissions(753, $dir);
        $this->assertFilePermissions(753, $file);
    }

    public function testChmodAppliesUmask()
    {
        $this->markAsSkippedIfChmodIsMissing();

        $file = $this->workspace.DIRECTORY_SEPARATOR.'file';
        touch($file);

        $this->filesystem->chmod($file, 0770, 0022);
        $this->assertFilePermissions(750, $file);
    }

    public function testChmodChangesModeOfArrayOfFiles()
    {
        $this->markAsSkippedIfChmodIsMissing();

        $directory = $this->workspace.DIRECTORY_SEPARATOR.'directory';
        $file = $this->workspace.DIRECTORY_SEPARATOR.'file';
        $files = array($directory, $file);

        mkdir($directory);
        touch($file);

        $this->filesystem->chmod($files, 0753);

        $this->assertFilePermissions(753, $file);
        $this->assertFilePermissions(753, $directory);
    }

    public function testChmodChangesModeOfTraversableFileObject()
    {
        $this->markAsSkippedIfChmodIsMissing();

        $directory = $this->workspace.DIRECTORY_SEPARATOR.'directory';
        $file = $this->workspace.DIRECTORY_SEPARATOR.'file';
        $files = new \ArrayObject(array($directory, $file));

        mkdir($directory);
        touch($file);

        $this->filesystem->chmod($files, 0753);

        $this->assertFilePermissions(753, $file);
        $this->assertFilePermissions(753, $directory);
    }

    public function testChown()
    {
        $this->markAsSkippedIfPosixIsMissing();

        $dir = $this->workspace.DIRECTORY_SEPARATOR.'dir';
        mkdir($dir);

        $this->filesystem->chown($dir, $this->getFileOwner($dir));
    }

    public function testChownRecursive()
    {
        $this->markAsSkippedIfPosixIsMissing();

        $dir = $this->workspace.DIRECTORY_SEPARATOR.'dir';
        mkdir($dir);
        $file = $dir.DIRECTORY_SEPARATOR.'file';
        touch($file);

        $this->filesystem->chown($dir, $this->getFileOwner($dir), true);
    }

    public function testChownSymlink()
    {
        $this->markAsSkippedIfSymlinkIsMissing();

        $file = $this->workspace.DIRECTORY_SEPARATOR.'file';
        $link = $this->workspace.DIRECTORY_SEPARATOR.'link';

        touch($file);

        $this->filesystem->symlink($file, $link);

        $this->filesystem->chown($link, $this->getFileOwner($link));
    }

    /**
     * @expectedException \Symfony\Component\Filesystem\Exception\IOException
     */
    public function testChownSymlinkFails()
    {
        $this->markAsSkippedIfSymlinkIsMissing();

        $file = $this->workspace.DIRECTORY_SEPARATOR.'file';
        $link = $this->workspace.DIRECTORY_SEPARATOR.'link';

        touch($file);

        $this->filesystem->symlink($file, $link);

        $this->filesystem->chown($link, 'user'.time().mt_rand(1000, 9999));
    }

    /**
     * @expectedException \Symfony\Component\Filesystem\Exception\IOException
     */
    public function testChownFail()
    {
        $this->markAsSkippedIfPosixIsMissing();

        $dir = $this->workspace.DIRECTORY_SEPARATOR.'dir';
        mkdir($dir);

        $this->filesystem->chown($dir, 'user'.time().mt_rand(1000, 9999));
    }

    public function testChgrp()
    {
        $this->markAsSkippedIfPosixIsMissing();

        $dir = $this->workspace.DIRECTORY_SEPARATOR.'dir';
        mkdir($dir);

        $this->filesystem->chgrp($dir, $this->getFileGroup($dir));
    }

    public function testChgrpRecursive()
    {
        $this->markAsSkippedIfPosixIsMissing();

        $dir = $this->workspace.DIRECTORY_SEPARATOR.'dir';
        mkdir($dir);
        $file = $dir.DIRECTORY_SEPARATOR.'file';
        touch($file);

        $this->filesystem->chgrp($dir, $this->getFileGroup($dir), true);
    }

    public function testChgrpSymlink()
    {
        $this->markAsSkippedIfSymlinkIsMissing();

        $file = $this->workspace.DIRECTORY_SEPARATOR.'file';
        $link = $this->workspace.DIRECTORY_SEPARATOR.'link';

        touch($file);

        $this->filesystem->symlink($file, $link);

        $this->filesystem->chgrp($link, $this->getFileGroup($link));
    }

    /**
     * @expectedException \Symfony\Component\Filesystem\Exception\IOException
     */
    public function testChgrpSymlinkFails()
    {
        $this->markAsSkippedIfSymlinkIsMissing();

        $file = $this->workspace.DIRECTORY_SEPARATOR.'file';
        $link = $this->workspace.DIRECTORY_SEPARATOR.'link';

        touch($file);

        $this->filesystem->symlink($file, $link);

        $this->filesystem->chgrp($link, 'user'.time().mt_rand(1000, 9999));
    }

    /**
     * @expectedException \Symfony\Component\Filesystem\Exception\IOException
     */
    public function testChgrpFail()
    {
        $this->markAsSkippedIfPosixIsMissing();

        $dir = $this->workspace.DIRECTORY_SEPARATOR.'dir';
        mkdir($dir);

        $this->filesystem->chgrp($dir, 'user'.time().mt_rand(1000, 9999));
    }

    public function testRename()
    {
        $file = $this->workspace.DIRECTORY_SEPARATOR.'file';
        $newPath = $this->workspace.DIRECTORY_SEPARATOR.'new_file';
        touch($file);

        $this->filesystem->rename($file, $newPath);

        $this->assertFileNotExists($file);
        $this->assertFileExists($newPath);
    }

    /**
     * @expectedException \Symfony\Component\Filesystem\Exception\IOException
     */
    public function testRenameThrowsExceptionIfTargetAlreadyExists()
    {
        $file = $this->workspace.DIRECTORY_SEPARATOR.'file';
        $newPath = $this->workspace.DIRECTORY_SEPARATOR.'new_file';

        touch($file);
        touch($newPath);

        $this->filesystem->rename($file, $newPath);
    }

    public function testRenameOverwritesTheTargetIfItAlreadyExists()
    {
        $file = $this->workspace.DIRECTORY_SEPARATOR.'file';
        $newPath = $this->workspace.DIRECTORY_SEPARATOR.'new_file';

        touch($file);
        touch($newPath);

        $this->filesystem->rename($file, $newPath, true);

        $this->assertFileNotExists($file);
        $this->assertFileExists($newPath);
    }

    /**
     * @expectedException \Symfony\Component\Filesystem\Exception\IOException
     */
    public function testRenameThrowsExceptionOnError()
    {
        $file = $this->workspace.DIRECTORY_SEPARATOR.uniqid('fs_test_', true);
        $newPath = $this->workspace.DIRECTORY_SEPARATOR.'new_file';

        $this->filesystem->rename($file, $newPath);
    }

    public function testSymlink()
    {
        $this->markAsSkippedIfSymlinkIsMissing();

        $file = $this->workspace.DIRECTORY_SEPARATOR.'file';
        $link = $this->workspace.DIRECTORY_SEPARATOR.'link';

        // $file does not exists right now: creating "broken" links is a wanted feature
        $this->filesystem->symlink($file, $link);

        $this->assertTrue(is_link($link));

        // Create the linked file AFTER creating the link
        touch($file);

        $this->assertEquals($file, readlink($link));
    }

    /**
     * @depends testSymlink
     */
    public function testRemoveSymlink()
    {
        $this->markAsSkippedIfSymlinkIsMissing();

        $link = $this->workspace.DIRECTORY_SEPARATOR.'link';

        $this->filesystem->remove($link);

        $this->assertTrue(!is_link($link));
    }

    public function testSymlinkIsOverwrittenIfPointsToDifferentTarget()
    {
        $this->markAsSkippedIfSymlinkIsMissing();

        $file = $this->workspace.DIRECTORY_SEPARATOR.'file';
        $link = $this->workspace.DIRECTORY_SEPARATOR.'link';

        touch($file);
        symlink($this->workspace, $link);

        $this->filesystem->symlink($file, $link);

        $this->assertTrue(is_link($link));
        $this->assertEquals($file, readlink($link));
    }

    public function testSymlinkIsNotOverwrittenIfAlreadyCreated()
    {
        $this->markAsSkippedIfSymlinkIsMissing();

        $file = $this->workspace.DIRECTORY_SEPARATOR.'file';
        $link = $this->workspace.DIRECTORY_SEPARATOR.'link';

        touch($file);
        symlink($file, $link);

        $this->filesystem->symlink($file, $link);

        $this->assertTrue(is_link($link));
        $this->assertEquals($file, readlink($link));
    }

    public function testSymlinkCreatesTargetDirectoryIfItDoesNotExist()
    {
        $this->markAsSkippedIfSymlinkIsMissing();

        $file = $this->workspace.DIRECTORY_SEPARATOR.'file';
        $link1 = $this->workspace.DIRECTORY_SEPARATOR.'dir'.DIRECTORY_SEPARATOR.'link';
        $link2 = $this->workspace.DIRECTORY_SEPARATOR.'dir'.DIRECTORY_SEPARATOR.'subdir'.DIRECTORY_SEPARATOR.'link';

        touch($file);

        $this->filesystem->symlink($file, $link1);
        $this->filesystem->symlink($file, $link2);

        $this->assertTrue(is_link($link1));
        $this->assertEquals($file, readlink($link1));
        $this->assertTrue(is_link($link2));
        $this->assertEquals($file, readlink($link2));
    }

    /**
     * @dataProvider providePathsForMakePathRelative
     */
    public function testMakePathRelative($endPath, $startPath, $expectedPath)
    {
        $path = $this->filesystem->makePathRelative($endPath, $startPath);

        $this->assertEquals($expectedPath, $path);
    }

    /**
     * @return array
     */
    public function providePathsForMakePathRelative()
    {
        $paths = array(
            array('/var/lib/symfony/src/Symfony/', '/var/lib/symfony/src/Symfony/Component', '../'),
            array('/var/lib/symfony/src/Symfony/', '/var/lib/symfony/src/Symfony/Component/', '../'),
            array('/var/lib/symfony/src/Symfony', '/var/lib/symfony/src/Symfony/Component', '../'),
            array('/var/lib/symfony/src/Symfony', '/var/lib/symfony/src/Symfony/Component/', '../'),
            array('var/lib/symfony/', 'var/lib/symfony/src/Symfony/Component', '../../../'),
            array('/usr/lib/symfony/', '/var/lib/symfony/src/Symfony/Component', '../../../../../../usr/lib/symfony/'),
            array('/var/lib/symfony/src/Symfony/', '/var/lib/symfony/', 'src/Symfony/'),
            array('/aa/bb', '/aa/bb', './'),
            array('/aa/bb', '/aa/bb/', './'),
            array('/aa/bb/', '/aa/bb', './'),
            array('/aa/bb/', '/aa/bb/', './'),
            array('/aa/bb/cc', '/aa/bb/cc/dd', '../'),
            array('/aa/bb/cc', '/aa/bb/cc/dd/', '../'),
            array('/aa/bb/cc/', '/aa/bb/cc/dd', '../'),
            array('/aa/bb/cc/', '/aa/bb/cc/dd/', '../'),
            array('/aa/bb/cc', '/aa', 'bb/cc/'),
            array('/aa/bb/cc', '/aa/', 'bb/cc/'),
            array('/aa/bb/cc/', '/aa', 'bb/cc/'),
            array('/aa/bb/cc/', '/aa/', 'bb/cc/'),
            array('/a/aab/bb', '/a/aa', '../aab/bb/'),
            array('/a/aab/bb', '/a/aa/', '../aab/bb/'),
            array('/a/aab/bb/', '/a/aa', '../aab/bb/'),
            array('/a/aab/bb/', '/a/aa/', '../aab/bb/'),
        );

        if ('\\' === DIRECTORY_SEPARATOR) {
            $paths[] = array('c:\var\lib/symfony/src/Symfony/', 'c:/var/lib/symfony/', 'src/Symfony/');
        }

        return $paths;
    }

    public function testMirrorCopiesFilesAndDirectoriesRecursively()
    {
        $sourcePath = $this->workspace.DIRECTORY_SEPARATOR.'source'.DIRECTORY_SEPARATOR;
        $directory = $sourcePath.'directory'.DIRECTORY_SEPARATOR;
        $file1 = $directory.'file1';
        $file2 = $sourcePath.'file2';

        mkdir($sourcePath);
        mkdir($directory);
        file_put_contents($file1, 'FILE1');
        file_put_contents($file2, 'FILE2');

        $targetPath = $this->workspace.DIRECTORY_SEPARATOR.'target'.DIRECTORY_SEPARATOR;

        $this->filesystem->mirror($sourcePath, $targetPath);

        $this->assertTrue(is_dir($targetPath));
        $this->assertTrue(is_dir($targetPath.'directory'));
        $this->assertFileEquals($file1, $targetPath.'directory'.DIRECTORY_SEPARATOR.'file1');
        $this->assertFileEquals($file2, $targetPath.'file2');

        $this->filesystem->remove($file1);

        $this->filesystem->mirror($sourcePath, $targetPath, null, array('delete' => false));
        $this->assertTrue($this->filesystem->exists($targetPath.'directory'.DIRECTORY_SEPARATOR.'file1'));

        $this->filesystem->mirror($sourcePath, $targetPath, null, array('delete' => true));
        $this->assertFalse($this->filesystem->exists($targetPath.'directory'.DIRECTORY_SEPARATOR.'file1'));

        file_put_contents($file1, 'FILE1');

        $this->filesystem->mirror($sourcePath, $targetPath, null, array('delete' => true));
        $this->assertTrue($this->filesystem->exists($targetPath.'directory'.DIRECTORY_SEPARATOR.'file1'));

        $this->filesystem->remove($directory);
        $this->filesystem->mirror($sourcePath, $targetPath, null, array('delete' => true));
        $this->assertFalse($this->filesystem->exists($targetPath.'directory'));
        $this->assertFalse($this->filesystem->exists($targetPath.'directory'.DIRECTORY_SEPARATOR.'file1'));
    }

    public function testMirrorCreatesEmptyDirectory()
    {
        $sourcePath = $this->workspace.DIRECTORY_SEPARATOR.'source'.DIRECTORY_SEPARATOR;

        mkdir($sourcePath);

        $targetPath = $this->workspace.DIRECTORY_SEPARATOR.'target'.DIRECTORY_SEPARATOR;

        $this->filesystem->mirror($sourcePath, $targetPath);

        $this->assertTrue(is_dir($targetPath));

        $this->filesystem->remove($sourcePath);
    }

    public function testMirrorCopiesLinks()
    {
        $this->markAsSkippedIfSymlinkIsMissing();

        $sourcePath = $this->workspace.DIRECTORY_SEPARATOR.'source'.DIRECTORY_SEPARATOR;

        mkdir($sourcePath);
        file_put_contents($sourcePath.'file1', 'FILE1');
        symlink($sourcePath.'file1', $sourcePath.'link1');

        $targetPath = $this->workspace.DIRECTORY_SEPARATOR.'target'.DIRECTORY_SEPARATOR;

        $this->filesystem->mirror($sourcePath, $targetPath);

        $this->assertTrue(is_dir($targetPath));
        $this->assertFileEquals($sourcePath.'file1', $targetPath.DIRECTORY_SEPARATOR.'link1');
        $this->assertTrue(is_link($targetPath.DIRECTORY_SEPARATOR.'link1'));
    }

    public function testMirrorCopiesLinkedDirectoryContents()
    {
        $this->markAsSkippedIfSymlinkIsMissing();

        $sourcePath = $this->workspace.DIRECTORY_SEPARATOR.'source'.DIRECTORY_SEPARATOR;

        mkdir($sourcePath.'nested/', 0777, true);
        file_put_contents($sourcePath.'/nested/file1.txt', 'FILE1');
        // Note: We symlink directory, not file
        symlink($sourcePath.'nested', $sourcePath.'link1');

        $targetPath = $this->workspace.DIRECTORY_SEPARATOR.'target'.DIRECTORY_SEPARATOR;

        $this->filesystem->mirror($sourcePath, $targetPath);

        $this->assertTrue(is_dir($targetPath));
        $this->assertFileEquals($sourcePath.'/nested/file1.txt', $targetPath.DIRECTORY_SEPARATOR.'link1/file1.txt');
        $this->assertTrue(is_link($targetPath.DIRECTORY_SEPARATOR.'link1'));
    }

    public function testMirrorCopiesRelativeLinkedContents()
    {
        $this->markAsSkippedIfSymlinkIsMissing();

        $sourcePath = $this->workspace.DIRECTORY_SEPARATOR.'source'.DIRECTORY_SEPARATOR;
        $oldPath = getcwd();

        mkdir($sourcePath.'nested/', 0777, true);
        file_put_contents($sourcePath.'/nested/file1.txt', 'FILE1');
        // Note: Create relative symlink
        chdir($sourcePath);
        symlink('nested', 'link1');

        chdir($oldPath);

        $targetPath = $this->workspace.DIRECTORY_SEPARATOR.'target'.DIRECTORY_SEPARATOR;

        $this->filesystem->mirror($sourcePath, $targetPath);

        $this->assertTrue(is_dir($targetPath));
        $this->assertFileEquals($sourcePath.'/nested/file1.txt', $targetPath.DIRECTORY_SEPARATOR.'link1/file1.txt');
        $this->assertTrue(is_link($targetPath.DIRECTORY_SEPARATOR.'link1'));
        $this->assertEquals($sourcePath.'nested', readlink($targetPath.DIRECTORY_SEPARATOR.'link1'));
    }

    /**
     * @dataProvider providePathsForIsAbsolutePath
     */
    public function testIsAbsolutePath($path, $expectedResult)
    {
        $result = $this->filesystem->isAbsolutePath($path);

        $this->assertEquals($expectedResult, $result);
    }

    /**
     * @return array
     */
    public function providePathsForIsAbsolutePath()
    {
        return array(
            array('/var/lib', true),
            array('c:\\\\var\\lib', true),
            array('\\var\\lib', true),
            array('var/lib', false),
            array('../var/lib', false),
            array('', false),
            array(null, false),
        );
    }

    public function testDumpFile()
    {
        $filename = $this->workspace.DIRECTORY_SEPARATOR.'foo'.DIRECTORY_SEPARATOR.'baz.txt';

        $this->filesystem->dumpFile($filename, 'bar');

        $this->assertFileExists($filename);
        $this->assertSame('bar', file_get_contents($filename));
    }

    /**
     * @group legacy
     */
    public function testDumpFileAndSetPermissions()
    {
        $filename = $this->workspace.DIRECTORY_SEPARATOR.'foo'.DIRECTORY_SEPARATOR.'baz.txt';

        $this->filesystem->dumpFile($filename, 'bar', 0753);

        $this->assertFileExists($filename);
        $this->assertSame('bar', file_get_contents($filename));

        // skip mode check on Windows
        if ('\\' !== DIRECTORY_SEPARATOR) {
            $this->assertFilePermissions(753, $filename);
        }
    }

    public function testDumpFileWithNullMode()
    {
        $filename = $this->workspace.DIRECTORY_SEPARATOR.'foo'.DIRECTORY_SEPARATOR.'baz.txt';

        $this->filesystem->dumpFile($filename, 'bar', null);

        $this->assertFileExists($filename);
        $this->assertSame('bar', file_get_contents($filename));

        // skip mode check on Windows
        if ('\\' !== DIRECTORY_SEPARATOR) {
            $this->assertFilePermissions(600, $filename);
        }
    }

    public function testDumpFileOverwritesAnExistingFile()
    {
        $filename = $this->workspace.DIRECTORY_SEPARATOR.'foo.txt';
        file_put_contents($filename, 'FOO BAR');

        $this->filesystem->dumpFile($filename, 'bar');

        $this->assertFileExists($filename);
        $this->assertSame('bar', file_get_contents($filename));
    }

    public function testCopyShouldKeepExecutionPermission()
    {
        $sourceFilePath = $this->workspace.DIRECTORY_SEPARATOR.'copy_source_file';
        $targetFilePath = $this->workspace.DIRECTORY_SEPARATOR.'copy_target_file';

<<<<<<< HEAD
        file_put_contents($sourceFilePath, 'SOURCE FILE');
        chmod($sourceFilePath, 0745);
=======
        if (false === self::$symlinkOnWindows) {
            $this->markTestSkipped('symlink requires "Create symbolic links" privilege on Windows');
        }
    }
>>>>>>> fed77a3d

        $this->filesystem->copy($sourceFilePath, $targetFilePath);

        $this->assertFilePermissions(767, $targetFilePath);
    }
}<|MERGE_RESOLUTION|>--- conflicted
+++ resolved
@@ -11,53 +11,11 @@
 
 namespace Symfony\Component\Filesystem\Tests;
 
-use Symfony\Component\Filesystem\Filesystem;
-
 /**
  * Test class for Filesystem.
  */
 class FilesystemTest extends FilesystemTestCase
 {
-    /**
-     * @var \Symfony\Component\Filesystem\Filesystem
-     */
-    private $filesystem = null;
-
-<<<<<<< HEAD
-=======
-    private static $symlinkOnWindows = null;
-
-    public static function setUpBeforeClass()
-    {
-        if ('\\' === DIRECTORY_SEPARATOR && null === self::$symlinkOnWindows) {
-            $target = tempnam(sys_get_temp_dir(), 'sl');
-            $link = sys_get_temp_dir().'/sl'.microtime(true).mt_rand();
-            if (self::$symlinkOnWindows = @symlink($target, $link)) {
-                unlink($link);
-            }
-            unlink($target);
-        }
-    }
-
->>>>>>> fed77a3d
-    protected function setUp()
-    {
-        parent::setUp();
-        $this->filesystem = new Filesystem();
-<<<<<<< HEAD
-=======
-        $this->workspace = rtrim(sys_get_temp_dir(), DIRECTORY_SEPARATOR).DIRECTORY_SEPARATOR.time().mt_rand(0, 1000);
-        mkdir($this->workspace, 0777, true);
-        $this->workspace = realpath($this->workspace);
-    }
-
-    protected function tearDown()
-    {
-        $this->filesystem->remove($this->workspace);
-        umask($this->umask);
->>>>>>> fed77a3d
-    }
-
     public function testCopyCreatesNewFile()
     {
         $sourceFilePath = $this->workspace.DIRECTORY_SEPARATOR.'copy_source_file';
@@ -1043,15 +1001,8 @@
         $sourceFilePath = $this->workspace.DIRECTORY_SEPARATOR.'copy_source_file';
         $targetFilePath = $this->workspace.DIRECTORY_SEPARATOR.'copy_target_file';
 
-<<<<<<< HEAD
         file_put_contents($sourceFilePath, 'SOURCE FILE');
         chmod($sourceFilePath, 0745);
-=======
-        if (false === self::$symlinkOnWindows) {
-            $this->markTestSkipped('symlink requires "Create symbolic links" privilege on Windows');
-        }
-    }
->>>>>>> fed77a3d
 
         $this->filesystem->copy($sourceFilePath, $targetFilePath);
 
