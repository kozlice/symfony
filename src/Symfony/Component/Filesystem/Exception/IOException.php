<?php

/*
 * This file is part of the Symfony package.
 *
 * (c) Fabien Potencier <fabien@symfony.com>
 *
 * For the full copyright and license information, please view the LICENSE
 * file that was distributed with this source code.
 */

namespace Symfony\Component\Filesystem\Exception;

/**
 * Exception class thrown when a filesystem operation failure happens.
 *
 * @author Romain Neutron <imprec@gmail.com>
<<<<<<< HEAD
 * @author Christian Gärtner <christiangaertner.film@googlemail.com>
 * @author Fabien Potencier <fabien@symfony.com>
 *
 * @api
=======
>>>>>>> e1ede46b
 */
class IOException extends \RuntimeException implements IOExceptionInterface
{
    private $path;

    public function __construct($message, $code = 0, \Exception $previous = null, $path = null)
    {
        $this->path = $path;

        parent::__construct($message, $code, $previous);
    }

    /**
     * {@inheritdoc}
     */
    public function getPath()
    {
        return $this->path;
    }
}<|MERGE_RESOLUTION|>--- conflicted
+++ resolved
@@ -15,13 +15,8 @@
  * Exception class thrown when a filesystem operation failure happens.
  *
  * @author Romain Neutron <imprec@gmail.com>
-<<<<<<< HEAD
  * @author Christian Gärtner <christiangaertner.film@googlemail.com>
  * @author Fabien Potencier <fabien@symfony.com>
- *
- * @api
-=======
->>>>>>> e1ede46b
  */
 class IOException extends \RuntimeException implements IOExceptionInterface
 {
