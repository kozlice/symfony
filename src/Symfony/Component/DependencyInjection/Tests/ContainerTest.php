<?php

/*
 * This file is part of the Symfony package.
 *
 * (c) Fabien Potencier <fabien@symfony.com>
 *
 * For the full copyright and license information, please view the LICENSE
 * file that was distributed with this source code.
 */

namespace Symfony\Component\DependencyInjection\Tests;

use Symfony\Component\DependencyInjection\Container;
use Symfony\Component\DependencyInjection\ContainerInterface;
use Symfony\Component\DependencyInjection\ParameterBag\ParameterBag;

class ContainerTest extends \PHPUnit_Framework_TestCase
{
    public function testConstructor()
    {
        $sc = new Container();
        $this->assertSame($sc, $sc->get('service_container'), '__construct() automatically registers itself as a service');

        $sc = new Container(new ParameterBag(array('foo' => 'bar')));
        $this->assertEquals(array('foo' => 'bar'), $sc->getParameterBag()->all(), '__construct() takes an array of parameters as its first argument');
    }

    /**
     * @dataProvider dataForTestCamelize
     */
    public function testCamelize($id, $expected)
    {
        $this->assertEquals($expected, Container::camelize($id), sprintf('Container::camelize("%s")', $id));
    }

    public function dataForTestCamelize()
    {
        return array(
            array('foo_bar', 'FooBar'),
            array('foo.bar', 'Foo_Bar'),
            array('foo.bar_baz', 'Foo_BarBaz'),
            array('foo._bar', 'Foo_Bar'),
            array('foo_.bar', 'Foo_Bar'),
            array('_foo', 'Foo'),
            array('.foo', '_Foo'),
            array('foo_', 'Foo'),
            array('foo.', 'Foo_'),
            array('foo\bar', 'Foo_Bar'),
        );
    }

    /**
     * @dataProvider dataForTestUnderscore
     */
    public function testUnderscore($id, $expected)
    {
        $this->assertEquals($expected, Container::underscore($id), sprintf('Container::underscore("%s")', $id));
    }

    public function dataForTestUnderscore()
    {
        return array(
            array('FooBar', 'foo_bar'),
            array('Foo_Bar', 'foo.bar'),
            array('Foo_BarBaz', 'foo.bar_baz'),
            array('FooBar_BazQux', 'foo_bar.baz_qux'),
            array('_Foo', '.foo'),
            array('Foo_', 'foo.'),
        );
    }

    public function testCompile()
    {
        $sc = new Container(new ParameterBag(array('foo' => 'bar')));
        $this->assertFalse($sc->getParameterBag()->isResolved(), '->compile() resolves the parameter bag');
        $sc->compile();
        $this->assertTrue($sc->getParameterBag()->isResolved(), '->compile() resolves the parameter bag');
        $this->assertInstanceOf('Symfony\Component\DependencyInjection\ParameterBag\FrozenParameterBag', $sc->getParameterBag(), '->compile() changes the parameter bag to a FrozenParameterBag instance');
        $this->assertEquals(array('foo' => 'bar'), $sc->getParameterBag()->all(), '->compile() copies the current parameters to the new parameter bag');
    }

    public function testIsFrozen()
    {
        $sc = new Container(new ParameterBag(array('foo' => 'bar')));
        $this->assertFalse($sc->isFrozen(), '->isFrozen() returns false if the parameters are not frozen');
        $sc->compile();
        $this->assertTrue($sc->isFrozen(), '->isFrozen() returns true if the parameters are frozen');
    }

    public function testGetParameterBag()
    {
        $sc = new Container();
        $this->assertEquals(array(), $sc->getParameterBag()->all(), '->getParameterBag() returns an empty array if no parameter has been defined');
    }

    public function testGetSetParameter()
    {
        $sc = new Container(new ParameterBag(array('foo' => 'bar')));
        $sc->setParameter('bar', 'foo');
        $this->assertEquals('foo', $sc->getParameter('bar'), '->setParameter() sets the value of a new parameter');

        $sc->setParameter('foo', 'baz');
        $this->assertEquals('baz', $sc->getParameter('foo'), '->setParameter() overrides previously set parameter');

        $sc->setParameter('Foo', 'baz1');
        $this->assertEquals('baz1', $sc->getParameter('foo'), '->setParameter() converts the key to lowercase');
        $this->assertEquals('baz1', $sc->getParameter('FOO'), '->getParameter() converts the key to lowercase');

        try {
            $sc->getParameter('baba');
            $this->fail('->getParameter() thrown an \InvalidArgumentException if the key does not exist');
        } catch (\Exception $e) {
            $this->assertInstanceOf('\InvalidArgumentException', $e, '->getParameter() thrown an \InvalidArgumentException if the key does not exist');
            $this->assertEquals('You have requested a non-existent parameter "baba".', $e->getMessage(), '->getParameter() thrown an \InvalidArgumentException if the key does not exist');
        }
    }

    public function testGetServiceIds()
    {
        $sc = new Container();
        $sc->set('foo', $obj = new \stdClass());
        $sc->set('bar', $obj = new \stdClass());
        $this->assertEquals(array('service_container', 'foo', 'bar'), $sc->getServiceIds(), '->getServiceIds() returns all defined service ids');

        $sc = new ProjectServiceContainer();
        $sc->set('foo', $obj = new \stdClass());
        $this->assertEquals(array('bar', 'foo_bar', 'foo.baz', 'circular', 'throw_exception', 'throws_exception_on_service_configuration', 'service_container', 'foo'), $sc->getServiceIds(), '->getServiceIds() returns defined service ids by getXXXService() methods, followed by service ids defined by set()');
    }

    public function testSet()
    {
        $sc = new Container();
        $sc->set('foo', $foo = new \stdClass());
        $this->assertEquals($foo, $sc->get('foo'), '->set() sets a service');
    }

    public function testSetWithNullResetTheService()
    {
        $sc = new Container();
        $sc->set('foo', null);
        $this->assertFalse($sc->has('foo'), '->set() with null service resets the service');
    }

    /**
<<<<<<< HEAD
     * @covers Symfony\Component\DependencyInjection\Container::get
     */
=======
     * @expectedException \InvalidArgumentException
     * @group legacy
     */
    public function testSetDoesNotAllowPrototypeScope()
    {
        $c = new Container();
        $c->set('foo', new \stdClass(), Container::SCOPE_PROTOTYPE);
    }

    /**
     * @expectedException \RuntimeException
     * @group legacy
     */
    public function testSetDoesNotAllowInactiveScope()
    {
        $c = new Container();
        $c->addScope(new Scope('foo'));
        $c->set('foo', new \stdClass(), 'foo');
    }

    /**
     * @group legacy
     */
    public function testSetAlsoSetsScopedService()
    {
        $c = new Container();
        $c->addScope(new Scope('foo'));
        $c->enterScope('foo');
        $c->set('foo', $foo = new \stdClass(), 'foo');

        $scoped = $this->getField($c, 'scopedServices');
        $this->assertTrue(isset($scoped['foo']['foo']), '->set() sets a scoped service');
        $this->assertSame($foo, $scoped['foo']['foo'], '->set() sets a scoped service');
    }

    /**
     * @group legacy
     */
    public function testSetAlsoCallsSynchronizeService()
    {
        $c = new ProjectServiceContainer();
        $c->addScope(new Scope('foo'));
        $c->enterScope('foo');
        $c->set('scoped_synchronized_foo', $bar = new \stdClass(), 'foo');
        $this->assertTrue($c->synchronized, '->set() calls synchronize*Service() if it is defined for the service');
    }

>>>>>>> 9a1574a7
    public function testGet()
    {
        $sc = new ProjectServiceContainer();
        $sc->set('foo', $foo = new \stdClass());
        $this->assertEquals($foo, $sc->get('foo'), '->get() returns the service for the given id');
        $this->assertEquals($foo, $sc->get('Foo'), '->get() returns the service for the given id, and converts id to lowercase');
        $this->assertEquals($sc->__bar, $sc->get('bar'), '->get() returns the service for the given id');
        $this->assertEquals($sc->__foo_bar, $sc->get('foo_bar'), '->get() returns the service if a get*Method() is defined');
        $this->assertEquals($sc->__foo_baz, $sc->get('foo.baz'), '->get() returns the service if a get*Method() is defined');
        $this->assertEquals($sc->__foo_baz, $sc->get('foo\\baz'), '->get() returns the service if a get*Method() is defined');

        $sc->set('bar', $bar = new \stdClass());
        $this->assertEquals($bar, $sc->get('bar'), '->get() prefers to return a service defined with set() than one defined with a getXXXMethod()');

        try {
            $sc->get('');
            $this->fail('->get() throws a \InvalidArgumentException exception if the service is empty');
        } catch (\Exception $e) {
            $this->assertInstanceOf('Symfony\Component\DependencyInjection\Exception\ServiceNotFoundException', $e, '->get() throws a ServiceNotFoundException exception if the service is empty');
        }
        $this->assertNull($sc->get('', ContainerInterface::NULL_ON_INVALID_REFERENCE), '->get() returns null if the service is empty');
    }

    public function testGetThrowServiceNotFoundException()
    {
        $sc = new ProjectServiceContainer();
        $sc->set('foo', $foo = new \stdClass());
        $sc->set('bar', $foo = new \stdClass());
        $sc->set('baz', $foo = new \stdClass());

        try {
            $sc->get('foo1');
            $this->fail('->get() throws an Symfony\Component\DependencyInjection\Exception\ServiceNotFoundException if the key does not exist');
        } catch (\Exception $e) {
            $this->assertInstanceOf('Symfony\Component\DependencyInjection\Exception\ServiceNotFoundException', $e, '->get() throws an Symfony\Component\DependencyInjection\Exception\ServiceNotFoundException if the key does not exist');
            $this->assertEquals('You have requested a non-existent service "foo1". Did you mean this: "foo"?', $e->getMessage(), '->get() throws an Symfony\Component\DependencyInjection\Exception\ServiceNotFoundException with some advices');
        }

        try {
            $sc->get('bag');
            $this->fail('->get() throws an Symfony\Component\DependencyInjection\Exception\ServiceNotFoundException if the key does not exist');
        } catch (\Exception $e) {
            $this->assertInstanceOf('Symfony\Component\DependencyInjection\Exception\ServiceNotFoundException', $e, '->get() throws an Symfony\Component\DependencyInjection\Exception\ServiceNotFoundException if the key does not exist');
            $this->assertEquals('You have requested a non-existent service "bag". Did you mean one of these: "bar", "baz"?', $e->getMessage(), '->get() throws an Symfony\Component\DependencyInjection\Exception\ServiceNotFoundException with some advices');
        }
    }

    public function testGetCircularReference()
    {
        $sc = new ProjectServiceContainer();
        try {
            $sc->get('circular');
            $this->fail('->get() throws a ServiceCircularReferenceException if it contains circular reference');
        } catch (\Exception $e) {
            $this->assertInstanceOf('\Symfony\Component\DependencyInjection\Exception\ServiceCircularReferenceException', $e, '->get() throws a ServiceCircularReferenceException if it contains circular reference');
            $this->assertStringStartsWith('Circular reference detected for service "circular"', $e->getMessage(), '->get() throws a \LogicException if it contains circular reference');
        }
    }

    /**
<<<<<<< HEAD
     * @covers Symfony\Component\DependencyInjection\Container::has
     */
=======
     * @group legacy
     */
    public function testGetReturnsNullOnInactiveScope()
    {
        $sc = new ProjectServiceContainer();
        $this->assertNull($sc->get('inactive', ContainerInterface::NULL_ON_INVALID_REFERENCE));
    }

>>>>>>> 9a1574a7
    public function testHas()
    {
        $sc = new ProjectServiceContainer();
        $sc->set('foo', new \stdClass());
        $this->assertFalse($sc->has('foo1'), '->has() returns false if the service does not exist');
        $this->assertTrue($sc->has('foo'), '->has() returns true if the service exists');
        $this->assertTrue($sc->has('bar'), '->has() returns true if a get*Method() is defined');
        $this->assertTrue($sc->has('foo_bar'), '->has() returns true if a get*Method() is defined');
        $this->assertTrue($sc->has('foo.baz'), '->has() returns true if a get*Method() is defined');
        $this->assertTrue($sc->has('foo\\baz'), '->has() returns true if a get*Method() is defined');
    }

    public function testInitialized()
    {
        $sc = new ProjectServiceContainer();
        $sc->set('foo', new \stdClass());
        $this->assertTrue($sc->initialized('foo'), '->initialized() returns true if service is loaded');
        $this->assertFalse($sc->initialized('foo1'), '->initialized() returns false if service is not loaded');
        $this->assertFalse($sc->initialized('bar'), '->initialized() returns false if a service is defined, but not currently loaded');
        $this->assertFalse($sc->initialized('alias'), '->initialized() returns false if an aliased service is not initialized');

        $sc->set('bar', new \stdClass());
        $this->assertTrue($sc->initialized('alias'), '->initialized() returns true for alias if aliased service is initialized');
    }

    public function testReset()
    {
        $c = new Container();
        $c->set('bar', new \stdClass());

        $c->reset();

        $this->assertNull($c->get('bar', ContainerInterface::NULL_ON_INVALID_REFERENCE));
    }

    /**
     * @expectedException \Exception
     * @expectedExceptionMessage Something went terribly wrong!
     */
    public function testGetThrowsException()
    {
        $c = new ProjectServiceContainer();

        try {
            $c->get('throw_exception');
        } catch (\Exception $e) {
            // Do nothing.
        }

        // Retry, to make sure that get*Service() will be called.
        $c->get('throw_exception');
    }

    public function testGetThrowsExceptionOnServiceConfiguration()
    {
        $c = new ProjectServiceContainer();

        try {
            $c->get('throws_exception_on_service_configuration');
        } catch (\Exception $e) {
            // Do nothing.
        }

        $this->assertFalse($c->initialized('throws_exception_on_service_configuration'));

        // Retry, to make sure that get*Service() will be called.
        try {
            $c->get('throws_exception_on_service_configuration');
        } catch (\Exception $e) {
            // Do nothing.
        }
        $this->assertFalse($c->initialized('throws_exception_on_service_configuration'));
    }

    protected function getField($obj, $field)
    {
        $reflection = new \ReflectionProperty($obj, $field);
        $reflection->setAccessible(true);

        return $reflection->getValue($obj);
    }

    public function testAlias()
    {
        $c = new ProjectServiceContainer();

        $this->assertTrue($c->has('alias'));
        $this->assertSame($c->get('alias'), $c->get('bar'));
    }

    public function testThatCloningIsNotSupported()
    {
        $class = new \ReflectionClass('Symfony\Component\DependencyInjection\Container');
        $clone = $class->getMethod('__clone');
        $this->assertFalse($class->isCloneable());
        $this->assertTrue($clone->isPrivate());
    }
}

class ProjectServiceContainer extends Container
{
    public $__bar, $__foo_bar, $__foo_baz;

    public function __construct()
    {
        parent::__construct();

        $this->__bar = new \stdClass();
        $this->__foo_bar = new \stdClass();
        $this->__foo_baz = new \stdClass();
        $this->aliases = array('alias' => 'bar');
    }

    protected function getBarService()
    {
        return $this->__bar;
    }

    protected function getFooBarService()
    {
        return $this->__foo_bar;
    }

    protected function getFoo_BazService()
    {
        return $this->__foo_baz;
    }

    protected function getCircularService()
    {
        return $this->get('circular');
    }

    protected function getThrowExceptionService()
    {
        throw new \Exception('Something went terribly wrong!');
    }

    protected function getThrowsExceptionOnServiceConfigurationService()
    {
        $this->services['throws_exception_on_service_configuration'] = $instance = new \stdClass();

        throw new \Exception('Something was terribly wrong while trying to configure the service!');
    }
}<|MERGE_RESOLUTION|>--- conflicted
+++ resolved
@@ -142,59 +142,6 @@
         $this->assertFalse($sc->has('foo'), '->set() with null service resets the service');
     }
 
-    /**
-<<<<<<< HEAD
-     * @covers Symfony\Component\DependencyInjection\Container::get
-     */
-=======
-     * @expectedException \InvalidArgumentException
-     * @group legacy
-     */
-    public function testSetDoesNotAllowPrototypeScope()
-    {
-        $c = new Container();
-        $c->set('foo', new \stdClass(), Container::SCOPE_PROTOTYPE);
-    }
-
-    /**
-     * @expectedException \RuntimeException
-     * @group legacy
-     */
-    public function testSetDoesNotAllowInactiveScope()
-    {
-        $c = new Container();
-        $c->addScope(new Scope('foo'));
-        $c->set('foo', new \stdClass(), 'foo');
-    }
-
-    /**
-     * @group legacy
-     */
-    public function testSetAlsoSetsScopedService()
-    {
-        $c = new Container();
-        $c->addScope(new Scope('foo'));
-        $c->enterScope('foo');
-        $c->set('foo', $foo = new \stdClass(), 'foo');
-
-        $scoped = $this->getField($c, 'scopedServices');
-        $this->assertTrue(isset($scoped['foo']['foo']), '->set() sets a scoped service');
-        $this->assertSame($foo, $scoped['foo']['foo'], '->set() sets a scoped service');
-    }
-
-    /**
-     * @group legacy
-     */
-    public function testSetAlsoCallsSynchronizeService()
-    {
-        $c = new ProjectServiceContainer();
-        $c->addScope(new Scope('foo'));
-        $c->enterScope('foo');
-        $c->set('scoped_synchronized_foo', $bar = new \stdClass(), 'foo');
-        $this->assertTrue($c->synchronized, '->set() calls synchronize*Service() if it is defined for the service');
-    }
-
->>>>>>> 9a1574a7
     public function testGet()
     {
         $sc = new ProjectServiceContainer();
@@ -254,20 +201,6 @@
         }
     }
 
-    /**
-<<<<<<< HEAD
-     * @covers Symfony\Component\DependencyInjection\Container::has
-     */
-=======
-     * @group legacy
-     */
-    public function testGetReturnsNullOnInactiveScope()
-    {
-        $sc = new ProjectServiceContainer();
-        $this->assertNull($sc->get('inactive', ContainerInterface::NULL_ON_INVALID_REFERENCE));
-    }
-
->>>>>>> 9a1574a7
     public function testHas()
     {
         $sc = new ProjectServiceContainer();
