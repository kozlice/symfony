--- conflicted
+++ resolved
@@ -112,24 +112,22 @@
         $this->assertCount(2, $merged[$envName]);
     }
 
-    /**
-     * @expectedException \Symfony\Component\DependencyInjection\Exception\RuntimeException
-     * @expectedExceptionMessage The default value of env parameter "INT_VAR" must be a string or null, integer given.
-     */
     public function testResolveEnvRequiresStrings()
     {
+        $this->expectException('Symfony\Component\DependencyInjection\Exception\RuntimeException');
+        $this->expectExceptionMessage('The default value of env parameter "INT_VAR" must be a string or null, integer given.');
+
         $bag = new EnvPlaceholderParameterBag();
         $bag->get('env(INT_VAR)');
         $bag->set('env(INT_VAR)', 2);
         $bag->resolve();
     }
 
-    /**
-     * @expectedException \Symfony\Component\DependencyInjection\Exception\RuntimeException
-     * @expectedExceptionMessage The default value of an env() parameter must be a string or null, but "integer" given to "env(INT_VAR)".
-     */
     public function testGetDefaultScalarEnv()
     {
+        $this->expectException('Symfony\Component\DependencyInjection\Exception\RuntimeException');
+        $this->expectExceptionMessage('The default value of an env() parameter must be a string or null, but "integer" given to "env(INT_VAR)".');
+
         $bag = new EnvPlaceholderParameterBag();
         $bag->set('env(INT_VAR)', 2);
         $bag->get('env(INT_VAR)');
@@ -156,17 +154,10 @@
         $this->assertNull($bag->all()['env(NULL_VAR)']);
     }
 
-<<<<<<< HEAD
-    /**
-     * @expectedException \Symfony\Component\DependencyInjection\Exception\RuntimeException
-     * @expectedExceptionMessage The default value of env parameter "ARRAY_VAR" must be a string or null, array given.
-     */
-=======
->>>>>>> daa4e402
     public function testResolveThrowsOnBadDefaultValue()
     {
         $this->expectException('Symfony\Component\DependencyInjection\Exception\RuntimeException');
-        $this->expectExceptionMessage('The default value of env parameter "ARRAY_VAR" must be scalar or null, array given.');
+        $this->expectExceptionMessage('The default value of env parameter "ARRAY_VAR" must be a string or null, array given.');
         $bag = new EnvPlaceholderParameterBag();
         $bag->get('env(ARRAY_VAR)');
         $bag->set('env(ARRAY_VAR)', []);
@@ -183,17 +174,10 @@
         $this->assertNull($bag->all()['env(NULL_VAR)']);
     }
 
-<<<<<<< HEAD
-    /**
-     * @expectedException \Symfony\Component\DependencyInjection\Exception\RuntimeException
-     * @expectedExceptionMessage The default value of an env() parameter must be a string or null, but "array" given to "env(ARRAY_VAR)".
-     */
-=======
->>>>>>> daa4e402
     public function testGetThrowsOnBadDefaultValue()
     {
         $this->expectException('Symfony\Component\DependencyInjection\Exception\RuntimeException');
-        $this->expectExceptionMessage('The default value of an env() parameter must be scalar or null, but "array" given to "env(ARRAY_VAR)".');
+        $this->expectExceptionMessage('The default value of an env() parameter must be a string or null, but "array" given to "env(ARRAY_VAR)".');
         $bag = new EnvPlaceholderParameterBag();
         $bag->set('env(ARRAY_VAR)', []);
         $bag->get('env(ARRAY_VAR)');
