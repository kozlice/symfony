<?php

/*
 * This file is part of the Symfony package.
 *
 * (c) Fabien Potencier <fabien@symfony.com>
 *
 * For the full copyright and license information, please view the LICENSE
 * file that was distributed with this source code.
 */

namespace Symfony\Component\DependencyInjection\Tests\Dumper;

use DummyProxyDumper;
use PHPUnit\Framework\TestCase;
use Symfony\Component\Config\FileLocator;
use Symfony\Component\DependencyInjection\Argument\IteratorArgument;
use Symfony\Component\DependencyInjection\ContainerBuilder;
use Symfony\Component\DependencyInjection\Dumper\PhpDumper;
use Symfony\Component\DependencyInjection\Argument\RewindableGenerator;
use Symfony\Component\DependencyInjection\Argument\ServiceLocatorArgument;
use Symfony\Component\DependencyInjection\ParameterBag\ParameterBag;
use Symfony\Component\DependencyInjection\Reference;
use Symfony\Component\DependencyInjection\Definition;
use Symfony\Component\DependencyInjection\Exception\RuntimeException;
use Symfony\Component\DependencyInjection\Loader\YamlFileLoader;
use Symfony\Component\DependencyInjection\ServiceLocator;
use Symfony\Component\DependencyInjection\Variable;
use Symfony\Component\ExpressionLanguage\Expression;

require_once __DIR__.'/../Fixtures/includes/classes.php';

class PhpDumperTest extends TestCase
{
    protected static $fixturesPath;

    public static function setUpBeforeClass()
    {
        self::$fixturesPath = realpath(__DIR__.'/../Fixtures/');
    }

    public function testDump()
    {
<<<<<<< HEAD
        $container = new ContainerBuilder();
        $container->compile();
        $dumper = new PhpDumper($container);

        $this->assertStringEqualsFile(self::$fixturesPath.'/php/services1.php', $dumper->dump(), '->dump() dumps an empty container as an empty PHP class');
        $this->assertStringEqualsFile(self::$fixturesPath.'/php/services1-1.php', $dumper->dump(array('class' => 'Container', 'base_class' => 'AbstractContainer', 'namespace' => 'Symfony\Component\DependencyInjection\Dump')), '->dump() takes a class and a base_class options');

        $container = new ContainerBuilder();
        $container->compile();
        new PhpDumper($container);
=======
        $dumper = new PhpDumper(new ContainerBuilder());

        $this->assertStringEqualsFile(self::$fixturesPath.'/php/services1.php', $dumper->dump(), '->dump() dumps an empty container as an empty PHP class');
        $this->assertStringEqualsFile(self::$fixturesPath.'/php/services1-1.php', $dumper->dump(array('class' => 'Container', 'base_class' => 'AbstractContainer', 'namespace' => 'Symfony\Component\DependencyInjection\Dump')), '->dump() takes a class and a base_class options');
>>>>>>> 65b7d43a
    }

    public function testDumpOptimizationString()
    {
        $definition = new Definition();
        $definition->setClass('stdClass');
        $definition->addArgument(array(
            'only dot' => '.',
            'concatenation as value' => '.\'\'.',
            'concatenation from the start value' => '\'\'.',
            '.' => 'dot as a key',
            '.\'\'.' => 'concatenation as a key',
            '\'\'.' => 'concatenation from the start key',
            'optimize concatenation' => 'string1%some_string%string2',
            'optimize concatenation with empty string' => 'string1%empty_value%string2',
            'optimize concatenation from the start' => '%empty_value%start',
            'optimize concatenation at the end' => 'end%empty_value%',
        ));

        $container = new ContainerBuilder();
        $container->setResourceTracking(false);
        $container->setDefinition('test', $definition);
        $container->setParameter('empty_value', '');
        $container->setParameter('some_string', '-');
        $container->compile();

        $dumper = new PhpDumper($container);
        $this->assertStringEqualsFile(self::$fixturesPath.'/php/services10.php', $dumper->dump(), '->dump() dumps an empty container as an empty PHP class');
    }

    public function testDumpRelativeDir()
    {
        $definition = new Definition();
        $definition->setClass('stdClass');
        $definition->addArgument('%foo%');
        $definition->addArgument(array('%foo%' => '%buz%/'));

        $container = new ContainerBuilder();
        $container->setDefinition('test', $definition);
        $container->setParameter('foo', 'wiz'.dirname(__DIR__));
        $container->setParameter('bar', __DIR__);
        $container->setParameter('baz', '%bar%/PhpDumperTest.php');
        $container->setParameter('buz', dirname(dirname(__DIR__)));
        $container->compile();

        $dumper = new PhpDumper($container);
        $this->assertStringEqualsFile(self::$fixturesPath.'/php/services12.php', $dumper->dump(array('file' => __FILE__)), '->dump() dumps __DIR__ relative strings');
    }

    /**
     * @dataProvider provideInvalidParameters
     * @expectedException \InvalidArgumentException
     */
    public function testExportParameters($parameters)
    {
        $container = new ContainerBuilder(new ParameterBag($parameters));
        $container->compile();
        $dumper = new PhpDumper($container);
        $dumper->dump();
    }

    public function provideInvalidParameters()
    {
        return array(
            array(array('foo' => new Definition('stdClass'))),
            array(array('foo' => new Expression('service("foo").foo() ~ (container.hasParameter("foo") ? parameter("foo") : "default")'))),
            array(array('foo' => new Reference('foo'))),
            array(array('foo' => new Variable('foo'))),
        );
    }

    public function testAddParameters()
    {
        $container = include self::$fixturesPath.'/containers/container8.php';
        $container->compile();
        $dumper = new PhpDumper($container);
        $this->assertStringEqualsFile(self::$fixturesPath.'/php/services8.php', $dumper->dump(), '->dump() dumps parameters');
    }

    /**
     * @group legacy
     * @expectedDeprecation Dumping an uncompiled ContainerBuilder is deprecated since version 3.3 and will not be supported anymore in 4.0. Compile the container beforehand.
     */
    public function testAddServiceWithoutCompilation()
    {
        $container = include self::$fixturesPath.'/containers/container9.php';
        $dumper = new PhpDumper($container);
        $this->assertEquals(str_replace('%path%', str_replace('\\', '\\\\', self::$fixturesPath.DIRECTORY_SEPARATOR.'includes'.DIRECTORY_SEPARATOR), file_get_contents(self::$fixturesPath.'/php/services9.php')), $dumper->dump(), '->dump() dumps services');
    }

    public function testAddService()
    {
        $container = include self::$fixturesPath.'/containers/container9.php';
        $container->compile();
        $dumper = new PhpDumper($container);
        $this->assertEquals(str_replace('%path%', str_replace('\\', '\\\\', self::$fixturesPath.DIRECTORY_SEPARATOR.'includes'.DIRECTORY_SEPARATOR), file_get_contents(self::$fixturesPath.'/php/services9_compiled.php')), $dumper->dump(), '->dump() dumps services');

        $container = new ContainerBuilder();
        $container->register('foo', 'FooClass')->addArgument(new \stdClass());
        $container->compile();
        $dumper = new PhpDumper($container);
        try {
            $dumper->dump();
            $this->fail('->dump() throws a RuntimeException if the container to be dumped has reference to objects or resources');
        } catch (\Exception $e) {
            $this->assertInstanceOf('\Symfony\Component\DependencyInjection\Exception\RuntimeException', $e, '->dump() throws a RuntimeException if the container to be dumped has reference to objects or resources');
            $this->assertEquals('Unable to dump a service container if a parameter is an object or a resource.', $e->getMessage(), '->dump() throws a RuntimeException if the container to be dumped has reference to objects or resources');
        }
    }

    public function testServicesWithAnonymousFactories()
    {
        $container = include self::$fixturesPath.'/containers/container19.php';
        $container->compile();
        $dumper = new PhpDumper($container);

        $this->assertStringEqualsFile(self::$fixturesPath.'/php/services19.php', $dumper->dump(), '->dump() dumps services with anonymous factories');
    }

    public function testAddServiceIdWithUnsupportedCharacters()
    {
        $class = 'Symfony_DI_PhpDumper_Test_Unsupported_Characters';
        $container = new ContainerBuilder();
        $container->register('bar$', 'FooClass');
        $container->register('bar$!', 'FooClass');
        $container->compile();
        $dumper = new PhpDumper($container);
        eval('?>'.$dumper->dump(array('class' => $class)));

        $this->assertTrue(method_exists($class, 'getBarService'));
        $this->assertTrue(method_exists($class, 'getBar2Service'));
    }

    public function testConflictingServiceIds()
    {
        $class = 'Symfony_DI_PhpDumper_Test_Conflicting_Service_Ids';
        $container = new ContainerBuilder();
        $container->register('foo_bar', 'FooClass');
        $container->register('foobar', 'FooClass');
        $container->compile();
        $dumper = new PhpDumper($container);
        eval('?>'.$dumper->dump(array('class' => $class)));

        $this->assertTrue(method_exists($class, 'getFooBarService'));
        $this->assertTrue(method_exists($class, 'getFoobar2Service'));
    }

    public function testConflictingMethodsWithParent()
    {
        $class = 'Symfony_DI_PhpDumper_Test_Conflicting_Method_With_Parent';
        $container = new ContainerBuilder();
        $container->register('bar', 'FooClass');
        $container->register('foo_bar', 'FooClass');
        $container->compile();
        $dumper = new PhpDumper($container);
        eval('?>'.$dumper->dump(array(
            'class' => $class,
            'base_class' => 'Symfony\Component\DependencyInjection\Tests\Fixtures\containers\CustomContainer',
        )));

        $this->assertTrue(method_exists($class, 'getBar2Service'));
        $this->assertTrue(method_exists($class, 'getFoobar2Service'));
    }

    /**
     * @dataProvider provideInvalidFactories
     * @expectedException \Symfony\Component\DependencyInjection\Exception\RuntimeException
     * @expectedExceptionMessage Cannot dump definition
     */
    public function testInvalidFactories($factory)
    {
        $container = new ContainerBuilder();
        $def = new Definition('stdClass');
        $def->setFactory($factory);
        $container->setDefinition('bar', $def);
        $container->compile();
        $dumper = new PhpDumper($container);
        $dumper->dump();
    }

    public function provideInvalidFactories()
    {
        return array(
            array(array('', 'method')),
            array(array('class', '')),
            array(array('...', 'method')),
            array(array('class', '...')),
        );
    }

    public function testAliases()
    {
        $container = include self::$fixturesPath.'/containers/container9.php';
        $container->setParameter('foo_bar', 'foo_bar');
        $container->compile();
        $dumper = new PhpDumper($container);
        eval('?>'.$dumper->dump(array('class' => 'Symfony_DI_PhpDumper_Test_Aliases')));

        $container = new \Symfony_DI_PhpDumper_Test_Aliases();
        $foo = $container->get('foo');
        $this->assertSame($foo, $container->get('alias_for_foo'));
        $this->assertSame($foo, $container->get('alias_for_alias'));
    }

    public function testFrozenContainerWithoutAliases()
    {
        $container = new ContainerBuilder();
        $container->compile();

        $dumper = new PhpDumper($container);
        eval('?>'.$dumper->dump(array('class' => 'Symfony_DI_PhpDumper_Test_Frozen_No_Aliases')));

        $container = new \Symfony_DI_PhpDumper_Test_Frozen_No_Aliases();
        $this->assertFalse($container->has('foo'));
    }

    /**
     * @group legacy
     * @expectedDeprecation Setting the "bar" pre-defined service is deprecated since Symfony 3.3 and won't be supported anymore in Symfony 4.0.
     */
    public function testOverrideServiceWhenUsingADumpedContainer()
    {
        require_once self::$fixturesPath.'/php/services9.php';
        require_once self::$fixturesPath.'/includes/foo.php';

        $container = new \ProjectServiceContainer();
        $container->set('bar', $bar = new \stdClass());
        $container->setParameter('foo_bar', 'foo_bar');

        $this->assertSame($bar, $container->get('bar'), '->set() overrides an already defined service');
    }

    /**
     * @group legacy
     * @expectedDeprecation Setting the "bar" pre-defined service is deprecated since Symfony 3.3 and won't be supported anymore in Symfony 4.0.
     */
    public function testOverrideServiceWhenUsingADumpedContainerAndServiceIsUsedFromAnotherOne()
    {
        require_once self::$fixturesPath.'/php/services9.php';
        require_once self::$fixturesPath.'/includes/foo.php';
        require_once self::$fixturesPath.'/includes/classes.php';

        $container = new \ProjectServiceContainer();
        $container->set('bar', $bar = new \stdClass());

        $this->assertSame($bar, $container->get('foo')->bar, '->set() overrides an already defined service');
    }

    /**
     * @expectedException \Symfony\Component\DependencyInjection\Exception\ServiceCircularReferenceException
     */
    public function testCircularReference()
    {
        $container = new ContainerBuilder();
        $container->register('foo', 'stdClass')->addArgument(new Reference('bar'));
        $container->register('bar', 'stdClass')->setPublic(false)->addMethodCall('setA', array(new Reference('baz')));
        $container->register('baz', 'stdClass')->addMethodCall('setA', array(new Reference('foo')));
        $container->compile();

        $dumper = new PhpDumper($container);
        $dumper->dump();
    }

    public function testDumpAutowireData()
    {
        $container = include self::$fixturesPath.'/containers/container24.php';
        $container->compile();
        $dumper = new PhpDumper($container);

        $this->assertStringEqualsFile(self::$fixturesPath.'/php/services24.php', $dumper->dump());
    }

    public function testDumpOverridenGetters()
    {
        $container = include self::$fixturesPath.'/containers/container29.php';
        $container->compile();
        $container->getDefinition('foo')
            ->setOverriddenGetter('getInvalid', array(new Reference('bar', ContainerBuilder::IGNORE_ON_INVALID_REFERENCE)));
        $dumper = new PhpDumper($container);

        $dump = $dumper->dump(array('class' => 'Symfony_DI_PhpDumper_Test_Overriden_Getters'));
        $this->assertStringEqualsFile(self::$fixturesPath.'/php/services29.php', $dump);
        $res = $container->getResources();
        $this->assertSame('reflection.Symfony\Component\DependencyInjection\Tests\Fixtures\Container29\Foo', (string) array_pop($res));

        eval('?>'.$dump);

        $container = new \Symfony_DI_PhpDumper_Test_Overriden_Getters();

        $foo = $container->get('foo');

        $this->assertSame('public', $foo->getPublic());
        $this->assertSame('protected', $foo->getGetProtected());
        $this->assertSame($foo, $foo->getSelf());
        $this->assertSame(456, $foo->getInvalid());

        $baz = $container->get('baz');
        $r = new \ReflectionMethod($baz, 'getBaz');
        $r->setAccessible(true);

        $this->assertTrue($r->isProtected());
        $this->assertSame('baz', $r->invoke($baz));
    }

    public function testDumpOverridenGettersWithConstructor()
    {
        $container = include self::$fixturesPath.'/containers/container_dump_overriden_getters_with_constructor.php';
        $container->compile();
        $container->getDefinition('foo')
            ->setOverriddenGetter('getInvalid', array(new Reference('bar', ContainerBuilder::IGNORE_ON_INVALID_REFERENCE)));
        $dumper = new PhpDumper($container);

        $dump = $dumper->dump(array('class' => 'Symfony_DI_PhpDumper_Test_Overriden_Getters_With_Constructor'));
        $this->assertStringEqualsFile(self::$fixturesPath.'/php/services_dump_overriden_getters_with_constructor.php', $dump);
        $res = $container->getResources();
        $this->assertSame('reflection.Symfony\Component\DependencyInjection\Tests\Fixtures\Container34\Foo', (string) array_pop($res));

        $baz = $container->get('baz');
        $r = new \ReflectionMethod($baz, 'getBaz');
        $r->setAccessible(true);

        $this->assertTrue($r->isProtected());
        $this->assertSame('baz', $r->invoke($baz));
    }

    /**
     * @dataProvider provideBadOverridenGetters
     * @expectedException \Symfony\Component\DependencyInjection\Exception\RuntimeException
     */
    public function testBadOverridenGetters($expectedMessage, $getter, $id = 'foo')
    {
        $container = include self::$fixturesPath.'/containers/container30.php';
        $container->getDefinition($id)->setOverriddenGetter($getter, 123);

        $container->compile();
        $dumper = new PhpDumper($container);

        if (method_exists($this, 'expectException')) {
            $this->expectException(RuntimeException::class);
            $this->expectExceptionMessage($expectedMessage);
        } else {
            $this->setExpectedException(RuntimeException::class, $expectedMessage);
        }

        $dumper->dump();
    }

    public function provideBadOverridenGetters()
    {
        yield array('Unable to configure getter injection for service "foo": method "Symfony\Component\DependencyInjection\Tests\Fixtures\Container30\Foo::getnotfound" does not exist.', 'getNotFound');
        yield array('Unable to configure getter injection for service "foo": method "Symfony\Component\DependencyInjection\Tests\Fixtures\Container30\Foo::getPrivate" must be public or protected.', 'getPrivate');
        yield array('Unable to configure getter injection for service "foo": method "Symfony\Component\DependencyInjection\Tests\Fixtures\Container30\Foo::getStatic" cannot be static.', 'getStatic');
        yield array('Unable to configure getter injection for service "foo": method "Symfony\Component\DependencyInjection\Tests\Fixtures\Container30\Foo::getFinal" cannot be marked as final.', 'getFinal');
        yield array('Unable to configure getter injection for service "foo": method "Symfony\Component\DependencyInjection\Tests\Fixtures\Container30\Foo::getRef" cannot return by reference.', 'getRef');
        yield array('Unable to configure getter injection for service "foo": method "Symfony\Component\DependencyInjection\Tests\Fixtures\Container30\Foo::getParam" cannot have any arguments.', 'getParam');
        yield array('Unable to configure service "bar": class "Symfony\Component\DependencyInjection\Tests\Fixtures\Container30\Bar" cannot be marked as final.', 'getParam', 'bar');
        yield array('Cannot dump definition for service "baz": factories and overridden getters are incompatible with each other.', 'getParam', 'baz');
    }

    public function testEnvParameter()
    {
        $container = new ContainerBuilder();
        $loader = new YamlFileLoader($container, new FileLocator(self::$fixturesPath.'/yaml'));
        $loader->load('services26.yml');
        $container->compile();
        $dumper = new PhpDumper($container);

        $this->assertStringEqualsFile(self::$fixturesPath.'/php/services26.php', $dumper->dump(), '->dump() dumps inline definitions which reference service_container');
    }

    /**
     * @expectedException \Symfony\Component\DependencyInjection\Exception\EnvParameterException
     * @expectedExceptionMessage Incompatible use of dynamic environment variables "FOO" found in parameters.
     */
    public function testUnusedEnvParameter()
    {
        $container = new ContainerBuilder();
        $container->getParameter('env(FOO)');
        $container->compile();
        $dumper = new PhpDumper($container);
        $dumper->dump();
    }

    public function testInlinedDefinitionReferencingServiceContainer()
    {
        $container = new ContainerBuilder();
        $container->register('foo', 'stdClass')->addMethodCall('add', array(new Reference('service_container')))->setPublic(false);
        $container->register('bar', 'stdClass')->addArgument(new Reference('foo'));
        $container->compile();

        $dumper = new PhpDumper($container);
        $this->assertStringEqualsFile(self::$fixturesPath.'/php/services13.php', $dumper->dump(), '->dump() dumps inline definitions which reference service_container');
    }

    public function testInitializePropertiesBeforeMethodCalls()
    {
        require_once self::$fixturesPath.'/includes/classes.php';

        $container = new ContainerBuilder();
        $container->register('foo', 'stdClass');
        $container->register('bar', 'MethodCallClass')
            ->setProperty('simple', 'bar')
            ->setProperty('complex', new Reference('foo'))
            ->addMethodCall('callMe');
        $container->compile();

        $dumper = new PhpDumper($container);
        eval('?>'.$dumper->dump(array('class' => 'Symfony_DI_PhpDumper_Test_Properties_Before_Method_Calls')));

        $container = new \Symfony_DI_PhpDumper_Test_Properties_Before_Method_Calls();
        $this->assertTrue($container->get('bar')->callPassed(), '->dump() initializes properties before method calls');
    }

    public function testCircularReferenceAllowanceForLazyServices()
    {
        $container = new ContainerBuilder();
        $container->register('foo', 'stdClass')->addArgument(new Reference('bar'));
        $container->register('bar', 'stdClass')->setLazy(true)->addArgument(new Reference('foo'));
        $container->compile();

        $dumper = new PhpDumper($container);
        $dumper->dump();
    }

    public function testCircularReferenceAllowanceForInlinedDefinitionsForLazyServices()
    {
        /*
         *   test graph:
         *              [connection] -> [event_manager] --> [entity_manager](lazy)
         *                                                           |
         *                                                           --(call)- addEventListener ("@lazy_service")
         *
         *              [lazy_service](lazy) -> [entity_manager](lazy)
         *
         */

        $container = new ContainerBuilder();

        $eventManagerDefinition = new Definition('stdClass');

        $connectionDefinition = $container->register('connection', 'stdClass');
        $connectionDefinition->addArgument($eventManagerDefinition);

        $container->register('entity_manager', 'stdClass')
            ->setLazy(true)
            ->addArgument(new Reference('connection'));

        $lazyServiceDefinition = $container->register('lazy_service', 'stdClass');
        $lazyServiceDefinition->setLazy(true);
        $lazyServiceDefinition->addArgument(new Reference('entity_manager'));

        $eventManagerDefinition->addMethodCall('addEventListener', array(new Reference('lazy_service')));

        $container->compile();

        $dumper = new PhpDumper($container);

        $dumper->setProxyDumper(new DummyProxyDumper());
        $dumper->dump();
    }

    public function testServiceLocatorArgumentProvideServiceLocator()
    {
        require_once self::$fixturesPath.'/includes/classes.php';

        $container = new ContainerBuilder();
        $container->register('lazy_referenced', 'stdClass');
        $container
            ->register('lazy_context', 'LazyContext')
            ->setArguments(array(new ServiceLocatorArgument(array('lazy1' => new Reference('lazy_referenced'), 'lazy2' => new Reference('lazy_referenced'), 'container' => new Reference('service_container')))))
        ;
        $container->compile();

        $dumper = new PhpDumper($container);
        $dump = $dumper->dump(array('class' => 'Symfony_DI_PhpDumper_Test_Locator_Argument_Provide_Service_Locator'));
        $this->assertStringEqualsFile(self::$fixturesPath.'/php/services_locator_argument.php', $dump);

        require_once self::$fixturesPath.'/php/services_locator_argument.php';

        $container = new \Symfony_DI_PhpDumper_Test_Locator_Argument_Provide_Service_Locator();
        $lazyContext = $container->get('lazy_context');

        $this->assertInstanceOf(ServiceLocator::class, $lazyContext->lazyValues);
        $this->assertSame($container, $lazyContext->lazyValues->get('container'));
        $this->assertInstanceOf('stdClass', $lazy1 = $lazyContext->lazyValues->get('lazy1'));
        $this->assertInstanceOf('stdClass', $lazy2 = $lazyContext->lazyValues->get('lazy2'));
        $this->assertSame($lazy1, $lazy2);
        $this->assertFalse($lazyContext->lazyValues->has('lazy_referenced'), '->has() returns false for the original service id, only the key can be used');
    }

    public function testLazyArgumentProvideGenerator()
    {
        require_once self::$fixturesPath.'/includes/classes.php';

        $container = new ContainerBuilder();
        $container->register('lazy_referenced', 'stdClass');
        $container
            ->register('lazy_context', 'LazyContext')
            ->setArguments(array(new IteratorArgument(array('foo', new Reference('lazy_referenced'), 'k1' => array('foo' => 'bar'), true, 'k2' => new Reference('service_container')))))
        ;
        $container->compile();

        $dumper = new PhpDumper($container);
        eval('?>'.$dumper->dump(array('class' => 'Symfony_DI_PhpDumper_Test_Lazy_Argument_Provide_Generator')));

        $container = new \Symfony_DI_PhpDumper_Test_Lazy_Argument_Provide_Generator();
        $lazyContext = $container->get('lazy_context');

        $this->assertInstanceOf(RewindableGenerator::class, $lazyContext->lazyValues);

        $i = -1;
        foreach ($lazyContext->lazyValues as $k => $v) {
            switch (++$i) {
                case 0:
                    $this->assertEquals(0, $k);
                    $this->assertEquals('foo', $v);
                    break;
                case 1:
                    $this->assertEquals(1, $k);
                    $this->assertInstanceOf('stdClass', $v);
                    break;
                case 2:
                    $this->assertEquals('k1', $k);
                    $this->assertEquals(array('foo' => 'bar'), $v);
                    break;
                case 3:
                    $this->assertEquals(2, $k);
                    $this->assertTrue($v);
                    break;
                case 4:
                    $this->assertEquals('k2', $k);
                    $this->assertInstanceOf('\Symfony_DI_PhpDumper_Test_Lazy_Argument_Provide_Generator', $v);
                    break;
            }
        }
    }

    public function testClosureProxy()
    {
        $container = include self::$fixturesPath.'/containers/container31.php';
        $container->compile();
        $dumper = new PhpDumper($container);

        $this->assertStringEqualsFile(self::$fixturesPath.'/php/services31.php', $dumper->dump());
        $res = $container->getResources();
        $this->assertSame('reflection.Symfony\Component\DependencyInjection\Tests\Fixtures\Container31\Foo', (string) array_pop($res));
    }

    /**
     * @requires PHP 7.1
     */
    public function testClosureProxyPhp71()
    {
        $container = include self::$fixturesPath.'/containers/container32.php';
        $container->compile();
        $dumper = new PhpDumper($container);

        $this->assertStringEqualsFile(self::$fixturesPath.'/php/services32.php', $dumper->dump());
        $res = $container->getResources();
        $this->assertSame('reflection.Symfony\Component\DependencyInjection\Tests\Fixtures\Container32\Foo', (string) array_pop($res));
    }

    public function testNormalizedId()
    {
        $container = include self::$fixturesPath.'/containers/container33.php';
        $container->compile();
        $dumper = new PhpDumper($container);

        $this->assertStringEqualsFile(self::$fixturesPath.'/php/services33.php', $dumper->dump());
    }
}<|MERGE_RESOLUTION|>--- conflicted
+++ resolved
@@ -41,23 +41,12 @@
 
     public function testDump()
     {
-<<<<<<< HEAD
         $container = new ContainerBuilder();
         $container->compile();
         $dumper = new PhpDumper($container);
 
         $this->assertStringEqualsFile(self::$fixturesPath.'/php/services1.php', $dumper->dump(), '->dump() dumps an empty container as an empty PHP class');
         $this->assertStringEqualsFile(self::$fixturesPath.'/php/services1-1.php', $dumper->dump(array('class' => 'Container', 'base_class' => 'AbstractContainer', 'namespace' => 'Symfony\Component\DependencyInjection\Dump')), '->dump() takes a class and a base_class options');
-
-        $container = new ContainerBuilder();
-        $container->compile();
-        new PhpDumper($container);
-=======
-        $dumper = new PhpDumper(new ContainerBuilder());
-
-        $this->assertStringEqualsFile(self::$fixturesPath.'/php/services1.php', $dumper->dump(), '->dump() dumps an empty container as an empty PHP class');
-        $this->assertStringEqualsFile(self::$fixturesPath.'/php/services1-1.php', $dumper->dump(array('class' => 'Container', 'base_class' => 'AbstractContainer', 'namespace' => 'Symfony\Component\DependencyInjection\Dump')), '->dump() takes a class and a base_class options');
->>>>>>> 65b7d43a
     }
 
     public function testDumpOptimizationString()
