--- conflicted
+++ resolved
@@ -27,15 +27,7 @@
      */
     public function __construct()
     {
-<<<<<<< HEAD
         $this->services = $this->privates = array();
-=======
-        $this->services = array();
-        $this->normalizedIds = array(
-            'bar\\foo' => 'Bar\\Foo',
-            'foo\\foo' => 'Foo\\Foo',
-        );
->>>>>>> 6c1a5e15
         $this->methodMap = array(
             'Bar\\Foo' => 'getFooService',
             'Foo\\Foo' => 'getFoo2Service',
