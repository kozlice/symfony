--- conflicted
+++ resolved
@@ -30,20 +30,7 @@
         $this->aliases = array();
     }
 
-<<<<<<< HEAD
     public function reset()
-=======
-    public function getRemovedIds()
-    {
-        return array(
-            'Psr\\Container\\ContainerInterface' => true,
-            'Symfony\\Component\\DependencyInjection\\ContainerInterface' => true,
-            'foo' => true,
-        );
-    }
-
-    public function compile()
->>>>>>> d3bc436c
     {
         $this->privates = array();
         parent::reset();
@@ -59,6 +46,15 @@
         return true;
     }
 
+    public function getRemovedIds()
+    {
+        return array(
+            'Psr\\Container\\ContainerInterface' => true,
+            'Symfony\\Component\\DependencyInjection\\ContainerInterface' => true,
+            'foo' => true,
+        );
+    }
+
     /**
      * Gets the public 'bar' shared service.
      *
