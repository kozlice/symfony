--- conflicted
+++ resolved
@@ -17,10 +17,7 @@
 class ProjectServiceContainer extends Container
 {
     private $parameters;
-<<<<<<< HEAD
-=======
     private $targetDirs = array();
->>>>>>> c87a661e
 
     /**
      * Constructor.
