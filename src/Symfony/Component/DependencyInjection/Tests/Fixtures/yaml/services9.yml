parameters:
    baz_class: BazClass
    foo_class: Bar\FooClass
    foo: bar

services:
    service_container:
        class: Symfony\Component\DependencyInjection\ContainerInterface
        public: true
        synthetic: true
    foo:
        class: Bar\FooClass
        tags:
<<<<<<< HEAD
            - foo: { foo: foo }
            - foo: { bar: bar, baz: baz }
            - foo: { name: bar, baz: baz }
=======
            - { name: foo, foo: foo }
            - { name: foo, bar: bar, baz: baz }
            - { name: nullable, bar: bar, baz: ~ }
>>>>>>> 0558be72
        arguments: [foo, '@foo.baz', { '%foo%': 'foo is %foo%', foobar: '%foo%' }, true, '@service_container']
        properties: { foo: bar, moo: '@foo.baz', qux: { '%foo%': 'foo is %foo%', foobar: '%foo%' } }
        calls:
            - [setBar, ['@bar']]
            - [initialize, {  }]

        factory: [Bar\FooClass, getInstance]
        configurator: sc_configure
        public: true
    foo.baz:
        class: '%baz_class%'
        factory: ['%baz_class%', getInstance]
        configurator: ['%baz_class%', configureStatic1]
        public: true
    bar:
        class: Bar\FooClass
        arguments: [foo, '@foo.baz', '%foo_bar%']
        configurator: ['@foo.baz', configure]
        public: true
    foo_bar:
        class: '%foo_class%'
        shared: false
        arguments: ['@deprecated_service']
        public: true
    method_call1:
        class: Bar\FooClass
        file: '%path%foo.php'
        calls:
            - [setBar, ['@foo']]
            - [setBar, ['@?foo2']]
            - [setBar, ['@?foo3']]
            - [setBar, ['@?foobaz']]
            - [setBar, ['@=service("foo").foo() ~ (container.hasParameter("foo") ? parameter("foo") : "default")']]
        public: true

    foo_with_inline:
        class: Foo
        calls:
            - [setBar, ['@inlined']]
        public: true

    inlined:
        class: Bar
        properties: { pub: pub }
        calls:
            - [setBaz, ['@baz']]

    baz:
        class: Baz
        calls:
            - [setFoo, ['@foo_with_inline']]
        public: true

    request:
        class: Request
        synthetic: true
        public: true
    configurator_service:
        class: ConfClass
        calls:
            - [setFoo, ['@baz']]

    configured_service:
        class: stdClass
        configurator: ['@configurator_service', configureStdClass]
        public: true
    configurator_service_simple:
        class: ConfClass
        arguments: ['bar']
    configured_service_simple:
        class: stdClass
        configurator: ['@configurator_service_simple', configureStdClass]
        public: true
    decorated:
        class: stdClass
        public: true
    decorator_service:
        class: stdClass
        decorates: decorated
        public: true
    decorator_service_with_name:
        class: stdClass
        decorates: decorated
        decoration_inner_name: decorated.pif-pouf
        public: true
    deprecated_service:
        class: stdClass
        deprecated:
            message: The "%service_id%" service is deprecated. You should stop using it, as it will be removed in the future.
            package: vendor/package
            version: 1.1
        public: true
    new_factory:
        class: FactoryClass
        properties: { foo: bar }
    factory_service:
        class: Bar
        factory: ['@foo.baz', getInstance]
        public: true
    new_factory_service:
        class: FooBarBaz
        properties: { foo: bar }
        factory: ['@new_factory', getInstance]
        public: true
    service_from_static_method:
        class: Bar\FooClass
        factory: [Bar\FooClass, getInstance]
        public: true
    factory_simple:
        class: SimpleFactoryClass
        deprecated:
            message: The "%service_id%" service is deprecated. You should stop using it, as it will be removed in the future.
            package: vendor/package
            version: 1.1
        arguments: ['foo']
    factory_service_simple:
        class: Bar
        factory: ['@factory_simple', getInstance]
        public: true
    lazy_context:
        class: LazyContext
        arguments: [!iterator {'k1': '@foo.baz', 'k2': '@service_container'}, !iterator []]
        public: true
    lazy_context_ignore_invalid_ref:
        class: LazyContext
        arguments: [!iterator ['@foo.baz', '@?invalid'], !iterator []]
        public: true
    BAR:
        class: stdClass
        properties: { bar: '@bar' }
        public: true
    bar2:
        class: stdClass
        public: true
    BAR2:
        class: stdClass
        public: true
    tagged_iterator_foo:
        class: Bar
        tags:
            - foo
    tagged_iterator:
        class: Bar
        arguments:
            - !tagged_iterator foo
        public: true
    Psr\Container\ContainerInterface:
        alias: service_container
        deprecated:
            package: symfony/dependency-injection
            version: 5.1
            message: The "%alias_id%" autowiring alias is deprecated. Define it explicitly in your app if you want to keep using it.
    Symfony\Component\DependencyInjection\ContainerInterface:
        alias: service_container
        deprecated:
            package: symfony/dependency-injection
            version: 5.1
            message: The "%alias_id%" autowiring alias is deprecated. Define it explicitly in your app if you want to keep using it.
    alias_for_foo:
        alias: 'foo'
        public: true
    alias_for_alias:
        alias: 'foo'
        public: true
    runtime_error:
        class: stdClass
        arguments: ['@errored_definition']
        public: true
    errored_definition:
        class: stdClass
    preload_sidekick:
        class: stdClass
        tags:
            - container.preload: { class: 'Some\Sidekick1' }
            - container.preload: { class: 'Some\Sidekick2' }
        public: true<|MERGE_RESOLUTION|>--- conflicted
+++ resolved
@@ -11,15 +11,10 @@
     foo:
         class: Bar\FooClass
         tags:
-<<<<<<< HEAD
             - foo: { foo: foo }
             - foo: { bar: bar, baz: baz }
             - foo: { name: bar, baz: baz }
-=======
-            - { name: foo, foo: foo }
-            - { name: foo, bar: bar, baz: baz }
-            - { name: nullable, bar: bar, baz: ~ }
->>>>>>> 0558be72
+            - nullable: { bar: bar, baz: ~ }
         arguments: [foo, '@foo.baz', { '%foo%': 'foo is %foo%', foobar: '%foo%' }, true, '@service_container']
         properties: { foo: bar, moo: '@foo.baz', qux: { '%foo%': 'foo is %foo%', foobar: '%foo%' } }
         calls:
