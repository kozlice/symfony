--- conflicted
+++ resolved
@@ -21,15 +21,12 @@
     another_alias_for_foo:
         alias: foo
         public: false
-<<<<<<< HEAD
     request:
         class: Request
         synthetic: true
         lazy: true
-=======
     another_third_alias_for_foo:
         alias: foo
->>>>>>> 87db587f
     decorator_service:
         decorates: decorated
     decorator_service_with_name:
