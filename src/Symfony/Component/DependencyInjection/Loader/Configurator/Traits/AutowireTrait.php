--- conflicted
+++ resolved
@@ -18,11 +18,7 @@
      *
      * @return $this
      */
-<<<<<<< HEAD
-    final public function autowire(bool $autowired = true): object
-=======
     final public function autowire(bool $autowired = true): self
->>>>>>> 22319a99
     {
         $this->definition->setAutowired($autowired);
 
