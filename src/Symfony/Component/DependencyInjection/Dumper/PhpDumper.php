--- conflicted
+++ resolved
@@ -1034,11 +1034,7 @@
         $definitions = $this->container->getDefinitions();
         ksort($definitions);
         foreach ($definitions as $id => $definition) {
-<<<<<<< HEAD
-            if (!$definition->isSynthetic() && $definition->isPublic() && (!$this->asFiles || !$definition->isShared() || ($this->hotPathTag && $definition->hasTag($this->hotPathTag)))) {
-=======
-            if (!$definition->isSynthetic() && (!$this->asFiles || !$definition->isShared() || $this->isHotPath($definition))) {
->>>>>>> 96198157
+            if (!$definition->isSynthetic() && $definition->isPublic() && (!$this->asFiles || !$definition->isShared() || $this->isHotPath($definition))) {
                 $code .= '            '.$this->export($id).' => '.$this->export($this->generateMethodName($id)).",\n";
             }
         }
@@ -1052,11 +1048,7 @@
         $definitions = $this->container->getDefinitions();
         ksort($definitions);
         foreach ($definitions as $id => $definition) {
-<<<<<<< HEAD
-            if (!$definition->isSynthetic() && $definition->isPublic() && $definition->isShared() && !($this->hotPathTag && $definition->hasTag($this->hotPathTag))) {
-=======
-            if (!$definition->isSynthetic() && $definition->isShared() && !$this->isHotPath($definition)) {
->>>>>>> 96198157
+            if (!$definition->isSynthetic() && $definition->isPublic() && $definition->isShared() && !$this->isHotPath($definition)) {
                 $code .= sprintf("            %s => __DIR__.'/%s.php',\n", $this->export($id), $this->generateMethodName($id));
             }
         }
@@ -1306,14 +1298,7 @@
         return implode(' && ', $conditions);
     }
 
-<<<<<<< HEAD
-    private function getServiceCallsFromArguments(array $arguments, array &$calls, array &$behavior, bool $isPreInstantiation)
-=======
-    /**
-     * Builds service calls from arguments.
-     */
-    private function getServiceCallsFromArguments(array $arguments, array &$calls, array &$behavior, $isPreInstantiation, $callerId)
->>>>>>> 96198157
+    private function getServiceCallsFromArguments(array $arguments, array &$calls, array &$behavior, bool $isPreInstantiation, string $callerId)
     {
         foreach ($arguments as $argument) {
             if (is_array($argument)) {
