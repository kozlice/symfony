<?php

/*
 * This file is part of the Symfony package.
 *
 * (c) Fabien Potencier <fabien@symfony.com>
 *
 * For the full copyright and license information, please view the LICENSE
 * file that was distributed with this source code.
 */

namespace Symfony\Component\DependencyInjection\Dumper;

use Symfony\Component\DependencyInjection\Argument\ArgumentInterface;
use Symfony\Component\DependencyInjection\Argument\IteratorArgument;
use Symfony\Component\DependencyInjection\Argument\ServiceClosureArgument;
use Symfony\Component\DependencyInjection\Variable;
use Symfony\Component\DependencyInjection\Definition;
use Symfony\Component\DependencyInjection\Compiler\AnalyzeServiceReferencesPass;
use Symfony\Component\DependencyInjection\ContainerBuilder;
use Symfony\Component\DependencyInjection\Container;
use Symfony\Component\DependencyInjection\ContainerInterface;
use Symfony\Component\DependencyInjection\Reference;
use Symfony\Component\DependencyInjection\TypedReference;
use Symfony\Component\DependencyInjection\Parameter;
use Symfony\Component\DependencyInjection\Exception\EnvParameterException;
use Symfony\Component\DependencyInjection\Exception\InvalidArgumentException;
use Symfony\Component\DependencyInjection\Exception\LogicException;
use Symfony\Component\DependencyInjection\Exception\RuntimeException;
use Symfony\Component\DependencyInjection\Exception\ServiceCircularReferenceException;
use Symfony\Component\DependencyInjection\LazyProxy\PhpDumper\DumperInterface as ProxyDumper;
use Symfony\Component\DependencyInjection\LazyProxy\PhpDumper\NullDumper;
use Symfony\Component\DependencyInjection\ExpressionLanguage;
use Symfony\Component\ExpressionLanguage\Expression;
use Symfony\Component\HttpKernel\Kernel;

/**
 * PhpDumper dumps a service container as a PHP class.
 *
 * @author Fabien Potencier <fabien@symfony.com>
 * @author Johannes M. Schmitt <schmittjoh@gmail.com>
 */
class PhpDumper extends Dumper
{
    /**
     * Characters that might appear in the generated variable name as first character.
     */
    const FIRST_CHARS = 'abcdefghijklmnopqrstuvwxyz';

    /**
     * Characters that might appear in the generated variable name as any but the first character.
     */
    const NON_FIRST_CHARS = 'abcdefghijklmnopqrstuvwxyz0123456789_';

    private $definitionVariables;
    private $referenceVariables;
    private $variableCount;
    private $reservedVariables = array('instance', 'class');
    private $expressionLanguage;
    private $targetDirRegex;
    private $targetDirMaxMatches;
    private $docStar;
    private $serviceIdToMethodNameMap;
    private $usedMethodNames;
    private $namespace;
    private $asFiles;
    private $hotPathTag;
    private $inlineRequires;
    private $inlinedRequires = array();
    private $circularReferences = array();

    /**
     * @var ProxyDumper
     */
    private $proxyDumper;

    /**
     * {@inheritdoc}
     */
    public function __construct(ContainerBuilder $container)
    {
        if (!$container->isCompiled()) {
            throw new LogicException('Cannot dump an uncompiled container.');
        }

        parent::__construct($container);
    }

    /**
     * Sets the dumper to be used when dumping proxies in the generated container.
     */
    public function setProxyDumper(ProxyDumper $proxyDumper)
    {
        $this->proxyDumper = $proxyDumper;
    }

    /**
     * Dumps the service container as a PHP class.
     *
     * Available options:
     *
     *  * class:      The class name
     *  * base_class: The base class name
     *  * namespace:  The class namespace
     *  * as_files:   To split the container in several files
     *
     * @return string|array A PHP class representing the service container or an array of PHP files if the "as_files" option is set
     *
     * @throws EnvParameterException When an env var exists but has not been dumped
     */
    public function dump(array $options = array())
    {
        $this->targetDirRegex = null;
        $this->inlinedRequires = array();
        $options = array_merge(array(
            'class' => 'ProjectServiceContainer',
            'base_class' => 'Container',
            'namespace' => '',
            'as_files' => false,
            'debug' => true,
            'hot_path_tag' => 'container.hot_path',
            'inline_class_loader_parameter' => 'container.dumper.inline_class_loader',
        ), $options);

        $this->namespace = $options['namespace'];
        $this->asFiles = $options['as_files'];
        $this->hotPathTag = $options['hot_path_tag'];
        $this->inlineRequires = $options['inline_class_loader_parameter'] && $this->container->hasParameter($options['inline_class_loader_parameter']) && $this->container->getParameter($options['inline_class_loader_parameter']);

        if (0 !== strpos($baseClass = $options['base_class'], '\\') && 'Container' !== $baseClass) {
            $baseClass = sprintf('%s\%s', $options['namespace'] ? '\\'.$options['namespace'] : '', $baseClass);
            $baseClassWithNamespace = $baseClass;
        } elseif ('Container' === $baseClass) {
            $baseClassWithNamespace = Container::class;
        } else {
            $baseClassWithNamespace = $baseClass;
        }

        $this->initializeMethodNamesMap('Container' === $baseClass ? Container::class : $baseClass);

        (new AnalyzeServiceReferencesPass())->process($this->container);
        $this->circularReferences = array();
        $checkedNodes = array();
        foreach ($this->container->getCompiler()->getServiceReferenceGraph()->getNodes() as $id => $node) {
            $currentPath = array($id => $id);
            $this->analyzeCircularReferences($node->getOutEdges(), $checkedNodes, $currentPath);
        }
        $this->container->getCompiler()->getServiceReferenceGraph()->clear();

        $this->docStar = $options['debug'] ? '*' : '';

        if (!empty($options['file']) && is_dir($dir = dirname($options['file']))) {
            // Build a regexp where the first root dirs are mandatory,
            // but every other sub-dir is optional up to the full path in $dir
            // Mandate at least 2 root dirs and not more that 5 optional dirs.

            $dir = explode(DIRECTORY_SEPARATOR, realpath($dir));
            $i = count($dir);

            if (3 <= $i) {
                $regex = '';
                $lastOptionalDir = $i > 8 ? $i - 5 : 3;
                $this->targetDirMaxMatches = $i - $lastOptionalDir;

                while (--$i >= $lastOptionalDir) {
                    $regex = sprintf('(%s%s)?', preg_quote(DIRECTORY_SEPARATOR.$dir[$i], '#'), $regex);
                }

                do {
                    $regex = preg_quote(DIRECTORY_SEPARATOR.$dir[$i], '#').$regex;
                } while (0 < --$i);

                $this->targetDirRegex = '#'.preg_quote($dir[0], '#').$regex.'#';
            }
        }

        $code =
            $this->startClass($options['class'], $baseClass, $baseClassWithNamespace).
            $this->addServices().
            $this->addDefaultParametersMethod().
            $this->endClass()
        ;

        if ($this->asFiles) {
            $fileStart = <<<EOF
<?php

use Symfony\Component\DependencyInjection\Argument\RewindableGenerator;

// This file has been auto-generated by the Symfony Dependency Injection Component for internal use.

EOF;
            $files = array();

            $ids = $this->container->getRemovedIds();
            foreach ($this->container->getDefinitions() as $id => $definition) {
                if (!$definition->isPublic()) {
                    $ids[$id] = true;
                }
            }
            if ($ids = array_keys($ids)) {
                sort($ids);
                $c = "<?php\n\nreturn array(\n";
                foreach ($ids as $id) {
                    $c .= '    '.$this->doExport($id)." => true,\n";
                }
                $files['removed-ids.php'] = $c .= ");\n";
            }

            foreach ($this->generateServiceFiles() as $file => $c) {
                $files[$file] = $fileStart.$c;
            }
            foreach ($this->generateProxyClasses() as $file => $c) {
                $files[$file] = "<?php\n".$c;
            }
            $files[$options['class'].'.php'] = $code;
            $hash = ucfirst(strtr(ContainerBuilder::hash($files), '._', 'xx'));
            $code = array();

            foreach ($files as $file => $c) {
                $code["Container{$hash}/{$file}"] = $c;
            }
            array_pop($code);
            $code["Container{$hash}/{$options['class']}.php"] = substr_replace($files[$options['class'].'.php'], "<?php\n\nnamespace Container{$hash};\n", 0, 6);
            $namespaceLine = $this->namespace ? "\nnamespace {$this->namespace};\n" : '';
            $time = time();
            $id = hash('crc32', $hash.$time);

            $code[$options['class'].'.php'] = <<<EOF
<?php
{$namespaceLine}
// This file has been auto-generated by the Symfony Dependency Injection Component for internal use.

if (\\class_exists(\\Container{$hash}\\{$options['class']}::class, false)) {
    // no-op
} elseif (!include __DIR__.'/Container{$hash}/{$options['class']}.php') {
    touch(__DIR__.'/Container{$hash}.legacy');

    return;
}

if (!\\class_exists({$options['class']}::class, false)) {
    \\class_alias(\\Container{$hash}\\{$options['class']}::class, {$options['class']}::class, false);
}

return new \\Container{$hash}\\{$options['class']}(array(
    'container.build_hash' => '$hash',
    'container.build_id' => '$id',
    'container.build_time' => $time,
));

EOF;
        } else {
            foreach ($this->generateProxyClasses() as $c) {
                $code .= $c;
            }
        }

        $this->targetDirRegex = null;
        $this->inlinedRequires = array();
        $this->circularReferences = array();

        $unusedEnvs = array();
        foreach ($this->container->getEnvCounters() as $env => $use) {
            if (!$use) {
                $unusedEnvs[] = $env;
            }
        }
        if ($unusedEnvs) {
            throw new EnvParameterException($unusedEnvs, null, 'Environment variables "%s" are never used. Please, check your container\'s configuration.');
        }

        return $code;
    }

    /**
     * Retrieves the currently set proxy dumper or instantiates one.
     */
    private function getProxyDumper(): ProxyDumper
    {
        if (!$this->proxyDumper) {
            $this->proxyDumper = new NullDumper();
        }

        return $this->proxyDumper;
    }

    private function addServiceLocalTempVariables(string $cId, Definition $definition, \SplObjectStorage $inlinedDefinitions, \SplObjectStorage $allInlinedDefinitions): string
    {
        $allCalls = $calls = $behavior = array();

        foreach ($allInlinedDefinitions as $def) {
            $arguments = array($def->getArguments(), $def->getFactory(), $def->getProperties(), $def->getMethodCalls(), $def->getConfigurator());
            $this->getServiceCallsFromArguments($arguments, $allCalls, false, $cId, $behavior, $allInlinedDefinitions[$def]);
        }

        $isPreInstance = isset($inlinedDefinitions[$definition]) && isset($this->circularReferences[$cId]) && !$this->getProxyDumper()->isProxyCandidate($definition) && $definition->isShared();
        foreach ($inlinedDefinitions as $def) {
            $this->getServiceCallsFromArguments(array($def->getArguments(), $def->getFactory()), $calls, $isPreInstance, $cId);
            if ($def !== $definition) {
                $arguments = array($def->getProperties(), $def->getMethodCalls(), $def->getConfigurator());
                $this->getServiceCallsFromArguments($arguments, $calls, $isPreInstance && !$this->hasReference($cId, $arguments, true), $cId);
            }
        }
        if (!isset($inlinedDefinitions[$definition])) {
            $arguments = array($definition->getProperties(), $definition->getMethodCalls(), $definition->getConfigurator());
            $this->getServiceCallsFromArguments($arguments, $calls, false, $cId);
        }

        $code = '';
        foreach ($calls as $id => $callCount) {
            if ('service_container' === $id || $id === $cId || isset($this->referenceVariables[$id])) {
                continue;
            }
            if ($callCount <= 1 && $allCalls[$id] <= 1) {
                continue;
            }

            $name = $this->getNextVariableName();
            $this->referenceVariables[$id] = new Variable($name);

            $reference = ContainerInterface::EXCEPTION_ON_INVALID_REFERENCE === $behavior[$id] ? new Reference($id, $behavior[$id]) : null;
            $code .= sprintf("        \$%s = %s;\n", $name, $this->getServiceCall($id, $reference));
        }

        if ('' !== $code) {
            if ($isPreInstance) {
                $code .= sprintf(<<<'EOTXT'

        if (isset($this->%s['%s'])) {
            return $this->%1$s['%2$s'];
        }

EOTXT
                , $definition->isPublic() ? 'services' : 'privates', $cId);
            }

            $code .= "\n";
        }

        return $code;
    }

    private function analyzeCircularReferences(array $edges, &$checkedNodes, &$currentPath)
    {
        foreach ($edges as $edge) {
            $node = $edge->getDestNode();
            $id = $node->getId();

            if ($node->getValue() && ($edge->isLazy() || $edge->isWeak())) {
                // no-op
            } elseif (isset($currentPath[$id])) {
                foreach (array_reverse($currentPath) as $parentId) {
                    $this->circularReferences[$parentId][$id] = $id;
                    $id = $parentId;
                }
            } elseif (!isset($checkedNodes[$id])) {
                $checkedNodes[$id] = true;
                $currentPath[$id] = $id;
                $this->analyzeCircularReferences($node->getOutEdges(), $checkedNodes, $currentPath);
                unset($currentPath[$id]);
            }
        }
    }

    private function collectLineage($class, array &$lineage)
    {
        if (isset($lineage[$class])) {
            return;
        }
        if (!$r = $this->container->getReflectionClass($class, false)) {
            return;
        }
        if ($this->container instanceof $class) {
            return;
        }
        $file = $r->getFileName();
        if (!$file || $this->doExport($file) === $exportedFile = $this->export($file)) {
            return;
        }

        if ($parent = $r->getParentClass()) {
            $this->collectLineage($parent->name, $lineage);
        }

        foreach ($r->getInterfaces() as $parent) {
            $this->collectLineage($parent->name, $lineage);
        }

        foreach ($r->getTraits() as $parent) {
            $this->collectLineage($parent->name, $lineage);
        }

        $lineage[$class] = substr($exportedFile, 1, -1);
    }

    private function generateProxyClasses()
    {
        $definitions = $this->container->getDefinitions();
        $strip = '' === $this->docStar && method_exists('Symfony\Component\HttpKernel\Kernel', 'stripComments');
        $proxyDumper = $this->getProxyDumper();
        ksort($definitions);
        foreach ($definitions as $definition) {
            if (!$proxyDumper->isProxyCandidate($definition)) {
                continue;
            }
            // register class' reflector for resource tracking
            $this->container->getReflectionClass($definition->getClass());
            $proxyCode = "\n".$proxyDumper->getProxyCode($definition);
            if ($strip) {
                $proxyCode = "<?php\n".$proxyCode;
                $proxyCode = substr(Kernel::stripComments($proxyCode), 5);
            }
            yield sprintf('%s.php', explode(' ', $proxyCode, 3)[1]) => $proxyCode;
        }
    }

    private function addServiceInclude(string $cId, Definition $definition, \SplObjectStorage $inlinedDefinitions): string
    {
        $code = '';

        if ($this->inlineRequires && !$this->isHotPath($definition)) {
            $lineage = $calls = $behavior = array();
            foreach ($inlinedDefinitions as $def) {
                if (!$def->isDeprecated() && is_string($class = is_array($factory = $def->getFactory()) && is_string($factory[0]) ? $factory[0] : $def->getClass())) {
                    $this->collectLineage($class, $lineage);
                }
                $arguments = array($def->getArguments(), $def->getFactory(), $def->getProperties(), $def->getMethodCalls(), $def->getConfigurator());
                $this->getServiceCallsFromArguments($arguments, $calls, false, $cId, $behavior, $inlinedDefinitions[$def]);
            }

            foreach ($calls as $id => $callCount) {
                if ('service_container' !== $id && $id !== $cId
                    && ContainerInterface::IGNORE_ON_UNINITIALIZED_REFERENCE !== $behavior[$id]
                    && $this->container->has($id)
                    && $this->isTrivialInstance($def = $this->container->findDefinition($id))
                    && is_string($class = is_array($factory = $def->getFactory()) && is_string($factory[0]) ? $factory[0] : $def->getClass())
                ) {
                    $this->collectLineage($class, $lineage);
                }
            }

            foreach (array_diff_key(array_flip($lineage), $this->inlinedRequires) as $file => $class) {
                $code .= sprintf("        include_once %s;\n", $file);
            }
        }

        foreach ($inlinedDefinitions as $def) {
            if ($file = $def->getFile()) {
                $code .= sprintf("        include_once %s;\n", $this->dumpValue($file));
            }
        }

        if ('' !== $code) {
            $code .= "\n";
        }

        return $code;
    }

    /**
     * Generates the inline definition of a service.
     *
     * @throws RuntimeException                  When the factory definition is incomplete
     * @throws ServiceCircularReferenceException When a circular reference is detected
     */
    private function addServiceInlinedDefinitions(string $id, Definition $definition, \SplObjectStorage $inlinedDefinitions, bool &$isSimpleInstance): string
    {
        $code = '';

        foreach ($inlinedDefinitions as $def) {
            if ($definition === $def) {
                continue;
            }
            if ($inlinedDefinitions[$def] <= 1 && !$def->getMethodCalls() && !$def->getProperties() && !$def->getConfigurator() && false === strpos($this->dumpValue($def->getClass()), '$')) {
                continue;
            }
            if (isset($this->definitionVariables[$def])) {
                $name = $this->definitionVariables[$def];
            } else {
                $name = $this->getNextVariableName();
                $this->definitionVariables[$def] = new Variable($name);
            }

            // a construct like:
            // $a = new ServiceA(ServiceB $b); $b = new ServiceB(ServiceA $a);
            // this is an indication for a wrong implementation, you can circumvent this problem
            // by setting up your service structure like this:
            // $b = new ServiceB();
            // $a = new ServiceA(ServiceB $b);
            // $b->setServiceA(ServiceA $a);
            if (isset($inlinedDefinition[$definition]) && $this->hasReference($id, array($def->getArguments(), $def->getFactory()))) {
                throw new ServiceCircularReferenceException($id, array($id));
            }

            $code .= $this->addNewInstance($def, '$'.$name, ' = ', $id);

            if (!$this->hasReference($id, array($def->getProperties(), $def->getMethodCalls(), $def->getConfigurator()), true)) {
                $code .= $this->addServiceProperties($def, $name);
                $code .= $this->addServiceMethodCalls($def, $name);
                $code .= $this->addServiceConfigurator($def, $name);
            } else {
                $isSimpleInstance = false;
            }

            $code .= "\n";
        }

        return $code;
    }

    /**
     * @throws InvalidArgumentException
     * @throws RuntimeException
     */
    private function addServiceInstance(string $id, Definition $definition, string $isSimpleInstance): string
    {
        $class = $this->dumpValue($definition->getClass());

        if (0 === strpos($class, "'") && false === strpos($class, '$') && !preg_match('/^\'(?:\\\{2})?[a-zA-Z_\x7f-\xff][a-zA-Z0-9_\x7f-\xff]*(?:\\\{2}[a-zA-Z_\x7f-\xff][a-zA-Z0-9_\x7f-\xff]*)*\'$/', $class)) {
            throw new InvalidArgumentException(sprintf('"%s" is not a valid class name for the "%s" service.', $class, $id));
        }

        $isProxyCandidate = $this->getProxyDumper()->isProxyCandidate($definition);
        $instantiation = '';

        if (!$isProxyCandidate && $definition->isShared()) {
            $instantiation = sprintf('$this->%s[\'%s\'] = %s', $this->container->getDefinition($id)->isPublic() ? 'services' : 'privates', $id, $isSimpleInstance ? '' : '$instance');
        } elseif (!$isSimpleInstance) {
            $instantiation = '$instance';
        }

        $return = '';
        if ($isSimpleInstance) {
            $return = 'return ';
        } else {
            $instantiation .= ' = ';
        }

        $code = $this->addNewInstance($definition, $return, $instantiation, $id);

        if (!$isSimpleInstance) {
            $code .= "\n";
        }

        return $code;
    }

    private function isTrivialInstance(Definition $definition): bool
    {
        if ($definition->isSynthetic() || $definition->getFile() || $definition->getMethodCalls() || $definition->getProperties() || $definition->getConfigurator()) {
            return false;
        }
        if ($definition->isDeprecated() || $definition->isLazy() || $definition->getFactory() || 3 < count($definition->getArguments())) {
            return false;
        }

        foreach ($definition->getArguments() as $arg) {
            if (!$arg || $arg instanceof Parameter) {
                continue;
            }
            if (is_array($arg) && 3 >= count($arg)) {
                foreach ($arg as $k => $v) {
                    if ($this->dumpValue($k) !== $this->dumpValue($k, false)) {
                        return false;
                    }
                    if (!$v || $v instanceof Parameter) {
                        continue;
                    }
                    if ($v instanceof Reference && $this->container->has($id = (string) $v) && $this->container->findDefinition($id)->isSynthetic()) {
                        continue;
                    }
                    if (!is_scalar($v) || $this->dumpValue($v) !== $this->dumpValue($v, false)) {
                        return false;
                    }
                }
            } elseif ($arg instanceof Reference && $this->container->has($id = (string) $arg) && $this->container->findDefinition($id)->isSynthetic()) {
                continue;
            } elseif (!is_scalar($arg) || $this->dumpValue($arg) !== $this->dumpValue($arg, false)) {
                return false;
            }
        }

        if (false !== strpos($this->dumpLiteralClass($this->dumpValue($definition->getClass())), '$')) {
            return false;
        }

        return true;
    }

    private function addServiceMethodCalls(Definition $definition, string $variableName = 'instance'): string
    {
        $calls = '';
        foreach ($definition->getMethodCalls() as $call) {
            $arguments = array();
            foreach ($call[1] as $value) {
                $arguments[] = $this->dumpValue($value);
            }

            $calls .= $this->wrapServiceConditionals($call[1], sprintf("        \$%s->%s(%s);\n", $variableName, $call[0], implode(', ', $arguments)));
        }

        return $calls;
    }

    private function addServiceProperties(Definition $definition, $variableName = 'instance')
    {
        $code = '';
        foreach ($definition->getProperties() as $name => $value) {
            $code .= sprintf("        \$%s->%s = %s;\n", $variableName, $name, $this->dumpValue($value));
        }

        return $code;
    }

    /**
     * @throws ServiceCircularReferenceException when the container contains a circular reference
     */
    private function addServiceInlinedDefinitionsSetup(string $id, Definition $definition, \SplObjectStorage $inlinedDefinitions, bool $isSimpleInstance): string
    {
        $this->referenceVariables[$id] = new Variable('instance');

        $code = '';
        foreach ($inlinedDefinitions as $def) {
            if ($definition === $def || !$this->hasReference($id, array($def->getProperties(), $def->getMethodCalls(), $def->getConfigurator()), true)) {
                continue;
            }

            // if the instance is simple, the return statement has already been generated
            // so, the only possible way to get there is because of a circular reference
            if ($isSimpleInstance) {
                throw new ServiceCircularReferenceException($id, array($id));
            }

            $name = (string) $this->definitionVariables[$def];
            $code .= $this->addServiceProperties($def, $name);
            $code .= $this->addServiceMethodCalls($def, $name);
            $code .= $this->addServiceConfigurator($def, $name);
        }

        if ('' !== $code && ($definition->getProperties() || $definition->getMethodCalls() || $definition->getConfigurator())) {
            $code .= "\n";
        }

        return $code;
    }

    private function addServiceConfigurator(Definition $definition, string $variableName = 'instance'): string
    {
        if (!$callable = $definition->getConfigurator()) {
            return '';
        }

        if (is_array($callable)) {
            if ($callable[0] instanceof Reference
                || ($callable[0] instanceof Definition && $this->definitionVariables->contains($callable[0]))) {
                return sprintf("        %s->%s(\$%s);\n", $this->dumpValue($callable[0]), $callable[1], $variableName);
            }

            $class = $this->dumpValue($callable[0]);
            // If the class is a string we can optimize away
            if (0 === strpos($class, "'") && false === strpos($class, '$')) {
                return sprintf("        %s::%s(\$%s);\n", $this->dumpLiteralClass($class), $callable[1], $variableName);
            }

            if (0 === strpos($class, 'new ')) {
                return sprintf("        (%s)->%s(\$%s);\n", $this->dumpValue($callable[0]), $callable[1], $variableName);
            }

            return sprintf("        [%s, '%s'](\$%s);\n", $this->dumpValue($callable[0]), $callable[1], $variableName);
        }

        return sprintf("        %s(\$%s);\n", $callable, $variableName);
    }

    private function addService(string $id, Definition $definition, string &$file = null): string
    {
        $this->definitionVariables = new \SplObjectStorage();
        $this->referenceVariables = array();
        $this->variableCount = 0;

        $return = array();

        if ($class = $definition->getClass()) {
            $class = $this->container->resolveEnvPlaceholders($class);
            $return[] = sprintf(0 === strpos($class, '%') ? '@return object A %1$s instance' : '@return \%s', ltrim($class, '\\'));
        } elseif ($definition->getFactory()) {
            $factory = $definition->getFactory();
            if (is_string($factory)) {
                $return[] = sprintf('@return object An instance returned by %s()', $factory);
            } elseif (is_array($factory) && (is_string($factory[0]) || $factory[0] instanceof Definition || $factory[0] instanceof Reference)) {
                if (is_string($factory[0]) || $factory[0] instanceof Reference) {
                    $return[] = sprintf('@return object An instance returned by %s::%s()', (string) $factory[0], $factory[1]);
                } elseif ($factory[0] instanceof Definition) {
                    $return[] = sprintf('@return object An instance returned by %s::%s()', $factory[0]->getClass(), $factory[1]);
                }
            }
        }

        if ($definition->isDeprecated()) {
            if ($return && 0 === strpos($return[count($return) - 1], '@return')) {
                $return[] = '';
            }

            $return[] = sprintf('@deprecated %s', $definition->getDeprecationMessage($id));
        }

        $return = str_replace("\n     * \n", "\n     *\n", implode("\n     * ", $return));
        $return = $this->container->resolveEnvPlaceholders($return);

        $shared = $definition->isShared() ? ' shared' : '';
        $public = $definition->isPublic() ? 'public' : 'private';
        $autowired = $definition->isAutowired() ? ' autowired' : '';

        if ($definition->isLazy()) {
            $lazyInitialization = '$lazyLoad = true';
        } else {
            $lazyInitialization = '';
        }

        $asFile = $this->asFiles && $definition->isShared() && !$this->isHotPath($definition);
        $methodName = $this->generateMethodName($id);
        if ($asFile) {
            $file = $methodName.'.php';
            $code = "        // Returns the $public '$id'$shared$autowired service.\n\n";
        } else {
            $code = <<<EOF

    /*{$this->docStar}
     * Gets the $public '$id'$shared$autowired service.
     *
     * $return
     */
    protected function {$methodName}($lazyInitialization)
    {

EOF;
        }

        if ($this->getProxyDumper()->isProxyCandidate($definition)) {
            $factoryCode = $asFile ? "\$this->load(__DIR__.'/%s.php', false)" : '$this->%s(false)';
            $code .= $this->getProxyDumper()->getProxyFactoryCode($definition, $id, sprintf($factoryCode, $methodName));
        }

        if ($definition->isDeprecated()) {
            $code .= sprintf("        @trigger_error(%s, E_USER_DEPRECATED);\n\n", $this->export($definition->getDeprecationMessage($id)));
        }

        $inlinedDefinitions = $this->getDefinitionsFromArguments(array($definition));
        $constructorDefinitions = $this->getDefinitionsFromArguments(array($definition->getArguments(), $definition->getFactory()));
        $otherDefinitions = new \SplObjectStorage();

        foreach ($inlinedDefinitions as $def) {
            if ($def === $definition || isset($constructorDefinitions[$def])) {
                $constructorDefinitions[$def] = $inlinedDefinitions[$def];
            } else {
                $otherDefinitions[$def] = $inlinedDefinitions[$def];
            }
        }

        $isSimpleInstance = !$definition->getProperties() && !$definition->getMethodCalls() && !$definition->getConfigurator();

        $code .=
            $this->addServiceInclude($id, $definition, $inlinedDefinitions).
            $this->addServiceLocalTempVariables($id, $definition, $constructorDefinitions, $inlinedDefinitions).
            $this->addServiceInlinedDefinitions($id, $definition, $constructorDefinitions, $isSimpleInstance).
            $this->addServiceInstance($id, $definition, $isSimpleInstance).
            $this->addServiceLocalTempVariables($id, $definition, $otherDefinitions, $inlinedDefinitions).
            $this->addServiceInlinedDefinitions($id, $definition, $otherDefinitions, $isSimpleInstance).
            $this->addServiceInlinedDefinitionsSetup($id, $definition, $inlinedDefinitions, $isSimpleInstance).
            $this->addServiceProperties($definition).
            $this->addServiceMethodCalls($definition).
            $this->addServiceConfigurator($definition).
            (!$isSimpleInstance ? "\n        return \$instance;\n" : '')
        ;

        if ($asFile) {
            $code = implode("\n", array_map(function ($line) { return $line ? substr($line, 8) : $line; }, explode("\n", $code)));
        } else {
            $code .= "    }\n";
        }

        $this->definitionVariables = null;
        $this->referenceVariables = null;

        return $code;
    }

    private function addServices(): string
    {
        $publicServices = $privateServices = '';
        $definitions = $this->container->getDefinitions();
        ksort($definitions);
        foreach ($definitions as $id => $definition) {
            if ($definition->isSynthetic() || ($this->asFiles && $definition->isShared() && !$this->isHotPath($definition))) {
                continue;
            }
            if ($definition->isPublic()) {
                $publicServices .= $this->addService($id, $definition);
            } elseif (!$this->isTrivialInstance($definition)) {
                $privateServices .= $this->addService($id, $definition);
            }
        }

        return $publicServices.$privateServices;
    }

    private function generateServiceFiles()
    {
        $definitions = $this->container->getDefinitions();
        ksort($definitions);
        foreach ($definitions as $id => $definition) {
            if (!$definition->isSynthetic() && $definition->isShared() && !$this->isHotPath($definition)) {
                $code = $this->addService($id, $definition, $file);
                yield $file => $code;
            }
        }
    }

    private function addNewInstance(Definition $definition, $return, $instantiation, $id)
    {
        $class = $this->dumpValue($definition->getClass());
        $return = '        '.$return.$instantiation;

        $arguments = array();
        foreach ($definition->getArguments() as $value) {
            $arguments[] = $this->dumpValue($value);
        }

        if (null !== $definition->getFactory()) {
            $callable = $definition->getFactory();
            if (is_array($callable)) {
                if (!preg_match('/^[a-zA-Z_\x7f-\xff][a-zA-Z0-9_\x7f-\xff]*$/', $callable[1])) {
                    throw new RuntimeException(sprintf('Cannot dump definition because of invalid factory method (%s)', $callable[1] ?: 'n/a'));
                }

                if ($callable[0] instanceof Reference
                    || ($callable[0] instanceof Definition && $this->definitionVariables->contains($callable[0]))) {
                    return $return.sprintf("%s->%s(%s);\n", $this->dumpValue($callable[0]), $callable[1], $arguments ? implode(', ', $arguments) : '');
                }

                $class = $this->dumpValue($callable[0]);
                // If the class is a string we can optimize away
                if (0 === strpos($class, "'") && false === strpos($class, '$')) {
                    if ("''" === $class) {
                        throw new RuntimeException(sprintf('Cannot dump definition: The "%s" service is defined to be created by a factory but is missing the service reference, did you forget to define the factory service id or class?', $id));
                    }

                    return $return.sprintf("%s::%s(%s);\n", $this->dumpLiteralClass($class), $callable[1], $arguments ? implode(', ', $arguments) : '');
                }

                if (0 === strpos($class, 'new ')) {
                    return $return.sprintf("(%s)->%s(%s);\n", $class, $callable[1], $arguments ? implode(', ', $arguments) : '');
                }

                return $return.sprintf("[%s, '%s'](%s);\n", $class, $callable[1], $arguments ? implode(', ', $arguments) : '');
            }

            return $return.sprintf("%s(%s);\n", $this->dumpLiteralClass($this->dumpValue($callable)), $arguments ? implode(', ', $arguments) : '');
        }

        if (false !== strpos($class, '$')) {
            return sprintf("        \$class = %s;\n\n%snew \$class(%s);\n", $class, $return, implode(', ', $arguments));
        }

        return $return.sprintf("new %s(%s);\n", $this->dumpLiteralClass($class), implode(', ', $arguments));
    }

<<<<<<< HEAD
    private function startClass(string $class, string $baseClass): string
=======
    /**
     * Adds the class headers.
     *
     * @param string $class                  Class name
     * @param string $baseClass              The name of the base class
     * @param string $baseClassWithNamespace Fully qualified base class name
     *
     * @return string
     */
    private function startClass($class, $baseClass, $baseClassWithNamespace)
>>>>>>> f5060c12
    {
        $namespaceLine = !$this->asFiles && $this->namespace ? "\nnamespace {$this->namespace};\n" : '';

        $code = <<<EOF
<?php
$namespaceLine
use Symfony\Component\DependencyInjection\Argument\RewindableGenerator;
use Symfony\Component\DependencyInjection\ContainerInterface;
use Symfony\Component\DependencyInjection\Container;
use Symfony\Component\DependencyInjection\Exception\InvalidArgumentException;
use Symfony\Component\DependencyInjection\Exception\LogicException;
use Symfony\Component\DependencyInjection\Exception\RuntimeException;
use Symfony\Component\DependencyInjection\ParameterBag\FrozenParameterBag;

/*{$this->docStar}
 * This class has been auto-generated
 * by the Symfony Dependency Injection Component.
 *
 * @final since Symfony 3.3
 */
class $class extends $baseClass
{
    private \$parameters;
    private \$targetDirs = array();

    /*{$this->docStar}
     * @internal but protected for BC on cache:clear
     */
    protected \$privates = array();

    public function __construct()
    {

EOF;
        if (null !== $this->targetDirRegex) {
            $dir = $this->asFiles ? '$this->targetDirs[0] = \\dirname(__DIR__)' : '__DIR__';
            $code .= <<<EOF
        \$dir = {$dir};
        for (\$i = 1; \$i <= {$this->targetDirMaxMatches}; ++\$i) {
            \$this->targetDirs[\$i] = \$dir = \\dirname(\$dir);
        }

EOF;
        }
        if ($this->asFiles) {
            $code = str_replace('$parameters', "\$buildParameters;\n    private \$parameters", $code);
            $code = str_replace('__construct()', '__construct(array $buildParameters = array())', $code);
            $code .= "        \$this->buildParameters = \$buildParameters;\n";
        }

<<<<<<< HEAD
        if ($this->container->getParameterBag()->all()) {
            $code .= "        \$this->parameters = \$this->getDefaultParameters();\n\n";
=======
        if ($this->container->isCompiled()) {
            if (Container::class !== $baseClassWithNamespace) {
                $r = $this->container->getReflectionClass($baseClassWithNamespace, false);

                if (null !== $r && (null !== $constructor = $r->getConstructor()) && 0 === $constructor->getNumberOfRequiredParameters()) {
                    $code .= "        parent::__construct();\n\n";
                }
            }

            if ($this->container->getParameterBag()->all()) {
                $code .= "        \$this->parameters = \$this->getDefaultParameters();\n\n";
            }

            $code .= "        \$this->services = array();\n";
        } else {
            $arguments = $this->container->getParameterBag()->all() ? 'new ParameterBag($this->getDefaultParameters())' : null;
            $code .= "        parent::__construct($arguments);\n";
>>>>>>> f5060c12
        }
        $code .= "        \$this->services = \$this->privates = array();\n";

        $code .= $this->addSyntheticIds();
        $code .= $this->addMethodMap();
        $code .= $this->asFiles ? $this->addFileMap() : '';
        $code .= $this->addAliases();
        $code .= $this->addInlineRequires();
        $code .= <<<EOF
    }

    public function reset()
    {
        \$this->privates = array();
        parent::reset();
    }

    public function compile()
    {
        throw new LogicException('You cannot compile a dumped container that was already compiled.');
    }

    public function isCompiled()
    {
        return true;
    }

EOF;
        $code .= $this->addRemovedIds();

        if ($this->asFiles) {
            $code .= <<<EOF

    protected function load(\$file, \$lazyLoad = true)
    {
        return require \$file;
    }

EOF;
        }

        $proxyDumper = $this->getProxyDumper();
        foreach ($this->container->getDefinitions() as $definition) {
            if (!$proxyDumper->isProxyCandidate($definition)) {
                continue;
            }
            if ($this->asFiles) {
                $proxyLoader = '$this->load(__DIR__."/{$class}.php")';
            } elseif ($this->namespace) {
                $proxyLoader = 'class_alias("'.$this->namespace.'\\\\{$class}", $class, false)';
            } else {
                $proxyLoader = '';
            }
            if ($proxyLoader) {
                $proxyLoader = "class_exists(\$class, false) || {$proxyLoader};\n\n        ";
            }
            $code .= <<<EOF

    protected function createProxy(\$class, \Closure \$factory)
    {
        {$proxyLoader}return \$factory();
    }

EOF;
            break;
        }

        return $code;
    }

    private function addSyntheticIds(): string
    {
        $code = '';
        $definitions = $this->container->getDefinitions();
        ksort($definitions);
        foreach ($definitions as $id => $definition) {
            if ($definition->isSynthetic() && 'service_container' !== $id) {
                $code .= '            '.$this->doExport($id)." => true,\n";
            }
        }

        return $code ? "        \$this->syntheticIds = array(\n{$code}        );\n" : '';
    }

    private function addRemovedIds(): string
    {
        $ids = $this->container->getRemovedIds();
        foreach ($this->container->getDefinitions() as $id => $definition) {
            if (!$definition->isPublic()) {
                $ids[$id] = true;
            }
        }
        if (!$ids) {
            return '';
        }
        if ($this->asFiles) {
            $code = "require __DIR__.'/removed-ids.php'";
        } else {
            $code = '';
            $ids = array_keys($ids);
            sort($ids);
            foreach ($ids as $id) {
                $code .= '            '.$this->doExport($id)." => true,\n";
            }

            $code = "array(\n{$code}        )";
        }

        return <<<EOF

    public function getRemovedIds()
    {
        return {$code};
    }

EOF;
    }

    private function addMethodMap(): string
    {
        $code = '';
        $definitions = $this->container->getDefinitions();
        ksort($definitions);
        foreach ($definitions as $id => $definition) {
            if (!$definition->isSynthetic() && $definition->isPublic() && (!$this->asFiles || !$definition->isShared() || $this->isHotPath($definition))) {
                $code .= '            '.$this->doExport($id).' => '.$this->doExport($this->generateMethodName($id)).",\n";
            }
        }

        return $code ? "        \$this->methodMap = array(\n{$code}        );\n" : '';
    }

    private function addFileMap(): string
    {
        $code = '';
        $definitions = $this->container->getDefinitions();
        ksort($definitions);
        foreach ($definitions as $id => $definition) {
            if (!$definition->isSynthetic() && $definition->isPublic() && $definition->isShared() && !$this->isHotPath($definition)) {
                $code .= sprintf("            %s => __DIR__.'/%s.php',\n", $this->doExport($id), $this->generateMethodName($id));
            }
        }

        return $code ? "        \$this->fileMap = array(\n{$code}        );\n" : '';
    }

    private function addAliases(): string
    {
        if (!$aliases = $this->container->getAliases()) {
            return "\n        \$this->aliases = array();\n";
        }

        $code = "        \$this->aliases = array(\n";
        ksort($aliases);
        foreach ($aliases as $alias => $id) {
            $id = (string) $id;
            while (isset($aliases[$id])) {
                $id = (string) $aliases[$id];
            }
            $code .= '            '.$this->doExport($alias).' => '.$this->doExport($id).",\n";
        }

        return $code."        );\n";
    }

    private function addInlineRequires(): string
    {
        if (!$this->hotPathTag || !$this->inlineRequires) {
            return '';
        }

        $lineage = array();

        foreach ($this->container->findTaggedServiceIds($this->hotPathTag) as $id => $tags) {
            $definition = $this->container->getDefinition($id);
            $inlinedDefinitions = $this->getDefinitionsFromArguments(array($definition));

            foreach ($inlinedDefinitions as $def) {
                if (is_string($class = is_array($factory = $def->getFactory()) && is_string($factory[0]) ? $factory[0] : $def->getClass())) {
                    $this->collectLineage($class, $lineage);
                }
            }
        }

        $code = '';

        foreach ($lineage as $file) {
            if (!isset($this->inlinedRequires[$file])) {
                $this->inlinedRequires[$file] = true;
                $code .= sprintf("\n            include_once %s;", $file);
            }
        }

        return $code ? sprintf("\n        \$this->privates['service_container'] = function () {%s\n        };\n", $code) : '';
    }

    private function addDefaultParametersMethod(): string
    {
        if (!$this->container->getParameterBag()->all()) {
            return '';
        }

        $php = array();
        $dynamicPhp = array();

        foreach ($this->container->getParameterBag()->all() as $key => $value) {
            if ($key !== $resolvedKey = $this->container->resolveEnvPlaceholders($key)) {
                throw new InvalidArgumentException(sprintf('Parameter name cannot use env parameters: %s.', $resolvedKey));
            }
            $export = $this->exportParameters(array($value));
            $export = explode('0 => ', substr(rtrim($export, " )\n"), 7, -1), 2);

            if (preg_match("/\\\$this->(?:getEnv\('(?:\w++:)*+\w++'\)|targetDirs\[\d++\])/", $export[1])) {
                $dynamicPhp[$key] = sprintf('%scase %s: $value = %s; break;', $export[0], $this->export($key), $export[1]);
            } else {
                $php[] = sprintf('%s%s => %s,', $export[0], $this->export($key), $export[1]);
            }
        }
        $parameters = sprintf("array(\n%s\n%s)", implode("\n", $php), str_repeat(' ', 8));

        $code = <<<'EOF'

    public function getParameter($name)
    {
        $name = (string) $name;
        if (isset($this->buildParameters[$name])) {
            return $this->buildParameters[$name];
        }

        if (!(isset($this->parameters[$name]) || isset($this->loadedDynamicParameters[$name]) || array_key_exists($name, $this->parameters))) {
            throw new InvalidArgumentException(sprintf('The parameter "%s" must be defined.', $name));
        }
        if (isset($this->loadedDynamicParameters[$name])) {
            return $this->loadedDynamicParameters[$name] ? $this->dynamicParameters[$name] : $this->getDynamicParameter($name);
        }

        return $this->parameters[$name];
    }

    public function hasParameter($name)
    {
        $name = (string) $name;
        if (isset($this->buildParameters[$name])) {
            return true;
        }

        return isset($this->parameters[$name]) || isset($this->loadedDynamicParameters[$name]) || array_key_exists($name, $this->parameters);
    }

    public function setParameter($name, $value)
    {
        throw new LogicException('Impossible to call set() on a frozen ParameterBag.');
    }

    public function getParameterBag()
    {
        if (null === $this->parameterBag) {
            $parameters = $this->parameters;
            foreach ($this->loadedDynamicParameters as $name => $loaded) {
                $parameters[$name] = $loaded ? $this->dynamicParameters[$name] : $this->getDynamicParameter($name);
            }
            foreach ($this->buildParameters as $name => $value) {
                $parameters[$name] = $value;
            }
            $this->parameterBag = new FrozenParameterBag($parameters);
        }

        return $this->parameterBag;
    }

EOF;
        if (!$this->asFiles) {
            $code = preg_replace('/^.*buildParameters.*\n.*\n.*\n/m', '', $code);
        }

        if ($dynamicPhp) {
            $loadedDynamicParameters = $this->exportParameters(array_combine(array_keys($dynamicPhp), array_fill(0, count($dynamicPhp), false)), '', 8);
            $getDynamicParameter = <<<'EOF'
        switch ($name) {
%s
            default: throw new InvalidArgumentException(sprintf('The dynamic parameter "%%s" must be defined.', $name));
        }
        $this->loadedDynamicParameters[$name] = true;

        return $this->dynamicParameters[$name] = $value;
EOF;
            $getDynamicParameter = sprintf($getDynamicParameter, implode("\n", $dynamicPhp));
        } else {
            $loadedDynamicParameters = 'array()';
            $getDynamicParameter = str_repeat(' ', 8).'throw new InvalidArgumentException(sprintf(\'The dynamic parameter "%s" must be defined.\', $name));';
        }

        $code .= <<<EOF

    private \$loadedDynamicParameters = {$loadedDynamicParameters};
    private \$dynamicParameters = array();

    /*{$this->docStar}
     * Computes a dynamic parameter.
     *
     * @param string The name of the dynamic parameter to load
     *
     * @return mixed The value of the dynamic parameter
     *
     * @throws InvalidArgumentException When the dynamic parameter does not exist
     */
    private function getDynamicParameter(\$name)
    {
{$getDynamicParameter}
    }

    /*{$this->docStar}
     * Gets the default parameters.
     *
     * @return array An array of the default parameters
     */
    protected function getDefaultParameters()
    {
        return $parameters;
    }

EOF;

        return $code;
    }

    /**
     * @throws InvalidArgumentException
     */
    private function exportParameters(array $parameters, string $path = '', int $indent = 12): string
    {
        $php = array();
        foreach ($parameters as $key => $value) {
            if (is_array($value)) {
                $value = $this->exportParameters($value, $path.'/'.$key, $indent + 4);
            } elseif ($value instanceof ArgumentInterface) {
                throw new InvalidArgumentException(sprintf('You cannot dump a container with parameters that contain special arguments. "%s" found in "%s".', get_class($value), $path.'/'.$key));
            } elseif ($value instanceof Variable) {
                throw new InvalidArgumentException(sprintf('You cannot dump a container with parameters that contain variable references. Variable "%s" found in "%s".', $value, $path.'/'.$key));
            } elseif ($value instanceof Definition) {
                throw new InvalidArgumentException(sprintf('You cannot dump a container with parameters that contain service definitions. Definition for "%s" found in "%s".', $value->getClass(), $path.'/'.$key));
            } elseif ($value instanceof Reference) {
                throw new InvalidArgumentException(sprintf('You cannot dump a container with parameters that contain references to other services (reference to service "%s" found in "%s").', $value, $path.'/'.$key));
            } elseif ($value instanceof Expression) {
                throw new InvalidArgumentException(sprintf('You cannot dump a container with parameters that contain expressions. Expression "%s" found in "%s".', $value, $path.'/'.$key));
            } else {
                $value = $this->export($value);
            }

            $php[] = sprintf('%s%s => %s,', str_repeat(' ', $indent), $this->export($key), $value);
        }

        return sprintf("array(\n%s\n%s)", implode("\n", $php), str_repeat(' ', $indent - 4));
    }

    private function endClass(): string
    {
        return <<<'EOF'
}

EOF;
    }

    private function wrapServiceConditionals($value, string $code): string
    {
        if (!$condition = $this->getServiceConditionals($value)) {
            return $code;
        }

        // re-indent the wrapped code
        $code = implode("\n", array_map(function ($line) { return $line ? '    '.$line : $line; }, explode("\n", $code)));

        return sprintf("        if (%s) {\n%s        }\n", $condition, $code);
    }

    private function getServiceConditionals($value): string
    {
        $conditions = array();
        foreach (ContainerBuilder::getInitializedConditionals($value) as $service) {
            if (!$this->container->hasDefinition($service)) {
                return 'false';
            }
            $conditions[] = sprintf("isset(\$this->%s['%s'])", $this->container->getDefinition($service)->isPublic() ? 'services' : 'privates', $service);
        }
        foreach (ContainerBuilder::getServiceConditionals($value) as $service) {
            if ($this->container->hasDefinition($service) && !$this->container->getDefinition($service)->isPublic()) {
                continue;
            }

            $conditions[] = sprintf("\$this->has('%s')", $service);
        }

        if (!$conditions) {
            return '';
        }

        return implode(' && ', $conditions);
    }

    private function getServiceCallsFromArguments(array $arguments, array &$calls, bool $isPreInstance, string $callerId, array &$behavior = array(), int $step = 1)
    {
        foreach ($arguments as $argument) {
            if (is_array($argument)) {
                $this->getServiceCallsFromArguments($argument, $calls, $isPreInstance, $callerId, $behavior, $step);
            } elseif ($argument instanceof Reference) {
                $id = (string) $argument;

                if (!isset($calls[$id])) {
                    $calls[$id] = (int) ($isPreInstance && isset($this->circularReferences[$callerId][$id]));
                }
                if (!isset($behavior[$id])) {
                    $behavior[$id] = $argument->getInvalidBehavior();
                } else {
                    $behavior[$id] = min($behavior[$id], $argument->getInvalidBehavior());
                }

                $calls[$id] += $step;
            }
        }
    }

    private function getDefinitionsFromArguments(array $arguments, \SplObjectStorage $definitions = null): \SplObjectStorage
    {
        if (null === $definitions) {
            $definitions = new \SplObjectStorage();
        }

        foreach ($arguments as $argument) {
            if (is_array($argument)) {
                $this->getDefinitionsFromArguments($argument, $definitions);
            } elseif (!$argument instanceof Definition) {
                // no-op
            } elseif (isset($definitions[$argument])) {
                $definitions[$argument] = 1 + $definitions[$argument];
            } else {
                $definitions[$argument] = 1;
                $this->getDefinitionsFromArguments($argument->getArguments(), $definitions);
                $this->getDefinitionsFromArguments(array($argument->getFactory()), $definitions);
                $this->getDefinitionsFromArguments($argument->getProperties(), $definitions);
                $this->getDefinitionsFromArguments($argument->getMethodCalls(), $definitions);
                $this->getDefinitionsFromArguments(array($argument->getConfigurator()), $definitions);
                // move current definition last in the list
                $nbOccurences = $definitions[$argument];
                unset($definitions[$argument]);
                $definitions[$argument] = $nbOccurences;
            }
        }

        return $definitions;
    }

    private function hasReference(string $id, array $arguments, bool $deep = false, array &$visited = array()): bool
    {
        if (!isset($this->circularReferences[$id])) {
            return false;
        }

        foreach ($arguments as $argument) {
            if (is_array($argument)) {
                if ($this->hasReference($id, $argument, $deep, $visited)) {
                    return true;
                }

                continue;
            } elseif ($argument instanceof Reference) {
                $argumentId = (string) $argument;
                if ($id === $argumentId) {
                    return true;
                }

                if (!$deep || isset($visited[$argumentId]) || !isset($this->circularReferences[$id][$argumentId])) {
                    continue;
                }

                $visited[$argumentId] = true;

                $service = $this->container->getDefinition($argumentId);
            } elseif ($argument instanceof Definition) {
                $service = $argument;
            } else {
                continue;
            }

            // if the proxy manager is enabled, disable searching for references in lazy services,
            // as these services will be instantiated lazily and don't have direct related references.
            if ($service->isLazy() && !$this->getProxyDumper() instanceof NullDumper) {
                continue;
            }

            if ($this->hasReference($id, array($service->getArguments(), $service->getFactory(), $service->getProperties(), $service->getMethodCalls(), $service->getConfigurator()), $deep, $visited)) {
                return true;
            }
        }

        return false;
    }

    /**
     * @throws RuntimeException
     */
    private function dumpValue($value, bool $interpolate = true): string
    {
        if (is_array($value)) {
            if ($value && $interpolate && false !== $param = array_search($value, $this->container->getParameterBag()->all(), true)) {
                return $this->dumpValue("%$param%");
            }
            $code = array();
            foreach ($value as $k => $v) {
                $code[] = sprintf('%s => %s', $this->dumpValue($k, $interpolate), $this->dumpValue($v, $interpolate));
            }

            return sprintf('array(%s)', implode(', ', $code));
        } elseif ($value instanceof ArgumentInterface) {
            $scope = array($this->definitionVariables, $this->referenceVariables, $this->variableCount);
            $this->definitionVariables = $this->referenceVariables = null;

            try {
                if ($value instanceof ServiceClosureArgument) {
                    $value = $value->getValues()[0];
                    $code = $this->dumpValue($value, $interpolate);

                    $returnedType = '';
                    if ($value instanceof TypedReference) {
                        $returnedType = sprintf(': %s\%s', ContainerInterface::EXCEPTION_ON_INVALID_REFERENCE === $value->getInvalidBehavior() ? '' : '?', $value->getType());
                    }

                    $code = sprintf('return %s;', $code);

                    return sprintf("function ()%s {\n            %s\n        }", $returnedType, $code);
                }

                if ($value instanceof IteratorArgument) {
                    $operands = array(0);
                    $code = array();
                    $code[] = 'new RewindableGenerator(function () {';

                    if (!$values = $value->getValues()) {
                        $code[] = '            return new \EmptyIterator();';
                    } else {
                        $countCode = array();
                        $countCode[] = 'function () {';

                        foreach ($values as $k => $v) {
                            ($c = $this->getServiceConditionals($v)) ? $operands[] = "(int) ($c)" : ++$operands[0];
                            $v = $this->wrapServiceConditionals($v, sprintf("        yield %s => %s;\n", $this->dumpValue($k, $interpolate), $this->dumpValue($v, $interpolate)));
                            foreach (explode("\n", $v) as $v) {
                                if ($v) {
                                    $code[] = '    '.$v;
                                }
                            }
                        }

                        $countCode[] = sprintf('            return %s;', implode(' + ', $operands));
                        $countCode[] = '        }';
                    }

                    $code[] = sprintf('        }, %s)', count($operands) > 1 ? implode("\n", $countCode) : $operands[0]);

                    return implode("\n", $code);
                }
            } finally {
                list($this->definitionVariables, $this->referenceVariables, $this->variableCount) = $scope;
            }
        } elseif ($value instanceof Definition) {
            if (null !== $this->definitionVariables && $this->definitionVariables->contains($value)) {
                return $this->dumpValue($this->definitionVariables[$value], $interpolate);
            }
            if ($value->getMethodCalls()) {
                throw new RuntimeException('Cannot dump definitions which have method calls.');
            }
            if ($value->getProperties()) {
                throw new RuntimeException('Cannot dump definitions which have properties.');
            }
            if (null !== $value->getConfigurator()) {
                throw new RuntimeException('Cannot dump definitions which have a configurator.');
            }

            $arguments = array();
            foreach ($value->getArguments() as $argument) {
                $arguments[] = $this->dumpValue($argument);
            }

            if (null !== $value->getFactory()) {
                $factory = $value->getFactory();

                if (is_string($factory)) {
                    return sprintf('%s(%s)', $this->dumpLiteralClass($this->dumpValue($factory)), implode(', ', $arguments));
                }

                if (is_array($factory)) {
                    if (!preg_match('/^[a-zA-Z_\x7f-\xff][a-zA-Z0-9_\x7f-\xff]*$/', $factory[1])) {
                        throw new RuntimeException(sprintf('Cannot dump definition because of invalid factory method (%s)', $factory[1] ?: 'n/a'));
                    }

                    $class = $this->dumpValue($factory[0]);
                    if (is_string($factory[0])) {
                        return sprintf('%s::%s(%s)', $this->dumpLiteralClass($class), $factory[1], implode(', ', $arguments));
                    }

                    if ($factory[0] instanceof Definition) {
                        if (0 === strpos($class, 'new ')) {
                            return sprintf('(%s)->%s(%s)', $class, $factory[1], implode(', ', $arguments));
                        }

                        return sprintf("[%s, '%s'](%s)", $class, $factory[1], implode(', ', $arguments));
                    }

                    if ($factory[0] instanceof Reference) {
                        return sprintf('%s->%s(%s)', $class, $factory[1], implode(', ', $arguments));
                    }
                }

                throw new RuntimeException('Cannot dump definition because of invalid factory');
            }

            $class = $value->getClass();
            if (null === $class) {
                throw new RuntimeException('Cannot dump definitions which have no class nor factory.');
            }

            return sprintf('new %s(%s)', $this->dumpLiteralClass($this->dumpValue($class)), implode(', ', $arguments));
        } elseif ($value instanceof Variable) {
            return '$'.$value;
        } elseif ($value instanceof Reference) {
            if (null !== $this->referenceVariables && isset($this->referenceVariables[$id = (string) $value])) {
                return $this->dumpValue($this->referenceVariables[$id], $interpolate);
            }

            return $this->getServiceCall((string) $value, $value);
        } elseif ($value instanceof Expression) {
            return $this->getExpressionLanguage()->compile((string) $value, array('this' => 'container'));
        } elseif ($value instanceof Parameter) {
            return $this->dumpParameter($value);
        } elseif (true === $interpolate && is_string($value)) {
            if (preg_match('/^%([^%]+)%$/', $value, $match)) {
                // we do this to deal with non string values (Boolean, integer, ...)
                // the preg_replace_callback converts them to strings
                return $this->dumpParameter($match[1]);
            } else {
                $replaceParameters = function ($match) {
                    return "'.".$this->dumpParameter($match[2]).".'";
                };

                $code = str_replace('%%', '%', preg_replace_callback('/(?<!%)(%)([^%]+)\1/', $replaceParameters, $this->export($value)));

                return $code;
            }
        } elseif (is_object($value) || is_resource($value)) {
            throw new RuntimeException('Unable to dump a service container if a parameter is an object or a resource.');
        }

        return $this->export($value);
    }

    /**
     * Dumps a string to a literal (aka PHP Code) class value.
     *
     * @throws RuntimeException
     */
    private function dumpLiteralClass(string $class): string
    {
        if (false !== strpos($class, '$')) {
            return sprintf('${($_ = %s) && false ?: "_"}', $class);
        }
        if (0 !== strpos($class, "'") || !preg_match('/^\'(?:\\\{2})?[a-zA-Z_\x7f-\xff][a-zA-Z0-9_\x7f-\xff]*(?:\\\{2}[a-zA-Z_\x7f-\xff][a-zA-Z0-9_\x7f-\xff]*)*\'$/', $class)) {
            throw new RuntimeException(sprintf('Cannot dump definition because of invalid class name (%s)', $class ?: 'n/a'));
        }

        $class = substr(str_replace('\\\\', '\\', $class), 1, -1);

        return 0 === strpos($class, '\\') ? $class : '\\'.$class;
    }

    private function dumpParameter(string $name): string
    {
        if ($this->container->isCompiled() && $this->container->hasParameter($name)) {
            $value = $this->container->getParameter($name);
            $dumpedValue = $this->dumpValue($value, false);

            if (!$value || !is_array($value)) {
                return $dumpedValue;
            }

            if (!preg_match("/\\\$this->(?:getEnv\('(?:\w++:)*+\w++'\)|targetDirs\[\d++\])/", $dumpedValue)) {
                return sprintf("\$this->parameters['%s']", $name);
            }
        }

        return sprintf("\$this->getParameter('%s')", $name);
    }

    private function getServiceCall(string $id, Reference $reference = null): string
    {
        while ($this->container->hasAlias($id)) {
            $id = (string) $this->container->getAlias($id);
        }

        if ('service_container' === $id) {
            return '$this';
        }

        if ($this->container->hasDefinition($id) && ($definition = $this->container->getDefinition($id)) && !$definition->isSynthetic()) {
            if (null !== $reference && ContainerInterface::IGNORE_ON_UNINITIALIZED_REFERENCE === $reference->getInvalidBehavior()) {
                $code = 'null';
            } elseif ($this->isTrivialInstance($definition)) {
                $code = substr($this->addNewInstance($definition, '', '', $id), 8, -2);
                if ($definition->isShared()) {
                    $code = sprintf('$this->%s[\'%s\'] = %s', $definition->isPublic() ? 'services' : 'privates', $id, $code);
                }
            } elseif ($this->asFiles && $definition->isShared() && !$this->isHotPath($definition)) {
                $code = sprintf("\$this->load(__DIR__.'/%s.php')", $this->generateMethodName($id));
            } else {
                $code = sprintf('$this->%s()', $this->generateMethodName($id));
            }
            if ($definition->isShared()) {
                $code = sprintf('($this->%s[\'%s\'] ?? %s)', $definition->isPublic() ? 'services' : 'privates', $id, $code);
            }

            return $code;
        }
        if (null !== $reference && ContainerInterface::IGNORE_ON_UNINITIALIZED_REFERENCE === $reference->getInvalidBehavior()) {
            return 'null';
        }
        if (null !== $reference && ContainerInterface::EXCEPTION_ON_INVALID_REFERENCE !== $reference->getInvalidBehavior()) {
            $code = sprintf('$this->get(\'%s\', /* ContainerInterface::NULL_ON_INVALID_REFERENCE */ %d)', $id, ContainerInterface::NULL_ON_INVALID_REFERENCE);
        } else {
            $code = sprintf('$this->get(\'%s\')', $id);
        }

        return sprintf('($this->services[\'%s\'] ?? %s)', $id, $code);
    }

    /**
     * Initializes the method names map to avoid conflicts with the Container methods.
     */
    private function initializeMethodNamesMap(string $class)
    {
        $this->serviceIdToMethodNameMap = array();
        $this->usedMethodNames = array();

        if ($reflectionClass = $this->container->getReflectionClass($class)) {
            foreach ($reflectionClass->getMethods() as $method) {
                $this->usedMethodNames[strtolower($method->getName())] = true;
            }
        }
    }

    /**
     * @throws InvalidArgumentException
     */
    private function generateMethodName(string $id): string
    {
        if (isset($this->serviceIdToMethodNameMap[$id])) {
            return $this->serviceIdToMethodNameMap[$id];
        }

        $i = strrpos($id, '\\');
        $name = Container::camelize(false !== $i && isset($id[1 + $i]) ? substr($id, 1 + $i) : $id);
        $name = preg_replace('/[^a-zA-Z0-9_\x7f-\xff]/', '', $name);
        $methodName = 'get'.$name.'Service';
        $suffix = 1;

        while (isset($this->usedMethodNames[strtolower($methodName)])) {
            ++$suffix;
            $methodName = 'get'.$name.$suffix.'Service';
        }

        $this->serviceIdToMethodNameMap[$id] = $methodName;
        $this->usedMethodNames[strtolower($methodName)] = true;

        return $methodName;
    }

    private function getNextVariableName(): string
    {
        $firstChars = self::FIRST_CHARS;
        $firstCharsLength = strlen($firstChars);
        $nonFirstChars = self::NON_FIRST_CHARS;
        $nonFirstCharsLength = strlen($nonFirstChars);

        while (true) {
            $name = '';
            $i = $this->variableCount;

            if ('' === $name) {
                $name .= $firstChars[$i % $firstCharsLength];
                $i = (int) ($i / $firstCharsLength);
            }

            while ($i > 0) {
                --$i;
                $name .= $nonFirstChars[$i % $nonFirstCharsLength];
                $i = (int) ($i / $nonFirstCharsLength);
            }

            ++$this->variableCount;

            // check that the name is not reserved
            if (in_array($name, $this->reservedVariables, true)) {
                continue;
            }

            return $name;
        }
    }

    private function getExpressionLanguage()
    {
        if (null === $this->expressionLanguage) {
            if (!class_exists('Symfony\Component\ExpressionLanguage\ExpressionLanguage')) {
                throw new RuntimeException('Unable to use expressions as the Symfony ExpressionLanguage component is not installed.');
            }
            $providers = $this->container->getExpressionLanguageProviders();
            $this->expressionLanguage = new ExpressionLanguage(null, $providers, function ($arg) {
                $id = '""' === substr_replace($arg, '', 1, -1) ? stripcslashes(substr($arg, 1, -1)) : null;

                if (null !== $id && ($this->container->hasAlias($id) || $this->container->hasDefinition($id))) {
                    return $this->getServiceCall($id);
                }

                return sprintf('$this->get(%s)', $arg);
            });

            if ($this->container->isTrackingResources()) {
                foreach ($providers as $provider) {
                    $this->container->addObjectResource($provider);
                }
            }
        }

        return $this->expressionLanguage;
    }

    private function isHotPath(Definition $definition)
    {
        return $this->hotPathTag && $definition->hasTag($this->hotPathTag) && !$definition->isDeprecated();
    }

    private function export($value)
    {
        if (null !== $this->targetDirRegex && is_string($value) && preg_match($this->targetDirRegex, $value, $matches, PREG_OFFSET_CAPTURE)) {
            $prefix = $matches[0][1] ? $this->doExport(substr($value, 0, $matches[0][1]), true).'.' : '';
            $suffix = $matches[0][1] + strlen($matches[0][0]);
            $suffix = isset($value[$suffix]) ? '.'.$this->doExport(substr($value, $suffix), true) : '';
            $dirname = '__DIR__';
            $offset = 1 + $this->targetDirMaxMatches - count($matches);

            if ($this->asFiles || 0 < $offset) {
                $dirname = sprintf('$this->targetDirs[%d]', $offset);
            }

            if ($prefix || $suffix) {
                return sprintf('(%s%s%s)', $prefix, $dirname, $suffix);
            }

            return $dirname;
        }

        return $this->doExport($value, true);
    }

    private function doExport($value, $resolveEnv = false)
    {
        if (is_string($value) && false !== strpos($value, "\n")) {
            $cleanParts = explode("\n", $value);
            $cleanParts = array_map(function ($part) { return var_export($part, true); }, $cleanParts);
            $export = implode('."\n".', $cleanParts);
        } else {
            $export = var_export($value, true);
        }

        if ($resolveEnv && "'" === $export[0] && $export !== $resolvedExport = $this->container->resolveEnvPlaceholders($export, "'.\$this->getEnv('string:%s').'")) {
            $export = $resolvedExport;
            if (".''" === substr($export, -3)) {
                $export = substr($export, 0, -3);
                if ("'" === $export[1]) {
                    $export = substr_replace($export, '', 18, 7);
                }
            }
            if ("'" === $export[1]) {
                $export = substr($export, 3);
            }
        }

        return $export;
    }
}<|MERGE_RESOLUTION|>--- conflicted
+++ resolved
@@ -866,20 +866,7 @@
         return $return.sprintf("new %s(%s);\n", $this->dumpLiteralClass($class), implode(', ', $arguments));
     }
 
-<<<<<<< HEAD
-    private function startClass(string $class, string $baseClass): string
-=======
-    /**
-     * Adds the class headers.
-     *
-     * @param string $class                  Class name
-     * @param string $baseClass              The name of the base class
-     * @param string $baseClassWithNamespace Fully qualified base class name
-     *
-     * @return string
-     */
-    private function startClass($class, $baseClass, $baseClassWithNamespace)
->>>>>>> f5060c12
+    private function startClass(string $class, string $baseClass, string $baseClassWithNamespace): string
     {
         $namespaceLine = !$this->asFiles && $this->namespace ? "\nnamespace {$this->namespace};\n" : '';
 
@@ -930,28 +917,16 @@
             $code .= "        \$this->buildParameters = \$buildParameters;\n";
         }
 
-<<<<<<< HEAD
+        if (Container::class !== $baseClassWithNamespace) {
+            $r = $this->container->getReflectionClass($baseClassWithNamespace, false);
+
+            if (null !== $r && (null !== $constructor = $r->getConstructor()) && 0 === $constructor->getNumberOfRequiredParameters()) {
+                $code .= "        parent::__construct();\n\n";
+            }
+        }
+
         if ($this->container->getParameterBag()->all()) {
             $code .= "        \$this->parameters = \$this->getDefaultParameters();\n\n";
-=======
-        if ($this->container->isCompiled()) {
-            if (Container::class !== $baseClassWithNamespace) {
-                $r = $this->container->getReflectionClass($baseClassWithNamespace, false);
-
-                if (null !== $r && (null !== $constructor = $r->getConstructor()) && 0 === $constructor->getNumberOfRequiredParameters()) {
-                    $code .= "        parent::__construct();\n\n";
-                }
-            }
-
-            if ($this->container->getParameterBag()->all()) {
-                $code .= "        \$this->parameters = \$this->getDefaultParameters();\n\n";
-            }
-
-            $code .= "        \$this->services = array();\n";
-        } else {
-            $arguments = $this->container->getParameterBag()->all() ? 'new ParameterBag($this->getDefaultParameters())' : null;
-            $code .= "        parent::__construct($arguments);\n";
->>>>>>> f5060c12
         }
         $code .= "        \$this->services = \$this->privates = array();\n";
 
