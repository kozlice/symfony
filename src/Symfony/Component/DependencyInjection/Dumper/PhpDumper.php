--- conflicted
+++ resolved
@@ -341,14 +341,10 @@
         return $this->proxyDumper;
     }
 
-<<<<<<< HEAD
     /**
      * @param ServiceReferenceGraphEdge[] $edges
      */
-    private function analyzeCircularReferences(string $sourceId, array $edges, array &$checkedNodes, array &$currentPath = [])
-=======
-    private function analyzeCircularReferences($sourceId, array $edges, &$checkedNodes, &$currentPath = [], $byConstructor = true)
->>>>>>> b2dadc11
+    private function analyzeCircularReferences(string $sourceId, array $edges, array &$checkedNodes, array &$currentPath = [], bool $byConstructor = true)
     {
         $checkedNodes[$sourceId] = true;
         $currentPath[$sourceId] = $byConstructor;
@@ -370,11 +366,7 @@
         unset($currentPath[$sourceId]);
     }
 
-<<<<<<< HEAD
-    private function connectCircularReferences(string $sourceId, array &$currentPath, array &$subPath = [])
-=======
-    private function connectCircularReferences($sourceId, &$currentPath, $byConstructor, &$subPath = [])
->>>>>>> b2dadc11
+    private function connectCircularReferences(string $sourceId, array &$currentPath, bool $byConstructor, array &$subPath = [])
     {
         $currentPath[$sourceId] = $subPath[$sourceId] = $byConstructor;
 
@@ -388,7 +380,7 @@
         unset($currentPath[$sourceId], $subPath[$sourceId]);
     }
 
-    private function addCircularReferences($id, $currentPath, $byConstructor)
+    private function addCircularReferences(string $id, array $currentPath, bool $byConstructor)
     {
         $currentPath[$id] = $byConstructor;
         $circularRefs = [];
