<?php

/*
 * This file is part of the Symfony package.
 *
 * (c) Fabien Potencier <fabien@symfony.com>
 *
 * For the full copyright and license information, please view the LICENSE
 * file that was distributed with this source code.
 */

namespace Symfony\Component\DependencyInjection\Dumper;

use Composer\Autoload\ClassLoader;
use Symfony\Component\Debug\DebugClassLoader as LegacyDebugClassLoader;
use Symfony\Component\DependencyInjection\Argument\ArgumentInterface;
use Symfony\Component\DependencyInjection\Argument\IteratorArgument;
use Symfony\Component\DependencyInjection\Argument\ServiceClosureArgument;
use Symfony\Component\DependencyInjection\Argument\ServiceLocator;
use Symfony\Component\DependencyInjection\Argument\ServiceLocatorArgument;
use Symfony\Component\DependencyInjection\Compiler\AnalyzeServiceReferencesPass;
use Symfony\Component\DependencyInjection\Compiler\CheckCircularReferencesPass;
use Symfony\Component\DependencyInjection\Compiler\ServiceReferenceGraphNode;
use Symfony\Component\DependencyInjection\Container;
use Symfony\Component\DependencyInjection\ContainerBuilder;
use Symfony\Component\DependencyInjection\ContainerInterface;
use Symfony\Component\DependencyInjection\Definition;
use Symfony\Component\DependencyInjection\Exception\EnvParameterException;
use Symfony\Component\DependencyInjection\Exception\InvalidArgumentException;
use Symfony\Component\DependencyInjection\Exception\LogicException;
use Symfony\Component\DependencyInjection\Exception\RuntimeException;
use Symfony\Component\DependencyInjection\Exception\ServiceCircularReferenceException;
use Symfony\Component\DependencyInjection\ExpressionLanguage;
use Symfony\Component\DependencyInjection\LazyProxy\PhpDumper\DumperInterface as ProxyDumper;
use Symfony\Component\DependencyInjection\LazyProxy\PhpDumper\NullDumper;
use Symfony\Component\DependencyInjection\Loader\FileLoader;
use Symfony\Component\DependencyInjection\Parameter;
use Symfony\Component\DependencyInjection\Reference;
use Symfony\Component\DependencyInjection\ServiceLocator as BaseServiceLocator;
use Symfony\Component\DependencyInjection\TypedReference;
use Symfony\Component\DependencyInjection\Variable;
use Symfony\Component\ErrorHandler\DebugClassLoader;
use Symfony\Component\ExpressionLanguage\Expression;
use Symfony\Component\HttpKernel\Kernel;

/**
 * PhpDumper dumps a service container as a PHP class.
 *
 * @author Fabien Potencier <fabien@symfony.com>
 * @author Johannes M. Schmitt <schmittjoh@gmail.com>
 */
class PhpDumper extends Dumper
{
    /**
     * Characters that might appear in the generated variable name as first character.
     */
    const FIRST_CHARS = 'abcdefghijklmnopqrstuvwxyz';

    /**
     * Characters that might appear in the generated variable name as any but the first character.
     */
    const NON_FIRST_CHARS = 'abcdefghijklmnopqrstuvwxyz0123456789_';

    private $definitionVariables;
    private $referenceVariables;
    private $variableCount;
    private $inlinedDefinitions;
    private $serviceCalls;
    private $reservedVariables = ['instance', 'class', 'this'];
    private $expressionLanguage;
    private $targetDirRegex;
    private $targetDirMaxMatches;
    private $docStar;
    private $serviceIdToMethodNameMap;
    private $usedMethodNames;
    private $namespace;
    private $asFiles;
    private $hotPathTag;
    private $inlineFactories;
    private $inlineRequires;
    private $inlinedRequires = [];
    private $circularReferences = [];
    private $singleUsePrivateIds = [];
    private $preload = [];
    private $addThrow = false;
    private $addGetService = false;
    private $locatedIds = [];
    private $serviceLocatorTag;
    private $exportedVariables = [];
    private $baseClass;

    /**
     * @var ProxyDumper
     */
    private $proxyDumper;

    /**
     * {@inheritdoc}
     */
    public function __construct(ContainerBuilder $container)
    {
        if (!$container->isCompiled()) {
<<<<<<< HEAD
            throw new LogicException('Cannot dump an uncompiled container.');
=======
            @trigger_error('Dumping an uncompiled ContainerBuilder is deprecated since Symfony 3.3 and will not be supported anymore in 4.0. Compile the container beforehand.', \E_USER_DEPRECATED);
>>>>>>> 4351a706
        }

        parent::__construct($container);
    }

    /**
     * Sets the dumper to be used when dumping proxies in the generated container.
     */
    public function setProxyDumper(ProxyDumper $proxyDumper)
    {
        $this->proxyDumper = $proxyDumper;
    }

    /**
     * Dumps the service container as a PHP class.
     *
     * Available options:
     *
     *  * class:      The class name
     *  * base_class: The base class name
     *  * namespace:  The class namespace
     *  * as_files:   To split the container in several files
     *
     * @return string|array A PHP class representing the service container or an array of PHP files if the "as_files" option is set
     *
     * @throws EnvParameterException When an env var exists but has not been dumped
     */
    public function dump(array $options = [])
    {
        $this->locatedIds = [];
        $this->targetDirRegex = null;
        $this->inlinedRequires = [];
        $this->exportedVariables = [];
        $options = array_merge([
            'class' => 'ProjectServiceContainer',
            'base_class' => 'Container',
            'namespace' => '',
            'as_files' => false,
            'debug' => true,
            'hot_path_tag' => 'container.hot_path',
            'inline_factories_parameter' => 'container.dumper.inline_factories',
            'inline_class_loader_parameter' => 'container.dumper.inline_class_loader',
            'preload_classes' => [],
            'service_locator_tag' => 'container.service_locator',
            'build_time' => time(),
        ], $options);

        $this->addThrow = $this->addGetService = false;
        $this->namespace = $options['namespace'];
        $this->asFiles = $options['as_files'];
        $this->hotPathTag = $options['hot_path_tag'];
        $this->inlineFactories = $this->asFiles && $options['inline_factories_parameter'] && $this->container->hasParameter($options['inline_factories_parameter']) && $this->container->getParameter($options['inline_factories_parameter']);
        $this->inlineRequires = $options['inline_class_loader_parameter'] && $this->container->hasParameter($options['inline_class_loader_parameter']) && $this->container->getParameter($options['inline_class_loader_parameter']);
        $this->serviceLocatorTag = $options['service_locator_tag'];

        if (0 !== strpos($baseClass = $options['base_class'], '\\') && 'Container' !== $baseClass) {
            $baseClass = sprintf('%s\%s', $options['namespace'] ? '\\'.$options['namespace'] : '', $baseClass);
            $this->baseClass = $baseClass;
        } elseif ('Container' === $baseClass) {
            $this->baseClass = Container::class;
        } else {
            $this->baseClass = $baseClass;
        }

        $this->initializeMethodNamesMap('Container' === $baseClass ? Container::class : $baseClass);

        if ($this->getProxyDumper() instanceof NullDumper) {
            (new AnalyzeServiceReferencesPass(true, false))->process($this->container);
            try {
                (new CheckCircularReferencesPass())->process($this->container);
            } catch (ServiceCircularReferenceException $e) {
                $path = $e->getPath();
                end($path);
                $path[key($path)] .= '". Try running "composer require symfony/proxy-manager-bridge';

                throw new ServiceCircularReferenceException($e->getServiceId(), $path);
            }
        }

        (new AnalyzeServiceReferencesPass(false, !$this->getProxyDumper() instanceof NullDumper))->process($this->container);
        $checkedNodes = [];
        $this->circularReferences = [];
        $this->singleUsePrivateIds = [];
        foreach ($this->container->getCompiler()->getServiceReferenceGraph()->getNodes() as $id => $node) {
            if (!$node->getValue() instanceof Definition) {
                continue;
            }
            if (!isset($checkedNodes[$id])) {
                $this->analyzeCircularReferences($id, $node->getOutEdges(), $checkedNodes);
            }
            if ($this->isSingleUsePrivateNode($node)) {
                $this->singleUsePrivateIds[$id] = $id;
            }
        }
        $this->container->getCompiler()->getServiceReferenceGraph()->clear();
        $checkedNodes = [];
        $this->singleUsePrivateIds = array_diff_key($this->singleUsePrivateIds, $this->circularReferences);

        $this->docStar = $options['debug'] ? '*' : '';

        if (!empty($options['file']) && is_dir($dir = \dirname($options['file']))) {
            // Build a regexp where the first root dirs are mandatory,
            // but every other sub-dir is optional up to the full path in $dir
            // Mandate at least 1 root dir and not more than 5 optional dirs.

            $dir = explode(\DIRECTORY_SEPARATOR, realpath($dir));
            $i = \count($dir);

            if (2 + (int) ('\\' === \DIRECTORY_SEPARATOR) <= $i) {
                $regex = '';
                $lastOptionalDir = $i > 8 ? $i - 5 : (2 + (int) ('\\' === \DIRECTORY_SEPARATOR));
                $this->targetDirMaxMatches = $i - $lastOptionalDir;

                while (--$i >= $lastOptionalDir) {
                    $regex = sprintf('(%s%s)?', preg_quote(\DIRECTORY_SEPARATOR.$dir[$i], '#'), $regex);
                }

                do {
                    $regex = preg_quote(\DIRECTORY_SEPARATOR.$dir[$i], '#').$regex;
                } while (0 < --$i);

                $this->targetDirRegex = '#(^|file://|[:;, \|\r\n])'.preg_quote($dir[0], '#').$regex.'#';
            }
        }

        $proxyClasses = $this->inlineFactories ? $this->generateProxyClasses() : null;

        if ($options['preload_classes']) {
            $this->preload = array_combine($options['preload_classes'], $options['preload_classes']);
        }

        $code =
            $this->startClass($options['class'], $baseClass).
            $this->addServices($services).
            $this->addDeprecatedAliases().
            $this->addDefaultParametersMethod()
        ;

        $proxyClasses = $proxyClasses ?? $this->generateProxyClasses();

        if ($this->addGetService) {
            $code = preg_replace(
                "/(\r?\n\r?\n    public function __construct.+?\\{\r?\n)/s",
                "\n    private \$getService;$1        \$this->getService = \\Closure::fromCallable([\$this, 'getService']);\n",
                $code,
                1
            );
        }

        if ($this->asFiles) {
            $fileStart = <<<EOF
<?php

use Symfony\Component\DependencyInjection\Argument\RewindableGenerator;
use Symfony\Component\DependencyInjection\Exception\RuntimeException;

// This file has been auto-generated by the Symfony Dependency Injection Component for internal use.

EOF;
            $files = [];

            $ids = $this->container->getRemovedIds();
            foreach ($this->container->getDefinitions() as $id => $definition) {
                if (!$definition->isPublic()) {
                    $ids[$id] = true;
                }
            }
            if ($ids = array_keys($ids)) {
                sort($ids);
                $c = "<?php\n\nreturn [\n";
                foreach ($ids as $id) {
                    $c .= '    '.$this->doExport($id)." => true,\n";
                }
                $files['removed-ids.php'] = $c."];\n";
            }

            if (!$this->inlineFactories) {
                foreach ($this->generateServiceFiles($services) as $file => $c) {
                    $files[$file] = $fileStart.$c;
                }
                foreach ($proxyClasses as $file => $c) {
                    $files[$file] = "<?php\n".$c;
                }
            }

            $code .= $this->endClass();

            if ($this->inlineFactories) {
                foreach ($proxyClasses as $c) {
                    $code .= $c;
                }
            }

            $files[$options['class'].'.php'] = $code;
            $hash = ucfirst(strtr(ContainerBuilder::hash($files), '._', 'xx'));
            $code = [];

            foreach ($files as $file => $c) {
                $code["Container{$hash}/{$file}"] = $c;
            }
            array_pop($code);
            $code["Container{$hash}/{$options['class']}.php"] = substr_replace($files[$options['class'].'.php'], "<?php\n\nnamespace Container{$hash};\n", 0, 6);
            $namespaceLine = $this->namespace ? "\nnamespace {$this->namespace};\n" : '';
            $time = $options['build_time'];
            $id = hash('crc32', $hash.$time);
            $this->asFiles = false;

            if ($this->preload && null !== $autoloadFile = $this->getAutoloadFile()) {
                $autoloadFile = substr($this->export($autoloadFile), 2, -1);

                $code[$options['class'].'.preload.php'] = <<<EOF
<?php

// This file has been auto-generated by the Symfony Dependency Injection Component
// You can reference it in the "opcache.preload" php.ini setting on PHP >= 7.4 when preloading is desired

use Symfony\Component\DependencyInjection\Dumper\Preloader;

if (in_array(PHP_SAPI, ['cli', 'phpdbg'], true)) {
    return;
}

require $autoloadFile;
require __DIR__.'/Container{$hash}/{$options['class']}.php';

\$classes = [];

EOF;

                foreach ($this->preload as $class) {
                    if (!$class || false !== strpos($class, '$')) {
                        continue;
                    }
                    if (!(class_exists($class, false) || interface_exists($class, false) || trait_exists($class, false)) || (new \ReflectionClass($class))->isUserDefined()) {
                        $code[$options['class'].'.preload.php'] .= sprintf("\$classes[] = '%s';\n", $class);
                    }
                }

                $code[$options['class'].'.preload.php'] .= <<<'EOF'

Preloader::preload($classes);

EOF;
            }

            $code[$options['class'].'.php'] = <<<EOF
<?php
{$namespaceLine}
// This file has been auto-generated by the Symfony Dependency Injection Component for internal use.

if (\\class_exists(\\Container{$hash}\\{$options['class']}::class, false)) {
    // no-op
} elseif (!include __DIR__.'/Container{$hash}/{$options['class']}.php') {
    touch(__DIR__.'/Container{$hash}.legacy');

    return;
}

if (!\\class_exists({$options['class']}::class, false)) {
    \\class_alias(\\Container{$hash}\\{$options['class']}::class, {$options['class']}::class, false);
}

return new \\Container{$hash}\\{$options['class']}([
    'container.build_hash' => '$hash',
    'container.build_id' => '$id',
    'container.build_time' => $time,
], __DIR__.\\DIRECTORY_SEPARATOR.'Container{$hash}');

EOF;
        } else {
            $code .= $this->endClass();
            foreach ($proxyClasses as $c) {
                $code .= $c;
            }
        }

        $this->targetDirRegex = null;
        $this->inlinedRequires = [];
        $this->circularReferences = [];
        $this->locatedIds = [];
        $this->exportedVariables = [];
        $this->preload = [];

        $unusedEnvs = [];
        foreach ($this->container->getEnvCounters() as $env => $use) {
            if (!$use) {
                $unusedEnvs[] = $env;
            }
        }
        if ($unusedEnvs) {
            throw new EnvParameterException($unusedEnvs, null, 'Environment variables "%s" are never used. Please, check your container\'s configuration.');
        }

        return $code;
    }

    /**
     * Retrieves the currently set proxy dumper or instantiates one.
     */
    private function getProxyDumper(): ProxyDumper
    {
        if (!$this->proxyDumper) {
            $this->proxyDumper = new NullDumper();
        }

        return $this->proxyDumper;
    }

    private function analyzeCircularReferences(string $sourceId, array $edges, array &$checkedNodes, array &$currentPath = [], bool $byConstructor = true)
    {
        $checkedNodes[$sourceId] = true;
        $currentPath[$sourceId] = $byConstructor;

        foreach ($edges as $edge) {
            $node = $edge->getDestNode();
            $id = $node->getId();

            if (!$node->getValue() instanceof Definition || $sourceId === $id || $edge->isLazy() || $edge->isWeak()) {
                // no-op
            } elseif (isset($currentPath[$id])) {
                $this->addCircularReferences($id, $currentPath, $edge->isReferencedByConstructor());
            } elseif (!isset($checkedNodes[$id])) {
                $this->analyzeCircularReferences($id, $node->getOutEdges(), $checkedNodes, $currentPath, $edge->isReferencedByConstructor());
            } elseif (isset($this->circularReferences[$id])) {
                $this->connectCircularReferences($id, $currentPath, $edge->isReferencedByConstructor());
            }
        }
        unset($currentPath[$sourceId]);
    }

    private function connectCircularReferences(string $sourceId, array &$currentPath, bool $byConstructor, array &$subPath = [])
    {
        $currentPath[$sourceId] = $subPath[$sourceId] = $byConstructor;

        foreach ($this->circularReferences[$sourceId] as $id => $byConstructor) {
            if (isset($currentPath[$id])) {
                $this->addCircularReferences($id, $currentPath, $byConstructor);
            } elseif (!isset($subPath[$id]) && isset($this->circularReferences[$id])) {
                $this->connectCircularReferences($id, $currentPath, $byConstructor, $subPath);
            }
        }
        unset($currentPath[$sourceId], $subPath[$sourceId]);
    }

    private function addCircularReferences(string $id, array $currentPath, bool $byConstructor)
    {
        $currentPath[$id] = $byConstructor;
        $circularRefs = [];

        foreach (array_reverse($currentPath) as $parentId => $v) {
            $byConstructor = $byConstructor && $v;
            $circularRefs[] = $parentId;

            if ($parentId === $id) {
                break;
            }
        }

        $currentId = $id;
        foreach ($circularRefs as $parentId) {
            if (empty($this->circularReferences[$parentId][$currentId])) {
                $this->circularReferences[$parentId][$currentId] = $byConstructor;
            }

            $currentId = $parentId;
        }
    }

    private function collectLineage(string $class, array &$lineage)
    {
        if (isset($lineage[$class])) {
            return;
        }
        if (!$r = $this->container->getReflectionClass($class, false)) {
            return;
        }
        if (is_a($class, $this->baseClass, true)) {
            return;
        }
        $file = $r->getFileName();
        if (!$file || $this->doExport($file) === $exportedFile = $this->export($file)) {
            return;
        }

        $lineage[$class] = substr($exportedFile, 1, -1);

        if ($parent = $r->getParentClass()) {
            $this->collectLineage($parent->name, $lineage);
        }

        foreach ($r->getInterfaces() as $parent) {
            $this->collectLineage($parent->name, $lineage);
        }

        foreach ($r->getTraits() as $parent) {
            $this->collectLineage($parent->name, $lineage);
        }

        unset($lineage[$class]);
        $lineage[$class] = substr($exportedFile, 1, -1);
    }

    private function generateProxyClasses(): array
    {
        $proxyClasses = [];
        $alreadyGenerated = [];
        $definitions = $this->container->getDefinitions();
        $strip = '' === $this->docStar && method_exists('Symfony\Component\HttpKernel\Kernel', 'stripComments');
        $proxyDumper = $this->getProxyDumper();
        ksort($definitions);
        foreach ($definitions as $definition) {
            if (!$proxyDumper->isProxyCandidate($definition)) {
                continue;
            }
            if (isset($alreadyGenerated[$class = $definition->getClass()])) {
                continue;
            }
            $alreadyGenerated[$class] = true;
            // register class' reflector for resource tracking
            $this->container->getReflectionClass($class);
            if ("\n" === $proxyCode = "\n".$proxyDumper->getProxyCode($definition)) {
                continue;
            }

            if ($this->inlineRequires) {
                $lineage = [];
                $this->collectLineage($class, $lineage);

                $code = '';
                foreach (array_diff_key(array_flip($lineage), $this->inlinedRequires) as $file => $class) {
                    if ($this->inlineFactories) {
                        $this->inlinedRequires[$file] = true;
                    }
                    $code .= sprintf("include_once %s;\n", $file);
                }

                $proxyCode = $code.$proxyCode;
            }

            if ($strip) {
                $proxyCode = "<?php\n".$proxyCode;
                $proxyCode = substr(Kernel::stripComments($proxyCode), 5);
            }

            $proxyClasses[sprintf('%s.php', explode(' ', $this->inlineRequires ? substr($proxyCode, \strlen($code)) : $proxyCode, 3)[1])] = $proxyCode;
        }

        return $proxyClasses;
    }

    private function addServiceInclude(string $cId, Definition $definition): string
    {
        $code = '';

        if ($this->inlineRequires && (!$this->isHotPath($definition) || $this->getProxyDumper()->isProxyCandidate($definition))) {
            $lineage = [];
            foreach ($this->inlinedDefinitions as $def) {
                if (!$def->isDeprecated()) {
                    foreach ($this->getClasses($def) as $class) {
                        $this->collectLineage($class, $lineage);
                    }
                }
            }

            foreach ($this->serviceCalls as $id => list($callCount, $behavior)) {
                if ('service_container' !== $id && $id !== $cId
                    && ContainerInterface::IGNORE_ON_UNINITIALIZED_REFERENCE !== $behavior
                    && $this->container->has($id)
                    && $this->isTrivialInstance($def = $this->container->findDefinition($id))
                ) {
                    foreach ($this->getClasses($def) as $class) {
                        $this->collectLineage($class, $lineage);
                    }
                }
            }

            foreach (array_diff_key(array_flip($lineage), $this->inlinedRequires) as $file => $class) {
                $code .= sprintf("        include_once %s;\n", $file);
            }
        }

        foreach ($this->inlinedDefinitions as $def) {
            if ($file = $def->getFile()) {
                $file = $this->dumpValue($file);
                $file = '(' === $file[0] ? substr($file, 1, -1) : $file;
                $code .= sprintf("        include_once %s;\n", $file);
            }
        }

        if ('' !== $code) {
            $code .= "\n";
        }

        return $code;
    }

    /**
     * @throws InvalidArgumentException
     * @throws RuntimeException
     */
    private function addServiceInstance(string $id, Definition $definition, bool $isSimpleInstance): string
    {
        $class = $this->dumpValue($definition->getClass());

        if (0 === strpos($class, "'") && false === strpos($class, '$') && !preg_match('/^\'(?:\\\{2})?[a-zA-Z_\x7f-\xff][a-zA-Z0-9_\x7f-\xff]*(?:\\\{2}[a-zA-Z_\x7f-\xff][a-zA-Z0-9_\x7f-\xff]*)*\'$/', $class)) {
            throw new InvalidArgumentException(sprintf('"%s" is not a valid class name for the "%s" service.', $class, $id));
        }

        $isProxyCandidate = $this->getProxyDumper()->isProxyCandidate($definition);
        $instantiation = '';

        $lastWitherIndex = null;
        foreach ($definition->getMethodCalls() as $k => $call) {
            if ($call[2] ?? false) {
                $lastWitherIndex = $k;
            }
        }

        if (!$isProxyCandidate && $definition->isShared() && !isset($this->singleUsePrivateIds[$id]) && null === $lastWitherIndex) {
            $instantiation = sprintf('$this->%s[%s] = %s', $this->container->getDefinition($id)->isPublic() ? 'services' : 'privates', $this->doExport($id), $isSimpleInstance ? '' : '$instance');
        } elseif (!$isSimpleInstance) {
            $instantiation = '$instance';
        }

        $return = '';
        if ($isSimpleInstance) {
            $return = 'return ';
        } else {
            $instantiation .= ' = ';
        }

        return $this->addNewInstance($definition, '        '.$return.$instantiation, $id);
    }

    private function isTrivialInstance(Definition $definition): bool
    {
        if ($definition->hasErrors()) {
            return true;
        }
        if ($definition->isSynthetic() || $definition->getFile() || $definition->getMethodCalls() || $definition->getProperties() || $definition->getConfigurator()) {
            return false;
        }
        if ($definition->isDeprecated() || $definition->isLazy() || $definition->getFactory() || 3 < \count($definition->getArguments())) {
            return false;
        }

        foreach ($definition->getArguments() as $arg) {
            if (!$arg || $arg instanceof Parameter) {
                continue;
            }
            if (\is_array($arg) && 3 >= \count($arg)) {
                foreach ($arg as $k => $v) {
                    if ($this->dumpValue($k) !== $this->dumpValue($k, false)) {
                        return false;
                    }
                    if (!$v || $v instanceof Parameter) {
                        continue;
                    }
                    if ($v instanceof Reference && $this->container->has($id = (string) $v) && $this->container->findDefinition($id)->isSynthetic()) {
                        continue;
                    }
                    if (!is_scalar($v) || $this->dumpValue($v) !== $this->dumpValue($v, false)) {
                        return false;
                    }
                }
            } elseif ($arg instanceof Reference && $this->container->has($id = (string) $arg) && $this->container->findDefinition($id)->isSynthetic()) {
                continue;
            } elseif (!is_scalar($arg) || $this->dumpValue($arg) !== $this->dumpValue($arg, false)) {
                return false;
            }
        }

        return true;
    }

    private function addServiceMethodCalls(Definition $definition, string $variableName, ?string $sharedNonLazyId): string
    {
        $lastWitherIndex = null;
        foreach ($definition->getMethodCalls() as $k => $call) {
            if ($call[2] ?? false) {
                $lastWitherIndex = $k;
            }
        }

        $calls = '';
        foreach ($definition->getMethodCalls() as $k => $call) {
            $arguments = [];
            foreach ($call[1] as $value) {
                $arguments[] = $this->dumpValue($value);
            }

            $witherAssignation = '';

            if ($call[2] ?? false) {
                if (null !== $sharedNonLazyId && $lastWitherIndex === $k) {
                    $witherAssignation = sprintf('$this->%s[\'%s\'] = ', $definition->isPublic() ? 'services' : 'privates', $sharedNonLazyId);
                }
                $witherAssignation .= sprintf('$%s = ', $variableName);
            }

            $calls .= $this->wrapServiceConditionals($call[1], sprintf("        %s\$%s->%s(%s);\n", $witherAssignation, $variableName, $call[0], implode(', ', $arguments)));
        }

        return $calls;
    }

    private function addServiceProperties(Definition $definition, string $variableName = 'instance'): string
    {
        $code = '';
        foreach ($definition->getProperties() as $name => $value) {
            $code .= sprintf("        \$%s->%s = %s;\n", $variableName, $name, $this->dumpValue($value));
        }

        return $code;
    }

    private function addServiceConfigurator(Definition $definition, string $variableName = 'instance'): string
    {
        if (!$callable = $definition->getConfigurator()) {
            return '';
        }

        if (\is_array($callable)) {
            if ($callable[0] instanceof Reference
                || ($callable[0] instanceof Definition && $this->definitionVariables->contains($callable[0]))
            ) {
                return sprintf("        %s->%s(\$%s);\n", $this->dumpValue($callable[0]), $callable[1], $variableName);
            }

            $class = $this->dumpValue($callable[0]);
            // If the class is a string we can optimize away
            if (0 === strpos($class, "'") && false === strpos($class, '$')) {
                return sprintf("        %s::%s(\$%s);\n", $this->dumpLiteralClass($class), $callable[1], $variableName);
            }

            if (0 === strpos($class, 'new ')) {
                return sprintf("        (%s)->%s(\$%s);\n", $this->dumpValue($callable[0]), $callable[1], $variableName);
            }

            return sprintf("        [%s, '%s'](\$%s);\n", $this->dumpValue($callable[0]), $callable[1], $variableName);
        }

        return sprintf("        %s(\$%s);\n", $callable, $variableName);
    }

    private function addService(string $id, Definition $definition): array
    {
        $this->definitionVariables = new \SplObjectStorage();
        $this->referenceVariables = [];
        $this->variableCount = 0;
        $this->referenceVariables[$id] = new Variable('instance');

        $return = [];

        if ($class = $definition->getClass()) {
            $class = $class instanceof Parameter ? '%'.$class.'%' : $this->container->resolveEnvPlaceholders($class);
            $return[] = sprintf(0 === strpos($class, '%') ? '@return object A %1$s instance' : '@return \%s', ltrim($class, '\\'));
        } elseif ($definition->getFactory()) {
            $factory = $definition->getFactory();
            if (\is_string($factory)) {
                $return[] = sprintf('@return object An instance returned by %s()', $factory);
            } elseif (\is_array($factory) && (\is_string($factory[0]) || $factory[0] instanceof Definition || $factory[0] instanceof Reference)) {
                $class = $factory[0] instanceof Definition ? $factory[0]->getClass() : (string) $factory[0];
                $class = $class instanceof Parameter ? '%'.$class.'%' : $this->container->resolveEnvPlaceholders($class);
                $return[] = sprintf('@return object An instance returned by %s::%s()', $class, $factory[1]);
            }
        }

        if ($definition->isDeprecated()) {
            if ($return && 0 === strpos($return[\count($return) - 1], '@return')) {
                $return[] = '';
            }

            $return[] = sprintf('@deprecated %s', $definition->getDeprecationMessage($id));
        }

        $return = str_replace("\n     * \n", "\n     *\n", implode("\n     * ", $return));
        $return = $this->container->resolveEnvPlaceholders($return);

        $shared = $definition->isShared() ? ' shared' : '';
        $public = $definition->isPublic() ? 'public' : 'private';
        $autowired = $definition->isAutowired() ? ' autowired' : '';

        if ($definition->isLazy()) {
            $lazyInitialization = '$lazyLoad = true';
        } else {
            $lazyInitialization = '';
        }

        $asFile = $this->asFiles && !$this->inlineFactories && !$this->isHotPath($definition);
        $methodName = $this->generateMethodName($id);
        if ($asFile) {
            $file = $methodName.'.php';
            $code = "        // Returns the $public '$id'$shared$autowired service.\n\n";
        } else {
            $file = null;
            $code = <<<EOF

    /*{$this->docStar}
     * Gets the $public '$id'$shared$autowired service.
     *
     * $return
EOF;
            $code = str_replace('*/', ' ', $code).<<<EOF

     */
    protected function {$methodName}($lazyInitialization)
    {

EOF;
        }

        if ($definition->hasErrors() && $e = $definition->getErrors()) {
            $this->addThrow = true;

            $code .= sprintf("        \$this->throw(%s);\n", $this->export(reset($e)));
        } else {
            $this->serviceCalls = [];
            $this->inlinedDefinitions = $this->getDefinitionsFromArguments([$definition], null, $this->serviceCalls);

            if ($definition->isDeprecated()) {
                $code .= sprintf("        @trigger_error(%s, E_USER_DEPRECATED);\n\n", $this->export($definition->getDeprecationMessage($id)));
            } else {
                foreach ($this->inlinedDefinitions as $def) {
                    foreach ($this->getClasses($def) as $class) {
                        $this->preload[$class] = $class;
                    }
                }
            }

            if ($this->getProxyDumper()->isProxyCandidate($definition)) {
                $factoryCode = $asFile ? ($definition->isShared() ? "\$this->load('%s.php', false)" : '$this->factories[%2$s](false)') : '$this->%s(false)';
                $code .= $this->getProxyDumper()->getProxyFactoryCode($definition, $id, sprintf($factoryCode, $methodName, $this->doExport($id)));
            }

            $code .= $this->addServiceInclude($id, $definition);
            $code .= $this->addInlineService($id, $definition);
        }

        if ($asFile) {
            $code = implode("\n", array_map(function ($line) { return $line ? substr($line, 8) : $line; }, explode("\n", $code)));
        } else {
            $code .= "    }\n";
        }

        $this->definitionVariables = $this->inlinedDefinitions = null;
        $this->referenceVariables = $this->serviceCalls = null;

        return [$file, $code];
    }

    private function addInlineVariables(string $id, Definition $definition, array $arguments, bool $forConstructor): string
    {
        $code = '';

        foreach ($arguments as $argument) {
            if (\is_array($argument)) {
                $code .= $this->addInlineVariables($id, $definition, $argument, $forConstructor);
            } elseif ($argument instanceof Reference) {
                $code .= $this->addInlineReference($id, $definition, $argument, $forConstructor);
            } elseif ($argument instanceof Definition) {
                $code .= $this->addInlineService($id, $definition, $argument, $forConstructor);
            }
        }

        return $code;
    }

    private function addInlineReference(string $id, Definition $definition, string $targetId, bool $forConstructor): string
    {
        while ($this->container->hasAlias($targetId)) {
            $targetId = (string) $this->container->getAlias($targetId);
        }

        list($callCount, $behavior) = $this->serviceCalls[$targetId];

        if ($id === $targetId) {
            return $this->addInlineService($id, $definition, $definition);
        }

        if ('service_container' === $targetId || isset($this->referenceVariables[$targetId])) {
            return '';
        }

        if ($this->container->hasDefinition($targetId) && ($def = $this->container->getDefinition($targetId)) && !$def->isShared()) {
            return '';
        }

        $hasSelfRef = isset($this->circularReferences[$id][$targetId]) && !isset($this->definitionVariables[$definition]);

        if ($hasSelfRef && !$forConstructor && !$forConstructor = !$this->circularReferences[$id][$targetId]) {
            $code = $this->addInlineService($id, $definition, $definition);
        } else {
            $code = '';
        }

        if (isset($this->referenceVariables[$targetId]) || (2 > $callCount && (!$hasSelfRef || !$forConstructor))) {
            return $code;
        }

        $name = $this->getNextVariableName();
        $this->referenceVariables[$targetId] = new Variable($name);

        $reference = ContainerInterface::EXCEPTION_ON_INVALID_REFERENCE >= $behavior ? new Reference($targetId, $behavior) : null;
        $code .= sprintf("        \$%s = %s;\n", $name, $this->getServiceCall($targetId, $reference));

        if (!$hasSelfRef || !$forConstructor) {
            return $code;
        }

        $code .= sprintf(<<<'EOTXT'

        if (isset($this->%s[%s])) {
            return $this->%1$s[%2$s];
        }

EOTXT
            ,
            $this->container->getDefinition($id)->isPublic() ? 'services' : 'privates',
            $this->doExport($id)
        );

        return $code;
    }

    private function addInlineService(string $id, Definition $definition, Definition $inlineDef = null, bool $forConstructor = true): string
    {
        $code = '';

        if ($isSimpleInstance = $isRootInstance = null === $inlineDef) {
            foreach ($this->serviceCalls as $targetId => list($callCount, $behavior, $byConstructor)) {
                if ($byConstructor && isset($this->circularReferences[$id][$targetId]) && !$this->circularReferences[$id][$targetId]) {
                    $code .= $this->addInlineReference($id, $definition, $targetId, $forConstructor);
                }
            }
        }

        if (isset($this->definitionVariables[$inlineDef = $inlineDef ?: $definition])) {
            return $code;
        }

        $arguments = [$inlineDef->getArguments(), $inlineDef->getFactory()];

        $code .= $this->addInlineVariables($id, $definition, $arguments, $forConstructor);

        if ($arguments = array_filter([$inlineDef->getProperties(), $inlineDef->getMethodCalls(), $inlineDef->getConfigurator()])) {
            $isSimpleInstance = false;
        } elseif ($definition !== $inlineDef && 2 > $this->inlinedDefinitions[$inlineDef]) {
            return $code;
        }

        if (isset($this->definitionVariables[$inlineDef])) {
            $isSimpleInstance = false;
        } else {
            $name = $definition === $inlineDef ? 'instance' : $this->getNextVariableName();
            $this->definitionVariables[$inlineDef] = new Variable($name);
            $code .= '' !== $code ? "\n" : '';

            if ('instance' === $name) {
                $code .= $this->addServiceInstance($id, $definition, $isSimpleInstance);
            } else {
                $code .= $this->addNewInstance($inlineDef, '        $'.$name.' = ', $id);
            }

            if ('' !== $inline = $this->addInlineVariables($id, $definition, $arguments, false)) {
                $code .= "\n".$inline."\n";
            } elseif ($arguments && 'instance' === $name) {
                $code .= "\n";
            }

            $code .= $this->addServiceProperties($inlineDef, $name);
            $code .= $this->addServiceMethodCalls($inlineDef, $name, !$this->getProxyDumper()->isProxyCandidate($inlineDef) && $inlineDef->isShared() && !isset($this->singleUsePrivateIds[$id]) ? $id : null);
            $code .= $this->addServiceConfigurator($inlineDef, $name);
        }

        if ($isRootInstance && !$isSimpleInstance) {
            $code .= "\n        return \$instance;\n";
        }

        return $code;
    }

    private function addServices(array &$services = null): string
    {
        $publicServices = $privateServices = '';
        $definitions = $this->container->getDefinitions();
        ksort($definitions);
        foreach ($definitions as $id => $definition) {
            if (!$definition->isSynthetic()) {
                $services[$id] = $this->addService($id, $definition);
            } else {
                $services[$id] = null;

                foreach ($this->getClasses($definition) as $class) {
                    $this->preload[$class] = $class;
                }
            }
        }

        foreach ($definitions as $id => $definition) {
            if (!(list($file, $code) = $services[$id]) || null !== $file) {
                continue;
            }
            if ($definition->isPublic()) {
                $publicServices .= $code;
            } elseif (!$this->isTrivialInstance($definition) || isset($this->locatedIds[$id])) {
                $privateServices .= $code;
            }
        }

        return $publicServices.$privateServices;
    }

    private function generateServiceFiles(array $services): iterable
    {
        $definitions = $this->container->getDefinitions();
        ksort($definitions);
        foreach ($definitions as $id => $definition) {
            if ((list($file, $code) = $services[$id]) && null !== $file && ($definition->isPublic() || !$this->isTrivialInstance($definition) || isset($this->locatedIds[$id]))) {
                if (!$definition->isShared()) {
                    $i = strpos($code, "\n\ninclude_once ");
                    if (false !== $i && false !== $i = strpos($code, "\n\n", 2 + $i)) {
                        $code = [substr($code, 0, 2 + $i), substr($code, 2 + $i)];
                    } else {
                        $code = ["\n", $code];
                    }
                    $code[1] = implode("\n", array_map(function ($line) { return $line ? '    '.$line : $line; }, explode("\n", $code[1])));
                    $factory = sprintf('$this->factories%s[%s]', $definition->isPublic() ? '' : "['service_container']", $this->doExport($id));
                    $lazyloadInitialization = $definition->isLazy() ? '$lazyLoad = true' : '';

                    $code[1] = sprintf("%s = function (%s) {\n%s};\n\nreturn %1\$s();\n", $factory, $lazyloadInitialization, $code[1]);
                    $code = $code[0].$code[1];
                }

                yield $file => $code;
            }
        }
    }

    private function addNewInstance(Definition $definition, string $return = '', string $id = null): string
    {
        $tail = $return ? ";\n" : '';

        if (BaseServiceLocator::class === $definition->getClass() && $definition->hasTag($this->serviceLocatorTag)) {
            $arguments = [];
            foreach ($definition->getArgument(0) as $k => $argument) {
                $arguments[$k] = $argument->getValues()[0];
            }

            return $return.$this->dumpValue(new ServiceLocatorArgument($arguments)).$tail;
        }

        $arguments = [];
        foreach ($definition->getArguments() as $value) {
            $arguments[] = $this->dumpValue($value);
        }

        if (null !== $definition->getFactory()) {
            $callable = $definition->getFactory();

            if (\is_array($callable)) {
                if (!preg_match('/^[a-zA-Z_\x7f-\xff][a-zA-Z0-9_\x7f-\xff]*$/', $callable[1])) {
                    throw new RuntimeException(sprintf('Cannot dump definition because of invalid factory method (%s).', $callable[1] ?: 'n/a'));
                }

                if ($callable[0] instanceof Reference
                    || ($callable[0] instanceof Definition && $this->definitionVariables->contains($callable[0]))) {
                    return $return.sprintf('%s->%s(%s)', $this->dumpValue($callable[0]), $callable[1], $arguments ? implode(', ', $arguments) : '').$tail;
                }

                $class = $this->dumpValue($callable[0]);
                // If the class is a string we can optimize away
                if (0 === strpos($class, "'") && false === strpos($class, '$')) {
                    if ("''" === $class) {
                        throw new RuntimeException(sprintf('Cannot dump definition: %s service is defined to be created by a factory but is missing the service reference, did you forget to define the factory service id or class?', $id ? 'The "'.$id.'"' : 'inline'));
                    }

                    return $return.sprintf('%s::%s(%s)', $this->dumpLiteralClass($class), $callable[1], $arguments ? implode(', ', $arguments) : '').$tail;
                }

                if (0 === strpos($class, 'new ')) {
                    return $return.sprintf('(%s)->%s(%s)', $class, $callable[1], $arguments ? implode(', ', $arguments) : '').$tail;
                }

                return $return.sprintf("[%s, '%s'](%s)", $class, $callable[1], $arguments ? implode(', ', $arguments) : '').$tail;
            }

            return $return.sprintf('%s(%s)', $this->dumpLiteralClass($this->dumpValue($callable)), $arguments ? implode(', ', $arguments) : '').$tail;
        }

        if (null === $class = $definition->getClass()) {
            throw new RuntimeException('Cannot dump definitions which have no class nor factory.');
        }

        return $return.sprintf('new %s(%s)', $this->dumpLiteralClass($this->dumpValue($class)), implode(', ', $arguments)).$tail;
    }

    private function startClass(string $class, string $baseClass): string
    {
        $namespaceLine = !$this->asFiles && $this->namespace ? "\nnamespace {$this->namespace};\n" : '';

        $code = <<<EOF
<?php
$namespaceLine
use Symfony\Component\DependencyInjection\Argument\RewindableGenerator;
use Symfony\Component\DependencyInjection\ContainerInterface;
use Symfony\Component\DependencyInjection\Container;
use Symfony\Component\DependencyInjection\Exception\InvalidArgumentException;
use Symfony\Component\DependencyInjection\Exception\LogicException;
use Symfony\Component\DependencyInjection\Exception\RuntimeException;
use Symfony\Component\DependencyInjection\ParameterBag\FrozenParameterBag;
use Symfony\Component\DependencyInjection\ParameterBag\ParameterBagInterface;

/*{$this->docStar}
 * This class has been auto-generated
 * by the Symfony Dependency Injection Component.
 *
 * @final
 */
class $class extends $baseClass
{
    private \$parameters = [];

    public function __construct()
    {

EOF;
        if ($this->asFiles) {
            $code = str_replace('$parameters', "\$buildParameters;\n    private \$containerDir;\n    private \$parameters", $code);
            $code = str_replace('__construct()', '__construct(array $buildParameters = [], $containerDir = __DIR__)', $code);
            $code .= "        \$this->buildParameters = \$buildParameters;\n";
            $code .= "        \$this->containerDir = \$containerDir;\n";

            if (null !== $this->targetDirRegex) {
                $code = str_replace('$parameters', "\$targetDir;\n    private \$parameters", $code);
                $code .= '        $this->targetDir = \\dirname($containerDir);'."\n";
            }
        }

        if (Container::class !== $this->baseClass) {
            $r = $this->container->getReflectionClass($this->baseClass, false);
            if (null !== $r
                && (null !== $constructor = $r->getConstructor())
                && 0 === $constructor->getNumberOfRequiredParameters()
                && Container::class !== $constructor->getDeclaringClass()->name
            ) {
                $code .= "        parent::__construct();\n";
                $code .= "        \$this->parameterBag = null;\n\n";
            }
        }

        if ($this->container->getParameterBag()->all()) {
            $code .= "        \$this->parameters = \$this->getDefaultParameters();\n\n";
        }
        $code .= "        \$this->services = \$this->privates = [];\n";

        $code .= $this->addSyntheticIds();
        $code .= $this->addMethodMap();
        $code .= $this->asFiles && !$this->inlineFactories ? $this->addFileMap() : '';
        $code .= $this->addAliases();
        $code .= $this->addInlineRequires();
        $code .= <<<EOF
    }

    public function compile(): void
    {
        throw new LogicException('You cannot compile a dumped container that was already compiled.');
    }

    public function isCompiled(): bool
    {
        return true;
    }

EOF;
        $code .= $this->addRemovedIds();

        if ($this->asFiles && !$this->inlineFactories) {
            $code .= <<<EOF

    protected function load(\$file, \$lazyLoad = true)
    {
        return require \$this->containerDir.\\DIRECTORY_SEPARATOR.\$file;
    }

EOF;
        }

        $proxyDumper = $this->getProxyDumper();
        foreach ($this->container->getDefinitions() as $definition) {
            if (!$proxyDumper->isProxyCandidate($definition)) {
                continue;
            }
            if ($this->asFiles && !$this->inlineFactories) {
                $proxyLoader = '$this->load("{$class}.php")';
            } elseif ($this->namespace || $this->inlineFactories) {
                $proxyLoader = 'class_alias(__NAMESPACE__."\\\\$class", $class, false)';
            } else {
                $proxyLoader = '';
            }
            if ($proxyLoader) {
                $proxyLoader = "class_exists(\$class, false) || {$proxyLoader};\n\n        ";
            }
            $code .= <<<EOF

    protected function createProxy(\$class, \Closure \$factory)
    {
        {$proxyLoader}return \$factory();
    }

EOF;
            break;
        }

        return $code;
    }

    private function addSyntheticIds(): string
    {
        $code = '';
        $definitions = $this->container->getDefinitions();
        ksort($definitions);
        foreach ($definitions as $id => $definition) {
            if ($definition->isSynthetic() && 'service_container' !== $id) {
                $code .= '            '.$this->doExport($id)." => true,\n";
            }
        }

        return $code ? "        \$this->syntheticIds = [\n{$code}        ];\n" : '';
    }

    private function addRemovedIds(): string
    {
        $ids = $this->container->getRemovedIds();
        foreach ($this->container->getDefinitions() as $id => $definition) {
            if (!$definition->isPublic()) {
                $ids[$id] = true;
            }
        }
        if (!$ids) {
            return '';
        }
        if ($this->asFiles) {
            $code = "require \$this->containerDir.\\DIRECTORY_SEPARATOR.'removed-ids.php'";
        } else {
            $code = '';
            $ids = array_keys($ids);
            sort($ids);
            foreach ($ids as $id) {
                if (preg_match(FileLoader::ANONYMOUS_ID_REGEXP, $id)) {
                    continue;
                }
                $code .= '            '.$this->doExport($id)." => true,\n";
            }

            $code = "[\n{$code}        ]";
        }

        return <<<EOF

    public function getRemovedIds(): array
    {
        return {$code};
    }

EOF;
    }

    private function addMethodMap(): string
    {
        $code = '';
        $definitions = $this->container->getDefinitions();
        ksort($definitions);
        foreach ($definitions as $id => $definition) {
            if (!$definition->isSynthetic() && $definition->isPublic() && (!$this->asFiles || $this->inlineFactories || $this->isHotPath($definition))) {
                $code .= '            '.$this->doExport($id).' => '.$this->doExport($this->generateMethodName($id)).",\n";
            }
        }

        $aliases = $this->container->getAliases();
        foreach ($aliases as $alias => $id) {
            if (!$id->isDeprecated()) {
                continue;
            }
            $code .= '            '.$this->doExport($alias).' => '.$this->doExport($this->generateMethodName($alias)).",\n";
        }

        return $code ? "        \$this->methodMap = [\n{$code}        ];\n" : '';
    }

    private function addFileMap(): string
    {
        $code = '';
        $definitions = $this->container->getDefinitions();
        ksort($definitions);
        foreach ($definitions as $id => $definition) {
            if (!$definition->isSynthetic() && $definition->isPublic() && !$this->isHotPath($definition)) {
                $code .= sprintf("            %s => '%s.php',\n", $this->doExport($id), $this->generateMethodName($id));
            }
        }

        return $code ? "        \$this->fileMap = [\n{$code}        ];\n" : '';
    }

    private function addAliases(): string
    {
        if (!$aliases = $this->container->getAliases()) {
            return "\n        \$this->aliases = [];\n";
        }

        $code = "        \$this->aliases = [\n";
        ksort($aliases);
        foreach ($aliases as $alias => $id) {
            if ($id->isDeprecated()) {
                continue;
            }

            $id = (string) $id;
            while (isset($aliases[$id])) {
                $id = (string) $aliases[$id];
            }
            $code .= '            '.$this->doExport($alias).' => '.$this->doExport($id).",\n";
        }

        return $code."        ];\n";
    }

    private function addDeprecatedAliases(): string
    {
        $code = '';
        $aliases = $this->container->getAliases();
        foreach ($aliases as $alias => $definition) {
            if (!$definition->isDeprecated()) {
                continue;
            }
            $public = $definition->isPublic() ? 'public' : 'private';
            $id = (string) $definition;
            $methodNameAlias = $this->generateMethodName($alias);
            $idExported = $this->export($id);
            $messageExported = $this->export($definition->getDeprecationMessage($alias));
            $code .= <<<EOF

    /*{$this->docStar}
     * Gets the $public '$alias' alias.
     *
     * @return object The "$id" service.
     */
    protected function {$methodNameAlias}()
    {
        @trigger_error($messageExported, E_USER_DEPRECATED);

        return \$this->get($idExported);
    }

EOF;
        }

        return $code;
    }

    private function addInlineRequires(): string
    {
        if (!$this->hotPathTag || !$this->inlineRequires) {
            return '';
        }

        $lineage = [];

        foreach ($this->container->findTaggedServiceIds($this->hotPathTag) as $id => $tags) {
            $definition = $this->container->getDefinition($id);

            if ($this->getProxyDumper()->isProxyCandidate($definition)) {
                continue;
            }

            $inlinedDefinitions = $this->getDefinitionsFromArguments([$definition]);

            foreach ($inlinedDefinitions as $def) {
                foreach ($this->getClasses($def) as $class) {
                    $this->collectLineage($class, $lineage);
                }
            }
        }

        $code = '';

        foreach ($lineage as $file) {
            if (!isset($this->inlinedRequires[$file])) {
                $this->inlinedRequires[$file] = true;
                $code .= sprintf("\n            include_once %s;", $file);
            }
        }

        return $code ? sprintf("\n        \$this->privates['service_container'] = function () {%s\n        };\n", $code) : '';
    }

    private function addDefaultParametersMethod(): string
    {
        if (!$this->container->getParameterBag()->all()) {
            return '';
        }

        $php = [];
        $dynamicPhp = [];

        foreach ($this->container->getParameterBag()->all() as $key => $value) {
            if ($key !== $resolvedKey = $this->container->resolveEnvPlaceholders($key)) {
                throw new InvalidArgumentException(sprintf('Parameter name cannot use env parameters: "%s".', $resolvedKey));
            }
            $export = $this->exportParameters([$value]);
            $export = explode('0 => ', substr(rtrim($export, " ]\n"), 2, -1), 2);

            if (preg_match("/\\\$this->(?:getEnv\('(?:\w++:)*+\w++'\)|targetDir\.'')/", $export[1])) {
                $dynamicPhp[$key] = sprintf('%scase %s: $value = %s; break;', $export[0], $this->export($key), $export[1]);
            } else {
                $php[] = sprintf('%s%s => %s,', $export[0], $this->export($key), $export[1]);
            }
        }
        $parameters = sprintf("[\n%s\n%s]", implode("\n", $php), str_repeat(' ', 8));

        $code = <<<'EOF'

    public function getParameter($name)
    {
        $name = (string) $name;
        if (isset($this->buildParameters[$name])) {
            return $this->buildParameters[$name];
        }

        if (!(isset($this->parameters[$name]) || isset($this->loadedDynamicParameters[$name]) || array_key_exists($name, $this->parameters))) {
            throw new InvalidArgumentException(sprintf('The parameter "%s" must be defined.', $name));
        }
        if (isset($this->loadedDynamicParameters[$name])) {
            return $this->loadedDynamicParameters[$name] ? $this->dynamicParameters[$name] : $this->getDynamicParameter($name);
        }

        return $this->parameters[$name];
    }

    public function hasParameter($name): bool
    {
        $name = (string) $name;
        if (isset($this->buildParameters[$name])) {
            return true;
        }

        return isset($this->parameters[$name]) || isset($this->loadedDynamicParameters[$name]) || array_key_exists($name, $this->parameters);
    }

    public function setParameter($name, $value): void
    {
        throw new LogicException('Impossible to call set() on a frozen ParameterBag.');
    }

    public function getParameterBag(): ParameterBagInterface
    {
        if (null === $this->parameterBag) {
            $parameters = $this->parameters;
            foreach ($this->loadedDynamicParameters as $name => $loaded) {
                $parameters[$name] = $loaded ? $this->dynamicParameters[$name] : $this->getDynamicParameter($name);
            }
            foreach ($this->buildParameters as $name => $value) {
                $parameters[$name] = $value;
            }
            $this->parameterBag = new FrozenParameterBag($parameters);
        }

        return $this->parameterBag;
    }

EOF;
        if (!$this->asFiles) {
            $code = preg_replace('/^.*buildParameters.*\n.*\n.*\n/m', '', $code);
        }

        if ($dynamicPhp) {
            $loadedDynamicParameters = $this->exportParameters(array_combine(array_keys($dynamicPhp), array_fill(0, \count($dynamicPhp), false)), '', 8);
            $getDynamicParameter = <<<'EOF'
        switch ($name) {
%s
            default: throw new InvalidArgumentException(sprintf('The dynamic parameter "%%s" must be defined.', $name));
        }
        $this->loadedDynamicParameters[$name] = true;

        return $this->dynamicParameters[$name] = $value;
EOF;
            $getDynamicParameter = sprintf($getDynamicParameter, implode("\n", $dynamicPhp));
        } else {
            $loadedDynamicParameters = '[]';
            $getDynamicParameter = str_repeat(' ', 8).'throw new InvalidArgumentException(sprintf(\'The dynamic parameter "%s" must be defined.\', $name));';
        }

        $code .= <<<EOF

    private \$loadedDynamicParameters = {$loadedDynamicParameters};
    private \$dynamicParameters = [];

    private function getDynamicParameter(string \$name)
    {
{$getDynamicParameter}
    }

    protected function getDefaultParameters(): array
    {
        return $parameters;
    }

EOF;

        return $code;
    }

    /**
     * @throws InvalidArgumentException
     */
    private function exportParameters(array $parameters, string $path = '', int $indent = 12): string
    {
        $php = [];
        foreach ($parameters as $key => $value) {
            if (\is_array($value)) {
                $value = $this->exportParameters($value, $path.'/'.$key, $indent + 4);
            } elseif ($value instanceof ArgumentInterface) {
                throw new InvalidArgumentException(sprintf('You cannot dump a container with parameters that contain special arguments. "%s" found in "%s".', \get_class($value), $path.'/'.$key));
            } elseif ($value instanceof Variable) {
                throw new InvalidArgumentException(sprintf('You cannot dump a container with parameters that contain variable references. Variable "%s" found in "%s".', $value, $path.'/'.$key));
            } elseif ($value instanceof Definition) {
                throw new InvalidArgumentException(sprintf('You cannot dump a container with parameters that contain service definitions. Definition for "%s" found in "%s".', $value->getClass(), $path.'/'.$key));
            } elseif ($value instanceof Reference) {
                throw new InvalidArgumentException(sprintf('You cannot dump a container with parameters that contain references to other services (reference to service "%s" found in "%s").', $value, $path.'/'.$key));
            } elseif ($value instanceof Expression) {
                throw new InvalidArgumentException(sprintf('You cannot dump a container with parameters that contain expressions. Expression "%s" found in "%s".', $value, $path.'/'.$key));
            } else {
                $value = $this->export($value);
            }

            $php[] = sprintf('%s%s => %s,', str_repeat(' ', $indent), $this->export($key), $value);
        }

        return sprintf("[\n%s\n%s]", implode("\n", $php), str_repeat(' ', $indent - 4));
    }

    private function endClass(): string
    {
        if ($this->addThrow) {
            return <<<'EOF'

    protected function throw($message)
    {
        throw new RuntimeException($message);
    }
}

EOF;
        }

        return <<<'EOF'
}

EOF;
    }

    private function wrapServiceConditionals($value, string $code): string
    {
        if (!$condition = $this->getServiceConditionals($value)) {
            return $code;
        }

        // re-indent the wrapped code
        $code = implode("\n", array_map(function ($line) { return $line ? '    '.$line : $line; }, explode("\n", $code)));

        return sprintf("        if (%s) {\n%s        }\n", $condition, $code);
    }

    private function getServiceConditionals($value): string
    {
        $conditions = [];
        foreach (ContainerBuilder::getInitializedConditionals($value) as $service) {
            if (!$this->container->hasDefinition($service)) {
                return 'false';
            }
            $conditions[] = sprintf('isset($this->%s[%s])', $this->container->getDefinition($service)->isPublic() ? 'services' : 'privates', $this->doExport($service));
        }
        foreach (ContainerBuilder::getServiceConditionals($value) as $service) {
            if ($this->container->hasDefinition($service) && !$this->container->getDefinition($service)->isPublic()) {
                continue;
            }

            $conditions[] = sprintf('$this->has(%s)', $this->doExport($service));
        }

        if (!$conditions) {
            return '';
        }

        return implode(' && ', $conditions);
    }

    private function getDefinitionsFromArguments(array $arguments, \SplObjectStorage $definitions = null, array &$calls = [], bool $byConstructor = null): \SplObjectStorage
    {
        if (null === $definitions) {
            $definitions = new \SplObjectStorage();
        }

        foreach ($arguments as $argument) {
            if (\is_array($argument)) {
                $this->getDefinitionsFromArguments($argument, $definitions, $calls, $byConstructor);
            } elseif ($argument instanceof Reference) {
                $id = (string) $argument;

                while ($this->container->hasAlias($id)) {
                    $id = (string) $this->container->getAlias($id);
                }

                if (!isset($calls[$id])) {
                    $calls[$id] = [0, $argument->getInvalidBehavior(), $byConstructor];
                } else {
                    $calls[$id][1] = min($calls[$id][1], $argument->getInvalidBehavior());
                }

                ++$calls[$id][0];
            } elseif (!$argument instanceof Definition) {
                // no-op
            } elseif (isset($definitions[$argument])) {
                $definitions[$argument] = 1 + $definitions[$argument];
            } else {
                $definitions[$argument] = 1;
                $arguments = [$argument->getArguments(), $argument->getFactory()];
                $this->getDefinitionsFromArguments($arguments, $definitions, $calls, null === $byConstructor || $byConstructor);
                $arguments = [$argument->getProperties(), $argument->getMethodCalls(), $argument->getConfigurator()];
                $this->getDefinitionsFromArguments($arguments, $definitions, $calls, null !== $byConstructor && $byConstructor);
            }
        }

        return $definitions;
    }

    /**
     * @throws RuntimeException
     */
    private function dumpValue($value, bool $interpolate = true): string
    {
        if (\is_array($value)) {
            if ($value && $interpolate && false !== $param = array_search($value, $this->container->getParameterBag()->all(), true)) {
                return $this->dumpValue("%$param%");
            }
            $code = [];
            foreach ($value as $k => $v) {
                $code[] = sprintf('%s => %s', $this->dumpValue($k, $interpolate), $this->dumpValue($v, $interpolate));
            }

            return sprintf('[%s]', implode(', ', $code));
        } elseif ($value instanceof ArgumentInterface) {
            $scope = [$this->definitionVariables, $this->referenceVariables];
            $this->definitionVariables = $this->referenceVariables = null;

            try {
                if ($value instanceof ServiceClosureArgument) {
                    $value = $value->getValues()[0];
                    $code = $this->dumpValue($value, $interpolate);

                    $returnedType = '';
                    if ($value instanceof TypedReference) {
                        $returnedType = sprintf(': %s\%s', ContainerInterface::EXCEPTION_ON_INVALID_REFERENCE >= $value->getInvalidBehavior() ? '' : '?', $value->getType());
                    }

                    $code = sprintf('return %s;', $code);

                    return sprintf("function ()%s {\n            %s\n        }", $returnedType, $code);
                }

                if ($value instanceof IteratorArgument) {
                    $operands = [0];
                    $code = [];
                    $code[] = 'new RewindableGenerator(function () {';

                    if (!$values = $value->getValues()) {
                        $code[] = '            return new \EmptyIterator();';
                    } else {
                        $countCode = [];
                        $countCode[] = 'function () {';

                        foreach ($values as $k => $v) {
                            ($c = $this->getServiceConditionals($v)) ? $operands[] = "(int) ($c)" : ++$operands[0];
                            $v = $this->wrapServiceConditionals($v, sprintf("        yield %s => %s;\n", $this->dumpValue($k, $interpolate), $this->dumpValue($v, $interpolate)));
                            foreach (explode("\n", $v) as $v) {
                                if ($v) {
                                    $code[] = '    '.$v;
                                }
                            }
                        }

                        $countCode[] = sprintf('            return %s;', implode(' + ', $operands));
                        $countCode[] = '        }';
                    }

                    $code[] = sprintf('        }, %s)', \count($operands) > 1 ? implode("\n", $countCode) : $operands[0]);

                    return implode("\n", $code);
                }

                if ($value instanceof ServiceLocatorArgument) {
                    $serviceMap = '';
                    $serviceTypes = '';
                    foreach ($value->getValues() as $k => $v) {
                        if (!$v) {
                            continue;
                        }
                        $id = (string) $v;
                        while ($this->container->hasAlias($id)) {
                            $id = (string) $this->container->getAlias($id);
                        }
                        $definition = $this->container->getDefinition($id);
                        $load = !($definition->hasErrors() && $e = $definition->getErrors()) ? $this->asFiles && !$this->inlineFactories && !$this->isHotPath($definition) : reset($e);
                        $serviceMap .= sprintf("\n            %s => [%s, %s, %s, %s],",
                            $this->export($k),
                            $this->export($definition->isShared() ? ($definition->isPublic() ? 'services' : 'privates') : false),
                            $this->doExport($id),
                            $this->export(ContainerInterface::IGNORE_ON_UNINITIALIZED_REFERENCE !== $v->getInvalidBehavior() && !\is_string($load) ? $this->generateMethodName($id).($load ? '.php' : '') : null),
                            $this->export($load)
                        );
                        $serviceTypes .= sprintf("\n            %s => %s,", $this->export($k), $this->export($v instanceof TypedReference ? $v->getType() : '?'));
                        $this->locatedIds[$id] = true;
                    }
                    $this->addGetService = true;

                    return sprintf('new \%s($this->getService, [%s%s], [%s%s])', ServiceLocator::class, $serviceMap, $serviceMap ? "\n        " : '', $serviceTypes, $serviceTypes ? "\n        " : '');
                }
            } finally {
                list($this->definitionVariables, $this->referenceVariables) = $scope;
            }
        } elseif ($value instanceof Definition) {
            if ($value->hasErrors() && $e = $value->getErrors()) {
                $this->addThrow = true;

                return sprintf('$this->throw(%s)', $this->export(reset($e)));
            }
            if (null !== $this->definitionVariables && $this->definitionVariables->contains($value)) {
                return $this->dumpValue($this->definitionVariables[$value], $interpolate);
            }
            if ($value->getMethodCalls()) {
                throw new RuntimeException('Cannot dump definitions which have method calls.');
            }
            if ($value->getProperties()) {
                throw new RuntimeException('Cannot dump definitions which have properties.');
            }
            if (null !== $value->getConfigurator()) {
                throw new RuntimeException('Cannot dump definitions which have a configurator.');
            }

            return $this->addNewInstance($value);
        } elseif ($value instanceof Variable) {
            return '$'.$value;
        } elseif ($value instanceof Reference) {
            $id = (string) $value;

            while ($this->container->hasAlias($id)) {
                $id = (string) $this->container->getAlias($id);
            }

            if (null !== $this->referenceVariables && isset($this->referenceVariables[$id])) {
                return $this->dumpValue($this->referenceVariables[$id], $interpolate);
            }

            return $this->getServiceCall($id, $value);
        } elseif ($value instanceof Expression) {
            return $this->getExpressionLanguage()->compile((string) $value, ['this' => 'container']);
        } elseif ($value instanceof Parameter) {
            return $this->dumpParameter($value);
        } elseif (true === $interpolate && \is_string($value)) {
            if (preg_match('/^%([^%]+)%$/', $value, $match)) {
                // we do this to deal with non string values (Boolean, integer, ...)
                // the preg_replace_callback converts them to strings
                return $this->dumpParameter($match[1]);
            } else {
                $replaceParameters = function ($match) {
                    return "'.".$this->dumpParameter($match[2]).".'";
                };

                $code = str_replace('%%', '%', preg_replace_callback('/(?<!%)(%)([^%]+)\1/', $replaceParameters, $this->export($value)));

                return $code;
            }
        } elseif (\is_object($value) || \is_resource($value)) {
            throw new RuntimeException('Unable to dump a service container if a parameter is an object or a resource.');
        }

        return $this->export($value);
    }

    /**
     * Dumps a string to a literal (aka PHP Code) class value.
     *
     * @throws RuntimeException
     */
    private function dumpLiteralClass(string $class): string
    {
        if (false !== strpos($class, '$')) {
            return sprintf('${($_ = %s) && false ?: "_"}', $class);
        }
        if (0 !== strpos($class, "'") || !preg_match('/^\'(?:\\\{2})?[a-zA-Z_\x7f-\xff][a-zA-Z0-9_\x7f-\xff]*(?:\\\{2}[a-zA-Z_\x7f-\xff][a-zA-Z0-9_\x7f-\xff]*)*\'$/', $class)) {
            throw new RuntimeException(sprintf('Cannot dump definition because of invalid class name (%s).', $class ?: 'n/a'));
        }

        $class = substr(str_replace('\\\\', '\\', $class), 1, -1);

        return 0 === strpos($class, '\\') ? $class : '\\'.$class;
    }

    private function dumpParameter(string $name): string
    {
        if ($this->container->hasParameter($name)) {
            $value = $this->container->getParameter($name);
            $dumpedValue = $this->dumpValue($value, false);

            if (!$value || !\is_array($value)) {
                return $dumpedValue;
            }

            if (!preg_match("/\\\$this->(?:getEnv\('(?:\w++:)*+\w++'\)|targetDir\.'')/", $dumpedValue)) {
                return sprintf('$this->parameters[%s]', $this->doExport($name));
            }
        }

        return sprintf('$this->getParameter(%s)', $this->doExport($name));
    }

    private function getServiceCall(string $id, Reference $reference = null): string
    {
        while ($this->container->hasAlias($id)) {
            $id = (string) $this->container->getAlias($id);
        }

        if ('service_container' === $id) {
            return '$this';
        }

        if ($this->container->hasDefinition($id) && $definition = $this->container->getDefinition($id)) {
            if ($definition->isSynthetic()) {
                $code = sprintf('$this->get(%s%s)', $this->doExport($id), null !== $reference ? ', '.$reference->getInvalidBehavior() : '');
            } elseif (null !== $reference && ContainerInterface::IGNORE_ON_UNINITIALIZED_REFERENCE === $reference->getInvalidBehavior()) {
                $code = 'null';
                if (!$definition->isShared()) {
                    return $code;
                }
            } elseif ($this->isTrivialInstance($definition)) {
                if ($definition->hasErrors() && $e = $definition->getErrors()) {
                    $this->addThrow = true;

                    return sprintf('$this->throw(%s)', $this->export(reset($e)));
                }
                $code = $this->addNewInstance($definition, '', $id);
                if ($definition->isShared() && !isset($this->singleUsePrivateIds[$id])) {
                    $code = sprintf('$this->%s[%s] = %s', $definition->isPublic() ? 'services' : 'privates', $this->doExport($id), $code);
                }
                $code = "($code)";
            } elseif ($this->asFiles && !$this->inlineFactories && !$this->isHotPath($definition)) {
                $code = sprintf("\$this->load('%s.php')", $this->generateMethodName($id));
                if (!$definition->isShared()) {
                    $factory = sprintf('$this->factories%s[%s]', $definition->isPublic() ? '' : "['service_container']", $this->doExport($id));
                    $code = sprintf('(isset(%s) ? %1$s() : %s)', $factory, $code);
                }
            } else {
                $code = sprintf('$this->%s()', $this->generateMethodName($id));
            }
            if ($definition->isShared() && !isset($this->singleUsePrivateIds[$id])) {
                $code = sprintf('($this->%s[%s] ?? %s)', $definition->isPublic() ? 'services' : 'privates', $this->doExport($id), $code);
            }

            return $code;
        }
        if (null !== $reference && ContainerInterface::IGNORE_ON_UNINITIALIZED_REFERENCE === $reference->getInvalidBehavior()) {
            return 'null';
        }
        if (null !== $reference && ContainerInterface::EXCEPTION_ON_INVALID_REFERENCE < $reference->getInvalidBehavior()) {
            $code = sprintf('$this->get(%s, /* ContainerInterface::NULL_ON_INVALID_REFERENCE */ %d)', $this->doExport($id), ContainerInterface::NULL_ON_INVALID_REFERENCE);
        } else {
            $code = sprintf('$this->get(%s)', $this->doExport($id));
        }

        return sprintf('($this->services[%s] ?? %s)', $this->doExport($id), $code);
    }

    /**
     * Initializes the method names map to avoid conflicts with the Container methods.
     */
    private function initializeMethodNamesMap(string $class)
    {
        $this->serviceIdToMethodNameMap = [];
        $this->usedMethodNames = [];

        if ($reflectionClass = $this->container->getReflectionClass($class)) {
            foreach ($reflectionClass->getMethods() as $method) {
                $this->usedMethodNames[strtolower($method->getName())] = true;
            }
        }
    }

    /**
     * @throws InvalidArgumentException
     */
    private function generateMethodName(string $id): string
    {
        if (isset($this->serviceIdToMethodNameMap[$id])) {
            return $this->serviceIdToMethodNameMap[$id];
        }

        $i = strrpos($id, '\\');
        $name = Container::camelize(false !== $i && isset($id[1 + $i]) ? substr($id, 1 + $i) : $id);
        $name = preg_replace('/[^a-zA-Z0-9_\x7f-\xff]/', '', $name);
        $methodName = 'get'.$name.'Service';
        $suffix = 1;

        while (isset($this->usedMethodNames[strtolower($methodName)])) {
            ++$suffix;
            $methodName = 'get'.$name.$suffix.'Service';
        }

        $this->serviceIdToMethodNameMap[$id] = $methodName;
        $this->usedMethodNames[strtolower($methodName)] = true;

        return $methodName;
    }

    private function getNextVariableName(): string
    {
        $firstChars = self::FIRST_CHARS;
        $firstCharsLength = \strlen($firstChars);
        $nonFirstChars = self::NON_FIRST_CHARS;
        $nonFirstCharsLength = \strlen($nonFirstChars);

        while (true) {
            $name = '';
            $i = $this->variableCount;

            if ('' === $name) {
                $name .= $firstChars[$i % $firstCharsLength];
                $i = (int) ($i / $firstCharsLength);
            }

            while ($i > 0) {
                --$i;
                $name .= $nonFirstChars[$i % $nonFirstCharsLength];
                $i = (int) ($i / $nonFirstCharsLength);
            }

            ++$this->variableCount;

            // check that the name is not reserved
            if (\in_array($name, $this->reservedVariables, true)) {
                continue;
            }

            return $name;
        }
    }

    private function getExpressionLanguage(): ExpressionLanguage
    {
        if (null === $this->expressionLanguage) {
            if (!class_exists('Symfony\Component\ExpressionLanguage\ExpressionLanguage')) {
                throw new LogicException('Unable to use expressions as the Symfony ExpressionLanguage component is not installed.');
            }
            $providers = $this->container->getExpressionLanguageProviders();
            $this->expressionLanguage = new ExpressionLanguage(null, $providers, function ($arg) {
                $id = '""' === substr_replace($arg, '', 1, -1) ? stripcslashes(substr($arg, 1, -1)) : null;

                if (null !== $id && ($this->container->hasAlias($id) || $this->container->hasDefinition($id))) {
                    return $this->getServiceCall($id);
                }

                return sprintf('$this->get(%s)', $arg);
            });

            if ($this->container->isTrackingResources()) {
                foreach ($providers as $provider) {
                    $this->container->addObjectResource($provider);
                }
            }
        }

        return $this->expressionLanguage;
    }

    private function isHotPath(Definition $definition): bool
    {
        return $this->hotPathTag && $definition->hasTag($this->hotPathTag) && !$definition->isDeprecated();
    }

    private function isSingleUsePrivateNode(ServiceReferenceGraphNode $node): bool
    {
        if ($node->getValue()->isPublic()) {
            return false;
        }
        $ids = [];
        foreach ($node->getInEdges() as $edge) {
            if (!$value = $edge->getSourceNode()->getValue()) {
                continue;
            }
            if ($edge->isLazy() || !$value instanceof Definition || !$value->isShared()) {
                return false;
            }
            $ids[$edge->getSourceNode()->getId()] = true;
        }

        return 1 === \count($ids);
    }

    /**
     * @return mixed
     */
    private function export($value)
    {
        if (null !== $this->targetDirRegex && \is_string($value) && preg_match($this->targetDirRegex, $value, $matches, \PREG_OFFSET_CAPTURE)) {
            $suffix = $matches[0][1] + \strlen($matches[0][0]);
            $matches[0][1] += \strlen($matches[1][0]);
            $prefix = $matches[0][1] ? $this->doExport(substr($value, 0, $matches[0][1]), true).'.' : '';
            $suffix = isset($value[$suffix]) ? '.'.$this->doExport(substr($value, $suffix), true) : '';
            $dirname = $this->asFiles ? '$this->containerDir' : '__DIR__';
            $offset = 2 + $this->targetDirMaxMatches - \count($matches);

            if (0 < $offset) {
                $dirname = sprintf('\dirname(__DIR__, %d)', $offset + (int) $this->asFiles);
            } elseif ($this->asFiles) {
                $dirname = "\$this->targetDir.''"; // empty string concatenation on purpose
            }

            if ($prefix || $suffix) {
                return sprintf('(%s%s%s)', $prefix, $dirname, $suffix);
            }

            return $dirname;
        }

        return $this->doExport($value, true);
    }

    /**
     * @return mixed
     */
    private function doExport($value, bool $resolveEnv = false)
    {
        $shouldCacheValue = $resolveEnv && \is_string($value);
        if ($shouldCacheValue && isset($this->exportedVariables[$value])) {
            return $this->exportedVariables[$value];
        }
        if (\is_string($value) && false !== strpos($value, "\n")) {
            $cleanParts = explode("\n", $value);
            $cleanParts = array_map(function ($part) { return var_export($part, true); }, $cleanParts);
            $export = implode('."\n".', $cleanParts);
        } else {
            $export = var_export($value, true);
        }

        if ($resolveEnv && "'" === $export[0] && $export !== $resolvedExport = $this->container->resolveEnvPlaceholders($export, "'.\$this->getEnv('string:%s').'")) {
            $export = $resolvedExport;
            if (".''" === substr($export, -3)) {
                $export = substr($export, 0, -3);
                if ("'" === $export[1]) {
                    $export = substr_replace($export, '', 18, 7);
                }
            }
            if ("'" === $export[1]) {
                $export = substr($export, 3);
            }
        }

        if ($shouldCacheValue) {
            $this->exportedVariables[$value] = $export;
        }

        return $export;
    }

    private function getAutoloadFile(): ?string
    {
        if (null === $this->targetDirRegex) {
            return null;
        }

        foreach (spl_autoload_functions() as $autoloader) {
            if (!\is_array($autoloader)) {
                continue;
            }

            if ($autoloader[0] instanceof DebugClassLoader || $autoloader[0] instanceof LegacyDebugClassLoader) {
                $autoloader = $autoloader[0]->getClassLoader();
            }

            if (!\is_array($autoloader) || !$autoloader[0] instanceof ClassLoader || !$autoloader[0]->findFile(__CLASS__)) {
                continue;
            }

            foreach (get_declared_classes() as $class) {
                if (0 === strpos($class, 'ComposerAutoloaderInit') && $class::getLoader() === $autoloader[0]) {
                    $file = \dirname((new \ReflectionClass($class))->getFileName(), 2).'/autoload.php';

                    if (preg_match($this->targetDirRegex.'A', $file)) {
                        return $file;
                    }
                }
            }
        }

        return null;
    }

    private function getClasses(Definition $definition): array
    {
        $classes = [];

        while ($definition instanceof Definition) {
            $classes[] = trim($definition->getClass(), '\\');
            $factory = $definition->getFactory();

            if (!\is_array($factory)) {
                $factory = [$factory];
            }

            if (\is_string($factory[0])) {
                if (false !== $i = strrpos($factory[0], '::')) {
                    $factory[0] = substr($factory[0], 0, $i);
                }
                $classes[] = trim($factory[0], '\\');
            }

            $definition = $factory[0];
        }

        return array_filter($classes);
    }
}<|MERGE_RESOLUTION|>--- conflicted
+++ resolved
@@ -100,11 +100,7 @@
     public function __construct(ContainerBuilder $container)
     {
         if (!$container->isCompiled()) {
-<<<<<<< HEAD
             throw new LogicException('Cannot dump an uncompiled container.');
-=======
-            @trigger_error('Dumping an uncompiled ContainerBuilder is deprecated since Symfony 3.3 and will not be supported anymore in 4.0. Compile the container beforehand.', \E_USER_DEPRECATED);
->>>>>>> 4351a706
         }
 
         parent::__construct($container);
