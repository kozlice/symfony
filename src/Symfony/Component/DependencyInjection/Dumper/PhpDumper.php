<?php

/*
 * This file is part of the Symfony package.
 *
 * (c) Fabien Potencier <fabien@symfony.com>
 *
 * For the full copyright and license information, please view the LICENSE
 * file that was distributed with this source code.
 */

namespace Symfony\Component\DependencyInjection\Dumper;

use Symfony\Component\DependencyInjection\Variable;
use Symfony\Component\DependencyInjection\Definition;
use Symfony\Component\DependencyInjection\ContainerBuilder;
use Symfony\Component\DependencyInjection\Container;
use Symfony\Component\DependencyInjection\ContainerInterface;
use Symfony\Component\DependencyInjection\Reference;
use Symfony\Component\DependencyInjection\Parameter;
use Symfony\Component\DependencyInjection\Exception\InvalidArgumentException;
use Symfony\Component\DependencyInjection\Exception\RuntimeException;
use Symfony\Component\DependencyInjection\Exception\ServiceCircularReferenceException;
use Symfony\Component\DependencyInjection\LazyProxy\PhpDumper\DumperInterface as ProxyDumper;
use Symfony\Component\DependencyInjection\LazyProxy\PhpDumper\NullDumper;
use Symfony\Component\DependencyInjection\ExpressionLanguage;
use Symfony\Component\ExpressionLanguage\Expression;
<<<<<<< HEAD
=======
use Symfony\Component\ExpressionLanguage\ExpressionFunctionProviderInterface;
use Symfony\Component\HttpKernel\Kernel;
>>>>>>> 2205eac3

/**
 * PhpDumper dumps a service container as a PHP class.
 *
 * @author Fabien Potencier <fabien@symfony.com>
 * @author Johannes M. Schmitt <schmittjoh@gmail.com>
 */
class PhpDumper extends Dumper
{
    /**
     * Characters that might appear in the generated variable name as first character.
     *
     * @var string
     */
    const FIRST_CHARS = 'abcdefghijklmnopqrstuvwxyz';

    /**
     * Characters that might appear in the generated variable name as any but the first character.
     *
     * @var string
     */
    const NON_FIRST_CHARS = 'abcdefghijklmnopqrstuvwxyz0123456789_';

    private $inlinedDefinitions;
    private $definitionVariables;
    private $referenceVariables;
    private $variableCount;
    private $reservedVariables = array('instance', 'class');
    private $expressionLanguage;
    private $targetDirRegex;
    private $targetDirMaxMatches;
    private $docStar;

    /**
     * @var \Symfony\Component\DependencyInjection\LazyProxy\PhpDumper\DumperInterface
     */
    private $proxyDumper;

    /**
     * {@inheritdoc}
     */
    public function __construct(ContainerBuilder $container)
    {
        parent::__construct($container);

        $this->inlinedDefinitions = new \SplObjectStorage();
    }

    /**
     * Sets the dumper to be used when dumping proxies in the generated container.
     *
     * @param ProxyDumper $proxyDumper
     */
    public function setProxyDumper(ProxyDumper $proxyDumper)
    {
        $this->proxyDumper = $proxyDumper;
    }

    /**
     * Dumps the service container as a PHP class.
     *
     * Available options:
     *
     *  * class:      The class name
     *  * base_class: The base class name
     *  * namespace:  The class namespace
     *
     * @param array $options An array of options
     *
     * @return string A PHP class representing of the service container
     */
    public function dump(array $options = array())
    {
        $this->targetDirRegex = null;
        $options = array_merge(array(
            'class' => 'ProjectServiceContainer',
            'base_class' => 'Container',
            'namespace' => '',
            'debug' => true,
        ), $options);
        $this->docStar = $options['debug'] ? '*' : '';

        if (!empty($options['file']) && is_dir($dir = dirname($options['file']))) {
            // Build a regexp where the first root dirs are mandatory,
            // but every other sub-dir is optional up to the full path in $dir
            // Mandate at least 2 root dirs and not more that 5 optional dirs.

            $dir = explode(DIRECTORY_SEPARATOR, realpath($dir));
            $i = count($dir);

            if (3 <= $i) {
                $regex = '';
                $lastOptionalDir = $i > 8 ? $i - 5 : 3;
                $this->targetDirMaxMatches = $i - $lastOptionalDir;

                while (--$i >= $lastOptionalDir) {
                    $regex = sprintf('(%s%s)?', preg_quote(DIRECTORY_SEPARATOR.$dir[$i], '#'), $regex);
                }

                do {
                    $regex = preg_quote(DIRECTORY_SEPARATOR.$dir[$i], '#').$regex;
                } while (0 < --$i);

                $this->targetDirRegex = '#'.preg_quote($dir[0], '#').$regex.'#';
            }
        }

        $code = $this->startClass($options['class'], $options['base_class'], $options['namespace']);

        if ($this->container->isFrozen()) {
            $code .= $this->addFrozenConstructor();
            $code .= $this->addFrozenCompile();
        } else {
            $code .= $this->addConstructor();
        }

        $code .=
            $this->addServices().
            $this->addDefaultParametersMethod().
            $this->endClass().
            $this->addProxyClasses()
        ;
        $this->targetDirRegex = null;

        return $code;
    }

    /**
     * Retrieves the currently set proxy dumper or instantiates one.
     *
     * @return ProxyDumper
     */
    private function getProxyDumper()
    {
        if (!$this->proxyDumper) {
            $this->proxyDumper = new NullDumper();
        }

        return $this->proxyDumper;
    }

    /**
     * Generates Service local temp variables.
     *
     * @param string $cId
     * @param string $definition
     *
     * @return string
     */
    private function addServiceLocalTempVariables($cId, $definition)
    {
        static $template = "        \$%s = %s;\n";

        $localDefinitions = array_merge(
            array($definition),
            $this->getInlinedDefinitions($definition)
        );

        $calls = $behavior = array();
        foreach ($localDefinitions as $iDefinition) {
            $this->getServiceCallsFromArguments($iDefinition->getArguments(), $calls, $behavior);
            $this->getServiceCallsFromArguments($iDefinition->getMethodCalls(), $calls, $behavior);
            $this->getServiceCallsFromArguments($iDefinition->getProperties(), $calls, $behavior);
            $this->getServiceCallsFromArguments(array($iDefinition->getConfigurator()), $calls, $behavior);
            $this->getServiceCallsFromArguments(array($iDefinition->getFactory()), $calls, $behavior);
        }

        $code = '';
        foreach ($calls as $id => $callCount) {
            if ('service_container' === $id || $id === $cId) {
                continue;
            }

            if ($callCount > 1) {
                $name = $this->getNextVariableName();
                $this->referenceVariables[$id] = new Variable($name);

                if (ContainerInterface::EXCEPTION_ON_INVALID_REFERENCE === $behavior[$id]) {
                    $code .= sprintf($template, $name, $this->getServiceCall($id));
                } else {
                    $code .= sprintf($template, $name, $this->getServiceCall($id, new Reference($id, ContainerInterface::NULL_ON_INVALID_REFERENCE)));
                }
            }
        }

        if ('' !== $code) {
            $code .= "\n";
        }

        return $code;
    }

    /**
     * Generates code for the proxies to be attached after the container class.
     *
     * @return string
     */
    private function addProxyClasses()
    {
        /* @var $definitions Definition[] */
        $definitions = array_filter(
            $this->container->getDefinitions(),
            array($this->getProxyDumper(), 'isProxyCandidate')
        );
        $code = '';
        $strip = '' === $this->docStar && method_exists('Symfony\Component\HttpKernel\Kernel', 'stripComments');

        foreach ($definitions as $definition) {
            $proxyCode = "\n".$this->getProxyDumper()->getProxyCode($definition);
            if ($strip) {
                $proxyCode = "<?php\n".$proxyCode;
                $proxyCode = substr(Kernel::stripComments($proxyCode), 5);
            }
            $code .= $proxyCode;
        }

        return $code;
    }

    /**
     * Generates the require_once statement for service includes.
     *
     * @param string     $id         The service id
     * @param Definition $definition
     *
     * @return string
     */
    private function addServiceInclude($id, $definition)
    {
        $template = "        require_once %s;\n";
        $code = '';

        if (null !== $file = $definition->getFile()) {
            $code .= sprintf($template, $this->dumpValue($file));
        }

        foreach ($this->getInlinedDefinitions($definition) as $definition) {
            if (null !== $file = $definition->getFile()) {
                $code .= sprintf($template, $this->dumpValue($file));
            }
        }

        if ('' !== $code) {
            $code .= "\n";
        }

        return $code;
    }

    /**
     * Generates the inline definition of a service.
     *
     * @param string     $id
     * @param Definition $definition
     *
     * @return string
     *
     * @throws RuntimeException                  When the factory definition is incomplete
     * @throws ServiceCircularReferenceException When a circular reference is detected
     */
    private function addServiceInlinedDefinitions($id, $definition)
    {
        $code = '';
        $variableMap = $this->definitionVariables;
        $nbOccurrences = new \SplObjectStorage();
        $processed = new \SplObjectStorage();
        $inlinedDefinitions = $this->getInlinedDefinitions($definition);

        foreach ($inlinedDefinitions as $definition) {
            if (false === $nbOccurrences->contains($definition)) {
                $nbOccurrences->offsetSet($definition, 1);
            } else {
                $i = $nbOccurrences->offsetGet($definition);
                $nbOccurrences->offsetSet($definition, $i + 1);
            }
        }

        foreach ($inlinedDefinitions as $sDefinition) {
            if ($processed->contains($sDefinition)) {
                continue;
            }
            $processed->offsetSet($sDefinition);

            $class = $this->dumpValue($sDefinition->getClass());
            if ($nbOccurrences->offsetGet($sDefinition) > 1 || $sDefinition->getMethodCalls() || $sDefinition->getProperties() || null !== $sDefinition->getConfigurator() || false !== strpos($class, '$')) {
                $name = $this->getNextVariableName();
                $variableMap->offsetSet($sDefinition, new Variable($name));

                // a construct like:
                // $a = new ServiceA(ServiceB $b); $b = new ServiceB(ServiceA $a);
                // this is an indication for a wrong implementation, you can circumvent this problem
                // by setting up your service structure like this:
                // $b = new ServiceB();
                // $a = new ServiceA(ServiceB $b);
                // $b->setServiceA(ServiceA $a);
                if ($this->hasReference($id, $sDefinition->getArguments())) {
                    throw new ServiceCircularReferenceException($id, array($id));
                }

                $code .= $this->addNewInstance($sDefinition, '$'.$name, ' = ');

                if (!$this->hasReference($id, $sDefinition->getMethodCalls(), true) && !$this->hasReference($id, $sDefinition->getProperties(), true)) {
                    $code .= $this->addServiceMethodCalls(null, $sDefinition, $name);
                    $code .= $this->addServiceProperties(null, $sDefinition, $name);
                    $code .= $this->addServiceConfigurator(null, $sDefinition, $name);
                }

                $code .= "\n";
            }
        }

        return $code;
    }

    /**
     * Adds the service return statement.
     *
     * @param string     $id         Service id
     * @param Definition $definition
     *
     * @return string
     */
    private function addServiceReturn($id, $definition)
    {
        if ($this->isSimpleInstance($id, $definition)) {
            return "    }\n";
        }

        return "\n        return \$instance;\n    }\n";
    }

    /**
     * Generates the service instance.
     *
     * @param string     $id
     * @param Definition $definition
     *
     * @return string
     *
     * @throws InvalidArgumentException
     * @throws RuntimeException
     */
    private function addServiceInstance($id, $definition)
    {
        $class = $definition->getClass();

        if ('\\' === substr($class, 0, 1)) {
            $class = substr($class, 1);
        }

        $class = $this->dumpValue($class);

        if (0 === strpos($class, "'") && !preg_match('/^\'[a-zA-Z_\x7f-\xff][a-zA-Z0-9_\x7f-\xff]*(\\\{2}[a-zA-Z_\x7f-\xff][a-zA-Z0-9_\x7f-\xff]*)*\'$/', $class)) {
            throw new InvalidArgumentException(sprintf('"%s" is not a valid class name for the "%s" service.', $class, $id));
        }

        $simple = $this->isSimpleInstance($id, $definition);
        $isProxyCandidate = $this->getProxyDumper()->isProxyCandidate($definition);
        $instantiation = '';

        if (!$isProxyCandidate && $definition->isShared()) {
            $instantiation = "\$this->services['$id'] = ".($simple ? '' : '$instance');
        } elseif (!$simple) {
            $instantiation = '$instance';
        }

        $return = '';
        if ($simple) {
            $return = 'return ';
        } else {
            $instantiation .= ' = ';
        }

        $code = $this->addNewInstance($definition, $return, $instantiation);

        if (!$simple) {
            $code .= "\n";
        }

        return $code;
    }

    /**
     * Checks if the definition is a simple instance.
     *
     * @param string     $id
     * @param Definition $definition
     *
     * @return bool
     */
    private function isSimpleInstance($id, $definition)
    {
        foreach (array_merge(array($definition), $this->getInlinedDefinitions($definition)) as $sDefinition) {
            if ($definition !== $sDefinition && !$this->hasReference($id, $sDefinition->getMethodCalls())) {
                continue;
            }

            if ($sDefinition->getMethodCalls() || $sDefinition->getProperties() || $sDefinition->getConfigurator()) {
                return false;
            }
        }

        return true;
    }

    /**
     * Adds method calls to a service definition.
     *
     * @param string     $id
     * @param Definition $definition
     * @param string     $variableName
     *
     * @return string
     */
    private function addServiceMethodCalls($id, $definition, $variableName = 'instance')
    {
        $calls = '';
        foreach ($definition->getMethodCalls() as $call) {
            $arguments = array();
            foreach ($call[1] as $value) {
                $arguments[] = $this->dumpValue($value);
            }

            $calls .= $this->wrapServiceConditionals($call[1], sprintf("        \$%s->%s(%s);\n", $variableName, $call[0], implode(', ', $arguments)));
        }

        return $calls;
    }

    private function addServiceProperties($id, $definition, $variableName = 'instance')
    {
        $code = '';
        foreach ($definition->getProperties() as $name => $value) {
            $code .= sprintf("        \$%s->%s = %s;\n", $variableName, $name, $this->dumpValue($value));
        }

        return $code;
    }

    /**
     * Generates the inline definition setup.
     *
     * @param string     $id
     * @param Definition $definition
     *
     * @return string
     *
     * @throws ServiceCircularReferenceException when the container contains a circular reference
     */
    private function addServiceInlinedDefinitionsSetup($id, $definition)
    {
        $this->referenceVariables[$id] = new Variable('instance');

        $code = '';
        $processed = new \SplObjectStorage();
        foreach ($this->getInlinedDefinitions($definition) as $iDefinition) {
            if ($processed->contains($iDefinition)) {
                continue;
            }
            $processed->offsetSet($iDefinition);

            if (!$this->hasReference($id, $iDefinition->getMethodCalls(), true) && !$this->hasReference($id, $iDefinition->getProperties(), true)) {
                continue;
            }

            // if the instance is simple, the return statement has already been generated
            // so, the only possible way to get there is because of a circular reference
            if ($this->isSimpleInstance($id, $definition)) {
                throw new ServiceCircularReferenceException($id, array($id));
            }

            $name = (string) $this->definitionVariables->offsetGet($iDefinition);
            $code .= $this->addServiceMethodCalls(null, $iDefinition, $name);
            $code .= $this->addServiceProperties(null, $iDefinition, $name);
            $code .= $this->addServiceConfigurator(null, $iDefinition, $name);
        }

        if ('' !== $code) {
            $code .= "\n";
        }

        return $code;
    }

    /**
     * Adds configurator definition.
     *
     * @param string     $id
     * @param Definition $definition
     * @param string     $variableName
     *
     * @return string
     */
    private function addServiceConfigurator($id, $definition, $variableName = 'instance')
    {
        if (!$callable = $definition->getConfigurator()) {
            return '';
        }

        if (is_array($callable)) {
            if ($callable[0] instanceof Reference
                || ($callable[0] instanceof Definition && $this->definitionVariables->contains($callable[0]))) {
                return sprintf("        %s->%s(\$%s);\n", $this->dumpValue($callable[0]), $callable[1], $variableName);
            }

            $class = $this->dumpValue($callable[0]);
            // If the class is a string we can optimize call_user_func away
            if (strpos($class, "'") === 0) {
                return sprintf("        %s::%s(\$%s);\n", $this->dumpLiteralClass($class), $callable[1], $variableName);
            }

            return sprintf("        call_user_func(array(%s, '%s'), \$%s);\n", $this->dumpValue($callable[0]), $callable[1], $variableName);
        }

        return sprintf("        %s(\$%s);\n", $callable, $variableName);
    }

    /**
     * Adds a service.
     *
     * @param string     $id
     * @param Definition $definition
     *
     * @return string
     */
    private function addService($id, $definition)
    {
        $this->definitionVariables = new \SplObjectStorage();
        $this->referenceVariables = array();
        $this->variableCount = 0;

        $return = array();

        if ($definition->isSynthetic()) {
            $return[] = '@throws RuntimeException always since this service is expected to be injected dynamically';
        } elseif ($class = $definition->getClass()) {
            $return[] = sprintf('@return %s A %s instance.', 0 === strpos($class, '%') ? 'object' : '\\'.ltrim($class, '\\'), ltrim($class, '\\'));
        } elseif ($definition->getFactory()) {
            $factory = $definition->getFactory();
            if (is_string($factory)) {
                $return[] = sprintf('@return object An instance returned by %s().', $factory);
            } elseif (is_array($factory) && (is_string($factory[0]) || $factory[0] instanceof Definition || $factory[0] instanceof Reference)) {
                if (is_string($factory[0]) || $factory[0] instanceof Reference) {
                    $return[] = sprintf('@return object An instance returned by %s::%s().', (string) $factory[0], $factory[1]);
                } elseif ($factory[0] instanceof Definition) {
                    $return[] = sprintf('@return object An instance returned by %s::%s().', $factory[0]->getClass(), $factory[1]);
                }
            }
        }

        if ($definition->isDeprecated()) {
            if ($return && 0 === strpos($return[count($return) - 1], '@return')) {
                $return[] = '';
            }

            $return[] = sprintf('@deprecated %s', $definition->getDeprecationMessage($id));
        }

        $return = str_replace("\n     * \n", "\n     *\n", implode("\n     * ", $return));

        $doc = '';
        if ($definition->isShared()) {
            $doc .= <<<'EOF'

     *
     * This service is shared.
     * This method always returns the same instance of the service.
EOF;
        }

        if (!$definition->isPublic()) {
            $doc .= <<<'EOF'

     *
     * This service is private.
     * If you want to be able to request this service from the container directly,
     * make it public, otherwise you might end up with broken code.
EOF;
        }

        if ($definition->isAutowired()) {
            $doc = <<<EOF

     *
     * This service is autowired.
EOF;
        }

        if ($definition->isLazy()) {
            $lazyInitialization = '$lazyLoad = true';
            $lazyInitializationDoc = "\n     * @param bool    \$lazyLoad whether to try lazy-loading the service with a proxy\n     *";
        } else {
            $lazyInitialization = '';
            $lazyInitializationDoc = '';
        }

        // with proxies, for 5.3.3 compatibility, the getter must be public to be accessible to the initializer
        $isProxyCandidate = $this->getProxyDumper()->isProxyCandidate($definition);
        $visibility = $isProxyCandidate ? 'public' : 'protected';
        $code = <<<EOF

    /*{$this->docStar}
     * Gets the '$id' service.$doc
     *$lazyInitializationDoc
     * $return
     */
    {$visibility} function get{$this->camelize($id)}Service($lazyInitialization)
    {

EOF;

        $code .= $isProxyCandidate ? $this->getProxyDumper()->getProxyFactoryCode($definition, $id) : '';

        if ($definition->isSynthetic()) {
            $code .= sprintf("        throw new RuntimeException('You have requested a synthetic service (\"%s\"). The DIC does not know how to construct this service.');\n    }\n", $id);
        } else {
            if ($definition->isDeprecated()) {
                $code .= sprintf("        @trigger_error(%s, E_USER_DEPRECATED);\n\n", var_export($definition->getDeprecationMessage($id), true));
            }

            $code .=
                $this->addServiceInclude($id, $definition).
                $this->addServiceLocalTempVariables($id, $definition).
                $this->addServiceInlinedDefinitions($id, $definition).
                $this->addServiceInstance($id, $definition).
                $this->addServiceInlinedDefinitionsSetup($id, $definition).
                $this->addServiceMethodCalls($id, $definition).
                $this->addServiceProperties($id, $definition).
                $this->addServiceConfigurator($id, $definition).
                $this->addServiceReturn($id, $definition)
            ;
        }

        $this->definitionVariables = null;
        $this->referenceVariables = null;

        return $code;
    }

    /**
     * Adds multiple services.
     *
     * @return string
     */
    private function addServices()
    {
        $publicServices = $privateServices = '';
        $definitions = $this->container->getDefinitions();
        ksort($definitions);
        foreach ($definitions as $id => $definition) {
            if ($definition->isPublic()) {
                $publicServices .= $this->addService($id, $definition);
            } else {
                $privateServices .= $this->addService($id, $definition);
            }
        }

<<<<<<< HEAD
        return $publicServices.$privateServices;
=======
        return <<<EOF

    /*{$this->docStar}
     * Updates the '$id' service.
     */
    protected function synchronize{$this->camelize($id)}Service()
    {
$code    }

EOF;
>>>>>>> 2205eac3
    }

    private function addNewInstance(Definition $definition, $return, $instantiation)
    {
        $class = $this->dumpValue($definition->getClass());

        $arguments = array();
        foreach ($definition->getArguments() as $value) {
            $arguments[] = $this->dumpValue($value);
        }

        if (null !== $definition->getFactory()) {
            $callable = $definition->getFactory();
            if (is_array($callable)) {
                if (!preg_match('/^[a-zA-Z_\x7f-\xff][a-zA-Z0-9_\x7f-\xff]*$/', $callable[1])) {
                    throw new RuntimeException(sprintf('Cannot dump definition because of invalid factory method (%s)', $callable[1] ?: 'n/a'));
                }

                if ($callable[0] instanceof Reference
                    || ($callable[0] instanceof Definition && $this->definitionVariables->contains($callable[0]))) {
                    return sprintf("        $return{$instantiation}%s->%s(%s);\n", $this->dumpValue($callable[0]), $callable[1], $arguments ? implode(', ', $arguments) : '');
                }

                $class = $this->dumpValue($callable[0]);
                // If the class is a string we can optimize call_user_func away
                if (strpos($class, "'") === 0) {
                    return sprintf("        $return{$instantiation}%s::%s(%s);\n", $this->dumpLiteralClass($class), $callable[1], $arguments ? implode(', ', $arguments) : '');
                }

                return sprintf("        $return{$instantiation}call_user_func(array(%s, '%s')%s);\n", $this->dumpValue($callable[0]), $callable[1], $arguments ? ', '.implode(', ', $arguments) : '');
            }

            return sprintf("        $return{$instantiation}\\%s(%s);\n", $callable, $arguments ? implode(', ', $arguments) : '');
        }

        if (false !== strpos($class, '$')) {
            return sprintf("        \$class = %s;\n\n        $return{$instantiation}new \$class(%s);\n", $class, implode(', ', $arguments));
        }

        return sprintf("        $return{$instantiation}new %s(%s);\n", $this->dumpLiteralClass($class), implode(', ', $arguments));
    }

    /**
     * Adds the class headers.
     *
     * @param string $class     Class name
     * @param string $baseClass The name of the base class
     * @param string $namespace The class namespace
     *
     * @return string
     */
    private function startClass($class, $baseClass, $namespace)
    {
        $bagClass = $this->container->isFrozen() ? 'use Symfony\Component\DependencyInjection\ParameterBag\FrozenParameterBag;' : 'use Symfony\Component\DependencyInjection\ParameterBag\\ParameterBag;';
        $namespaceLine = $namespace ? "namespace $namespace;\n" : '';

        return <<<EOF
<?php
$namespaceLine
use Symfony\Component\DependencyInjection\ContainerInterface;
use Symfony\Component\DependencyInjection\Container;
use Symfony\Component\DependencyInjection\Exception\InvalidArgumentException;
use Symfony\Component\DependencyInjection\Exception\LogicException;
use Symfony\Component\DependencyInjection\Exception\RuntimeException;
$bagClass

/*{$this->docStar}
 * $class.
 *
 * This class has been auto-generated
 * by the Symfony Dependency Injection Component.
 */
class $class extends $baseClass
{
    private \$parameters;
    private \$targetDirs = array();

EOF;
    }

    /**
     * Adds the constructor.
     *
     * @return string
     */
    private function addConstructor()
    {
        $targetDirs = $this->exportTargetDirs();
        $arguments = $this->container->getParameterBag()->all() ? 'new ParameterBag($this->getDefaultParameters())' : null;

        $code = <<<EOF

    /*{$this->docStar}
     * Constructor.
     */
    public function __construct()
    {{$targetDirs}
        parent::__construct($arguments);

EOF;

        $code .= $this->addMethodMap();
        $code .= $this->addAliases();

        $code .= <<<'EOF'
    }

EOF;

        return $code;
    }

    /**
     * Adds the constructor for a frozen container.
     *
     * @return string
     */
    private function addFrozenConstructor()
    {
        $targetDirs = $this->exportTargetDirs();

        $code = <<<EOF

    /*{$this->docStar}
     * Constructor.
     */
    public function __construct()
    {{$targetDirs}
EOF;

        if ($this->container->getParameterBag()->all()) {
            $code .= "\n        \$this->parameters = \$this->getDefaultParameters();\n";
        }

        $code .= "\n        \$this->services = array();\n";
        $code .= $this->addMethodMap();
        $code .= $this->addAliases();

        $code .= <<<'EOF'
    }

EOF;

        return $code;
    }

    /**
     * Adds the constructor for a frozen container.
     *
     * @return string
     */
    private function addFrozenCompile()
    {
        return <<<EOF

    /*{$this->docStar}
     * {@inheritdoc}
     */
    public function compile()
    {
        throw new LogicException('You cannot compile a dumped frozen container.');
    }

EOF;
    }

    /**
     * Adds the methodMap property definition.
     *
     * @return string
     */
    private function addMethodMap()
    {
        if (!$definitions = $this->container->getDefinitions()) {
            return '';
        }

        $code = "        \$this->methodMap = array(\n";
        ksort($definitions);
        foreach ($definitions as $id => $definition) {
            $code .= '            '.var_export($id, true).' => '.var_export('get'.$this->camelize($id).'Service', true).",\n";
        }

        return $code."        );\n";
    }

    /**
     * Adds the aliases property definition.
     *
     * @return string
     */
    private function addAliases()
    {
        if (!$aliases = $this->container->getAliases()) {
            if ($this->container->isFrozen()) {
                return "\n        \$this->aliases = array();\n";
            } else {
                return '';
            }
        }

        $code = "        \$this->aliases = array(\n";
        ksort($aliases);
        foreach ($aliases as $alias => $id) {
            $id = (string) $id;
            while (isset($aliases[$id])) {
                $id = (string) $aliases[$id];
            }
            $code .= '            '.var_export($alias, true).' => '.var_export($id, true).",\n";
        }

        return $code."        );\n";
    }

    /**
     * Adds default parameters method.
     *
     * @return string
     */
    private function addDefaultParametersMethod()
    {
        if (!$this->container->getParameterBag()->all()) {
            return '';
        }

        $parameters = $this->exportParameters($this->container->getParameterBag()->all());

        $code = '';
        if ($this->container->isFrozen()) {
            $code .= <<<'EOF'

    /**
     * {@inheritdoc}
     */
    public function getParameter($name)
    {
        $name = strtolower($name);

        if (!(isset($this->parameters[$name]) || array_key_exists($name, $this->parameters))) {
            throw new InvalidArgumentException(sprintf('The parameter "%s" must be defined.', $name));
        }

        return $this->parameters[$name];
    }

    /**
     * {@inheritdoc}
     */
    public function hasParameter($name)
    {
        $name = strtolower($name);

        return isset($this->parameters[$name]) || array_key_exists($name, $this->parameters);
    }

    /**
     * {@inheritdoc}
     */
    public function setParameter($name, $value)
    {
        throw new LogicException('Impossible to call set() on a frozen ParameterBag.');
    }

    /**
     * {@inheritdoc}
     */
    public function getParameterBag()
    {
        if (null === $this->parameterBag) {
            $this->parameterBag = new FrozenParameterBag($this->parameters);
        }

        return $this->parameterBag;
    }

EOF;
            if ('' === $this->docStar) {
                $code = str_replace('/**', '/*', $code);
            }
        }

        $code .= <<<EOF

    /*{$this->docStar}
     * Gets the default parameters.
     *
     * @return array An array of the default parameters
     */
    protected function getDefaultParameters()
    {
        return $parameters;
    }

EOF;

        return $code;
    }

    /**
     * Exports parameters.
     *
     * @param array  $parameters
     * @param string $path
     * @param int    $indent
     *
     * @return string
     *
     * @throws InvalidArgumentException
     */
    private function exportParameters($parameters, $path = '', $indent = 12)
    {
        $php = array();
        foreach ($parameters as $key => $value) {
            if (is_array($value)) {
                $value = $this->exportParameters($value, $path.'/'.$key, $indent + 4);
            } elseif ($value instanceof Variable) {
                throw new InvalidArgumentException(sprintf('You cannot dump a container with parameters that contain variable references. Variable "%s" found in "%s".', $value, $path.'/'.$key));
            } elseif ($value instanceof Definition) {
                throw new InvalidArgumentException(sprintf('You cannot dump a container with parameters that contain service definitions. Definition for "%s" found in "%s".', $value->getClass(), $path.'/'.$key));
            } elseif ($value instanceof Reference) {
                throw new InvalidArgumentException(sprintf('You cannot dump a container with parameters that contain references to other services (reference to service "%s" found in "%s").', $value, $path.'/'.$key));
            } elseif ($value instanceof Expression) {
                throw new InvalidArgumentException(sprintf('You cannot dump a container with parameters that contain expressions. Expression "%s" found in "%s".', $value, $path.'/'.$key));
            } else {
                $value = $this->export($value);
            }

            $php[] = sprintf('%s%s => %s,', str_repeat(' ', $indent), var_export($key, true), $value);
        }

        return sprintf("array(\n%s\n%s)", implode("\n", $php), str_repeat(' ', $indent - 4));
    }

    /**
     * Ends the class definition.
     *
     * @return string
     */
    private function endClass()
    {
        return <<<'EOF'
}

EOF;
    }

    /**
     * Wraps the service conditionals.
     *
     * @param string $value
     * @param string $code
     *
     * @return string
     */
    private function wrapServiceConditionals($value, $code)
    {
        if (!$services = ContainerBuilder::getServiceConditionals($value)) {
            return $code;
        }

        $conditions = array();
        foreach ($services as $service) {
            $conditions[] = sprintf("\$this->has('%s')", $service);
        }

        // re-indent the wrapped code
        $code = implode("\n", array_map(function ($line) { return $line ? '    '.$line : $line; }, explode("\n", $code)));

        return sprintf("        if (%s) {\n%s        }\n", implode(' && ', $conditions), $code);
    }

    /**
     * Builds service calls from arguments.
     *
     * @param array $arguments
     * @param array &$calls    By reference
     * @param array &$behavior By reference
     */
    private function getServiceCallsFromArguments(array $arguments, array &$calls, array &$behavior)
    {
        foreach ($arguments as $argument) {
            if (is_array($argument)) {
                $this->getServiceCallsFromArguments($argument, $calls, $behavior);
            } elseif ($argument instanceof Reference) {
                $id = (string) $argument;

                if (!isset($calls[$id])) {
                    $calls[$id] = 0;
                }
                if (!isset($behavior[$id])) {
                    $behavior[$id] = $argument->getInvalidBehavior();
                } elseif (ContainerInterface::EXCEPTION_ON_INVALID_REFERENCE !== $behavior[$id]) {
                    $behavior[$id] = $argument->getInvalidBehavior();
                }

                ++$calls[$id];
            }
        }
    }

    /**
     * Returns the inline definition.
     *
     * @param Definition $definition
     *
     * @return array
     */
    private function getInlinedDefinitions(Definition $definition)
    {
        if (false === $this->inlinedDefinitions->contains($definition)) {
            $definitions = array_merge(
                $this->getDefinitionsFromArguments($definition->getArguments()),
                $this->getDefinitionsFromArguments($definition->getMethodCalls()),
                $this->getDefinitionsFromArguments($definition->getProperties()),
                $this->getDefinitionsFromArguments(array($definition->getConfigurator())),
                $this->getDefinitionsFromArguments(array($definition->getFactory()))
            );

            $this->inlinedDefinitions->offsetSet($definition, $definitions);

            return $definitions;
        }

        return $this->inlinedDefinitions->offsetGet($definition);
    }

    /**
     * Gets the definition from arguments.
     *
     * @param array $arguments
     *
     * @return array
     */
    private function getDefinitionsFromArguments(array $arguments)
    {
        $definitions = array();
        foreach ($arguments as $argument) {
            if (is_array($argument)) {
                $definitions = array_merge($definitions, $this->getDefinitionsFromArguments($argument));
            } elseif ($argument instanceof Definition) {
                $definitions = array_merge(
                    $definitions,
                    $this->getInlinedDefinitions($argument),
                    array($argument)
                );
            }
        }

        return $definitions;
    }

    /**
     * Checks if a service id has a reference.
     *
     * @param string $id
     * @param array  $arguments
     * @param bool   $deep
     * @param array  $visited
     *
     * @return bool
     */
    private function hasReference($id, array $arguments, $deep = false, array &$visited = array())
    {
        foreach ($arguments as $argument) {
            if (is_array($argument)) {
                if ($this->hasReference($id, $argument, $deep, $visited)) {
                    return true;
                }
            } elseif ($argument instanceof Reference) {
                $argumentId = (string) $argument;
                if ($id === $argumentId) {
                    return true;
                }

                if ($deep && !isset($visited[$argumentId])) {
                    $visited[$argumentId] = true;

                    $service = $this->container->getDefinition($argumentId);
                    $arguments = array_merge($service->getMethodCalls(), $service->getArguments(), $service->getProperties());

                    if ($this->hasReference($id, $arguments, $deep, $visited)) {
                        return true;
                    }
                }
            }
        }

        return false;
    }

    /**
     * Dumps values.
     *
     * @param mixed $value
     * @param bool  $interpolate
     *
     * @return string
     *
     * @throws RuntimeException
     */
    private function dumpValue($value, $interpolate = true)
    {
        if (is_array($value)) {
            $code = array();
            foreach ($value as $k => $v) {
                $code[] = sprintf('%s => %s', $this->dumpValue($k, $interpolate), $this->dumpValue($v, $interpolate));
            }

            return sprintf('array(%s)', implode(', ', $code));
        } elseif ($value instanceof Definition) {
            if (null !== $this->definitionVariables && $this->definitionVariables->contains($value)) {
                return $this->dumpValue($this->definitionVariables->offsetGet($value), $interpolate);
            }
            if (count($value->getMethodCalls()) > 0) {
                throw new RuntimeException('Cannot dump definitions which have method calls.');
            }
            if (null !== $value->getConfigurator()) {
                throw new RuntimeException('Cannot dump definitions which have a configurator.');
            }

            $arguments = array();
            foreach ($value->getArguments() as $argument) {
                $arguments[] = $this->dumpValue($argument);
            }

            if (null !== $value->getFactory()) {
                $factory = $value->getFactory();

                if (is_string($factory)) {
                    return sprintf('\\%s(%s)', $factory, implode(', ', $arguments));
                }

                if (is_array($factory)) {
                    if (!preg_match('/^[a-zA-Z_\x7f-\xff][a-zA-Z0-9_\x7f-\xff]*$/', $factory[1])) {
                        throw new RuntimeException(sprintf('Cannot dump definition because of invalid factory method (%s)', $factory[1] ?: 'n/a'));
                    }

                    if (is_string($factory[0])) {
                        return sprintf('%s::%s(%s)', $this->dumpLiteralClass($this->dumpValue($factory[0])), $factory[1], implode(', ', $arguments));
                    }

                    if ($factory[0] instanceof Definition) {
                        return sprintf("call_user_func(array(%s, '%s')%s)", $this->dumpValue($factory[0]), $factory[1], count($arguments) > 0 ? ', '.implode(', ', $arguments) : '');
                    }

                    if ($factory[0] instanceof Reference) {
                        return sprintf('%s->%s(%s)', $this->dumpValue($factory[0]), $factory[1], implode(', ', $arguments));
                    }
                }

                throw new RuntimeException('Cannot dump definition because of invalid factory');
            }

            $class = $value->getClass();
            if (null === $class) {
                throw new RuntimeException('Cannot dump definitions which have no class nor factory.');
            }

            return sprintf('new %s(%s)', $this->dumpLiteralClass($this->dumpValue($class)), implode(', ', $arguments));
        } elseif ($value instanceof Variable) {
            return '$'.$value;
        } elseif ($value instanceof Reference) {
            if (null !== $this->referenceVariables && isset($this->referenceVariables[$id = (string) $value])) {
                return $this->dumpValue($this->referenceVariables[$id], $interpolate);
            }

            return $this->getServiceCall((string) $value, $value);
        } elseif ($value instanceof Expression) {
            return $this->getExpressionLanguage()->compile((string) $value, array('this' => 'container'));
        } elseif ($value instanceof Parameter) {
            return $this->dumpParameter($value);
        } elseif (true === $interpolate && is_string($value)) {
            if (preg_match('/^%([^%]+)%$/', $value, $match)) {
                // we do this to deal with non string values (Boolean, integer, ...)
                // the preg_replace_callback converts them to strings
                return $this->dumpParameter(strtolower($match[1]));
            } else {
                $replaceParameters = function ($match) {
                    return "'.".$this->dumpParameter(strtolower($match[2])).".'";
                };

                $code = str_replace('%%', '%', preg_replace_callback('/(?<!%)(%)([^%]+)\1/', $replaceParameters, $this->export($value)));

                return $code;
            }
        } elseif (is_object($value) || is_resource($value)) {
            throw new RuntimeException('Unable to dump a service container if a parameter is an object or a resource.');
        } else {
            return $this->export($value);
        }
    }

    /**
     * Dumps a string to a literal (aka PHP Code) class value.
     *
     * @param string $class
     *
     * @return string
     *
     * @throws RuntimeException
     */
    private function dumpLiteralClass($class)
    {
        if (false !== strpos($class, '$')) {
            throw new RuntimeException('Cannot dump definitions which have a variable class name.');
        }
        if (0 !== strpos($class, "'") || !preg_match('/^\'[a-zA-Z_\x7f-\xff][a-zA-Z0-9_\x7f-\xff]*(\\\{2}[a-zA-Z_\x7f-\xff][a-zA-Z0-9_\x7f-\xff]*)*\'$/', $class)) {
            throw new RuntimeException(sprintf('Cannot dump definition because of invalid class name (%s)', $class ?: 'n/a'));
        }

        return '\\'.substr(str_replace('\\\\', '\\', $class), 1, -1);
    }

    /**
     * Dumps a parameter.
     *
     * @param string $name
     *
     * @return string
     */
    private function dumpParameter($name)
    {
        if ($this->container->isFrozen() && $this->container->hasParameter($name)) {
            return $this->dumpValue($this->container->getParameter($name), false);
        }

        return sprintf("\$this->getParameter('%s')", strtolower($name));
    }

    /**
     * Gets a service call.
     *
     * @param string    $id
     * @param Reference $reference
     *
     * @return string
     */
    private function getServiceCall($id, Reference $reference = null)
    {
        if ('service_container' === $id) {
            return '$this';
        }

        if (null !== $reference && ContainerInterface::EXCEPTION_ON_INVALID_REFERENCE !== $reference->getInvalidBehavior()) {
            return sprintf('$this->get(\'%s\', ContainerInterface::NULL_ON_INVALID_REFERENCE)', $id);
        } else {
            if ($this->container->hasAlias($id)) {
                $id = (string) $this->container->getAlias($id);
            }

            return sprintf('$this->get(\'%s\')', $id);
        }
    }

    /**
     * Convert a service id to a valid PHP method name.
     *
     * @param string $id
     *
     * @return string
     *
     * @throws InvalidArgumentException
     */
    private function camelize($id)
    {
        $name = Container::camelize($id);

        if (!preg_match('/^[a-zA-Z0-9_\x7f-\xff]+$/', $name)) {
            throw new InvalidArgumentException(sprintf('Service id "%s" cannot be converted to a valid PHP method name.', $id));
        }

        return $name;
    }

    /**
     * Returns the next name to use.
     *
     * @return string
     */
    private function getNextVariableName()
    {
        $firstChars = self::FIRST_CHARS;
        $firstCharsLength = strlen($firstChars);
        $nonFirstChars = self::NON_FIRST_CHARS;
        $nonFirstCharsLength = strlen($nonFirstChars);

        while (true) {
            $name = '';
            $i = $this->variableCount;

            if ('' === $name) {
                $name .= $firstChars[$i % $firstCharsLength];
                $i = (int) ($i / $firstCharsLength);
            }

            while ($i > 0) {
                --$i;
                $name .= $nonFirstChars[$i % $nonFirstCharsLength];
                $i = (int) ($i / $nonFirstCharsLength);
            }

            ++$this->variableCount;

            // check that the name is not reserved
            if (in_array($name, $this->reservedVariables, true)) {
                continue;
            }

            return $name;
        }
    }

    private function getExpressionLanguage()
    {
        if (null === $this->expressionLanguage) {
            if (!class_exists('Symfony\Component\ExpressionLanguage\ExpressionLanguage')) {
                throw new RuntimeException('Unable to use expressions as the Symfony ExpressionLanguage component is not installed.');
            }
            $providers = $this->container->getExpressionLanguageProviders();
            $this->expressionLanguage = new ExpressionLanguage(null, $providers);

            if ($this->container->isTrackingResources()) {
                foreach ($providers as $provider) {
                    $this->container->addObjectResource($provider);
                }
            }
        }

        return $this->expressionLanguage;
    }

    private function exportTargetDirs()
    {
        return null === $this->targetDirRegex ? '' : <<<EOF

        \$dir = __DIR__;
        for (\$i = 1; \$i <= {$this->targetDirMaxMatches}; ++\$i) {
            \$this->targetDirs[\$i] = \$dir = dirname(\$dir);
        }
EOF;
    }

    private function export($value)
    {
        if (null !== $this->targetDirRegex && is_string($value) && preg_match($this->targetDirRegex, $value, $matches, PREG_OFFSET_CAPTURE)) {
            $prefix = $matches[0][1] ? var_export(substr($value, 0, $matches[0][1]), true).'.' : '';
            $suffix = $matches[0][1] + strlen($matches[0][0]);
            $suffix = isset($value[$suffix]) ? '.'.var_export(substr($value, $suffix), true) : '';
            $dirname = '__DIR__';

            if (0 < $offset = 1 + $this->targetDirMaxMatches - count($matches)) {
                $dirname = sprintf('$this->targetDirs[%d]', $offset);
            }

            if ($prefix || $suffix) {
                return sprintf('(%s%s%s)', $prefix, $dirname, $suffix);
            }

            return $dirname;
        }

        return var_export($value, true);
    }
}<|MERGE_RESOLUTION|>--- conflicted
+++ resolved
@@ -25,11 +25,7 @@
 use Symfony\Component\DependencyInjection\LazyProxy\PhpDumper\NullDumper;
 use Symfony\Component\DependencyInjection\ExpressionLanguage;
 use Symfony\Component\ExpressionLanguage\Expression;
-<<<<<<< HEAD
-=======
-use Symfony\Component\ExpressionLanguage\ExpressionFunctionProviderInterface;
 use Symfony\Component\HttpKernel\Kernel;
->>>>>>> 2205eac3
 
 /**
  * PhpDumper dumps a service container as a PHP class.
@@ -687,20 +683,7 @@
             }
         }
 
-<<<<<<< HEAD
         return $publicServices.$privateServices;
-=======
-        return <<<EOF
-
-    /*{$this->docStar}
-     * Updates the '$id' service.
-     */
-    protected function synchronize{$this->camelize($id)}Service()
-    {
-$code    }
-
-EOF;
->>>>>>> 2205eac3
     }
 
     private function addNewInstance(Definition $definition, $return, $instantiation)
