--- conflicted
+++ resolved
@@ -411,14 +411,7 @@
         return $this->proxyDumper;
     }
 
-<<<<<<< HEAD
-    /**
-     * @param ServiceReferenceGraphEdge[] $edges
-     */
-    private function analyzeCircularReferences(string $sourceId, array $edges, array &$checkedNodes, array &$currentPath = [], bool $byConstructor = true)
-=======
     private function analyzeReferences()
->>>>>>> 5831ab2b
     {
         (new AnalyzeServiceReferencesPass(false, !$this->getProxyDumper() instanceof NullDumper))->process($this->container);
         $checkedNodes = [];
