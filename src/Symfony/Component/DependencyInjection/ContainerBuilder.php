--- conflicted
+++ resolved
@@ -451,22 +451,6 @@
      */
     public function addCompilerPass(CompilerPassInterface $pass, $type = PassConfig::TYPE_BEFORE_OPTIMIZATION, int $priority = 0)
     {
-<<<<<<< HEAD
-=======
-        if (\func_num_args() >= 3) {
-            $priority = func_get_arg(2);
-        } else {
-            if (__CLASS__ !== \get_class($this)) {
-                $r = new \ReflectionMethod($this, __FUNCTION__);
-                if (__CLASS__ !== $r->getDeclaringClass()->getName()) {
-                    @trigger_error(sprintf('Method %s() will have a third `int $priority = 0` argument in version 4.0. Not defining it is deprecated since Symfony 3.2.', __METHOD__), E_USER_DEPRECATED);
-                }
-            }
-
-            $priority = 0;
-        }
-
->>>>>>> f5939a83
         $this->getCompiler()->addPass($pass, $type, $priority);
 
         $this->addObjectResource($pass);
@@ -732,20 +716,6 @@
      */
     public function compile(bool $resolveEnvPlaceholders = false)
     {
-<<<<<<< HEAD
-=======
-        if (1 <= \func_num_args()) {
-            $resolveEnvPlaceholders = func_get_arg(0);
-        } else {
-            if (__CLASS__ !== static::class) {
-                $r = new \ReflectionMethod($this, __FUNCTION__);
-                if (__CLASS__ !== $r->getDeclaringClass()->getName() && (1 > $r->getNumberOfParameters() || 'resolveEnvPlaceholders' !== $r->getParameters()[0]->name)) {
-                    @trigger_error(sprintf('The %s::compile() method expects a first "$resolveEnvPlaceholders" argument since Symfony 3.3. It will be made mandatory in 4.0.', static::class), E_USER_DEPRECATED);
-                }
-            }
-            $resolveEnvPlaceholders = false;
-        }
->>>>>>> f5939a83
         $compiler = $this->getCompiler();
 
         if ($this->trackResources) {
@@ -840,13 +810,8 @@
     {
         $alias = (string) $alias;
 
-<<<<<<< HEAD
-        if (is_string($id)) {
+        if (\is_string($id)) {
             $id = new Alias($id);
-=======
-        if (\is_string($id)) {
-            $id = new Alias($this->normalizeId($id));
->>>>>>> f5939a83
         } elseif (!$id instanceof Alias) {
             throw new InvalidArgumentException('$id must be a string, or an Alias object.');
         }
