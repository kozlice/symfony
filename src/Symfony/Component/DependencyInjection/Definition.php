--- conflicted
+++ resolved
@@ -737,11 +737,7 @@
                 throw new InvalidArgumentException('Invalid characters found in deprecation template.');
             }
 
-<<<<<<< HEAD
-            if (false === strpos($message, '%service_id%')) {
-=======
-            if (!str_contains($template, '%service_id%')) {
->>>>>>> c7dc7f82
+            if (!str_contains($message, '%service_id%')) {
                 throw new InvalidArgumentException('The deprecation template must contain the "%service_id%" placeholder.');
             }
         }
