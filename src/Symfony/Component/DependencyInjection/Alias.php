<?php

/*
 * This file is part of the Symfony package.
 *
 * (c) Fabien Potencier <fabien@symfony.com>
 *
 * For the full copyright and license information, please view the LICENSE
 * file that was distributed with this source code.
 */

namespace Symfony\Component\DependencyInjection;

use Symfony\Component\DependencyInjection\Exception\InvalidArgumentException;

class Alias
{
    private const DEFAULT_DEPRECATION_TEMPLATE = 'The "%alias_id%" service alias is deprecated. You should stop using it, as it will be removed in the future.';

    private $id;
    private $public;
    private $deprecation = [];

<<<<<<< HEAD
    private static $defaultDeprecationTemplate = 'The "%alias_id%" service alias is deprecated. You should stop using it, as it will be removed in the future.';

    public function __construct(string $id, bool $public = false)
=======
    public function __construct(string $id, bool $public = true)
>>>>>>> cf0f3c98
    {
        $this->id = $id;
        $this->public = $public;
    }

    /**
     * Checks if this DI Alias should be public or not.
     *
     * @return bool
     */
    public function isPublic()
    {
        return $this->public;
    }

    /**
     * Sets if this Alias is public.
     *
     * @return $this
     */
    public function setPublic(bool $boolean)
    {
        $this->public = $boolean;

        return $this;
    }

    /**
     * Sets if this Alias is private.
     *
     * @return $this
     *
     * @deprecated since Symfony 5.2, use setPublic() instead
     */
    public function setPrivate(bool $boolean)
    {
        trigger_deprecation('symfony/dependency-injection', '5.2', 'The "%s()" method is deprecated, use "setPublic()" instead.', __METHOD__);

        return $this->setPublic(!$boolean);
    }

    /**
     * Whether this alias is private.
     *
     * @return bool
     */
    public function isPrivate()
    {
        return !$this->public;
    }

    /**
     * Whether this alias is deprecated, that means it should not be referenced
     * anymore.
     *
     * @param string $package The name of the composer package that is triggering the deprecation
     * @param string $version The version of the package that introduced the deprecation
     * @param string $message The deprecation message to use
     *
     * @return $this
     *
     * @throws InvalidArgumentException when the message template is invalid
     */
    public function setDeprecated(/* string $package, string $version, string $message */)
    {
        $args = \func_get_args();

        if (\func_num_args() < 3) {
            trigger_deprecation('symfony/dependency-injection', '5.1', 'The signature of method "%s()" requires 3 arguments: "string $package, string $version, string $message", not defining them is deprecated.', __METHOD__);

            $status = $args[0] ?? true;

            if (!$status) {
                trigger_deprecation('symfony/dependency-injection', '5.1', 'Passing a null message to un-deprecate a node is deprecated.');
            }

            $message = (string) ($args[1] ?? null);
            $package = $version = '';
        } else {
            $status = true;
            $package = (string) $args[0];
            $version = (string) $args[1];
            $message = (string) $args[2];
        }

        if ('' !== $message) {
            if (preg_match('#[\r\n]|\*/#', $message)) {
                throw new InvalidArgumentException('Invalid characters found in deprecation template.');
            }

            if (false === strpos($message, '%alias_id%')) {
                throw new InvalidArgumentException('The deprecation template must contain the "%alias_id%" placeholder.');
            }
        }

        $this->deprecation = $status ? ['package' => $package, 'version' => $version, 'message' => $message ?: self::$defaultDeprecationTemplate] : [];

        return $this;
    }

    public function isDeprecated(): bool
    {
        return (bool) $this->deprecation;
    }

    /**
     * @deprecated since Symfony 5.1, use "getDeprecation()" instead.
     */
    public function getDeprecationMessage(string $id): string
    {
<<<<<<< HEAD
        trigger_deprecation('symfony/dependency-injection', '5.1', 'The "%s()" method is deprecated, use "getDeprecation()" instead.', __METHOD__);

        return $this->getDeprecation($id)['message'];
    }

    /**
     * @param string $id Service id relying on this definition
     */
    public function getDeprecation(string $id): array
    {
        return [
            'package' => $this->deprecation['package'],
            'version' => $this->deprecation['version'],
            'message' => str_replace('%alias_id%', $id, $this->deprecation['message']),
        ];
=======
        return str_replace('%alias_id%', $id, $this->deprecationTemplate ?: self::DEFAULT_DEPRECATION_TEMPLATE);
>>>>>>> cf0f3c98
    }

    /**
     * Returns the Id of this alias.
     *
     * @return string The alias id
     */
    public function __toString()
    {
        return $this->id;
    }
}<|MERGE_RESOLUTION|>--- conflicted
+++ resolved
@@ -21,13 +21,7 @@
     private $public;
     private $deprecation = [];
 
-<<<<<<< HEAD
-    private static $defaultDeprecationTemplate = 'The "%alias_id%" service alias is deprecated. You should stop using it, as it will be removed in the future.';
-
     public function __construct(string $id, bool $public = false)
-=======
-    public function __construct(string $id, bool $public = true)
->>>>>>> cf0f3c98
     {
         $this->id = $id;
         $this->public = $public;
@@ -123,7 +117,7 @@
             }
         }
 
-        $this->deprecation = $status ? ['package' => $package, 'version' => $version, 'message' => $message ?: self::$defaultDeprecationTemplate] : [];
+        $this->deprecation = $status ? ['package' => $package, 'version' => $version, 'message' => $message ?: self::DEFAULT_DEPRECATION_TEMPLATE] : [];
 
         return $this;
     }
@@ -138,7 +132,6 @@
      */
     public function getDeprecationMessage(string $id): string
     {
-<<<<<<< HEAD
         trigger_deprecation('symfony/dependency-injection', '5.1', 'The "%s()" method is deprecated, use "getDeprecation()" instead.', __METHOD__);
 
         return $this->getDeprecation($id)['message'];
@@ -154,9 +147,6 @@
             'version' => $this->deprecation['version'],
             'message' => str_replace('%alias_id%', $id, $this->deprecation['message']),
         ];
-=======
-        return str_replace('%alias_id%', $id, $this->deprecationTemplate ?: self::DEFAULT_DEPRECATION_TEMPLATE);
->>>>>>> cf0f3c98
     }
 
     /**
