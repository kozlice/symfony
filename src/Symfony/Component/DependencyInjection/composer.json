--- conflicted
+++ resolved
@@ -19,15 +19,9 @@
         "php": ">=5.3.9"
     },
     "require-dev": {
-<<<<<<< HEAD
-        "symfony/yaml": "~2.1|~3.0.0",
+        "symfony/yaml": "~2.3.42|~2.7.14|~2.8.7|~3.0.9",
         "symfony/config": "~2.2|~3.0.0",
         "symfony/expression-language": "~2.6|~3.0.0"
-=======
-        "symfony/yaml": "~2.3.42|~2.7.14|~2.8.7",
-        "symfony/config": "~2.2",
-        "symfony/expression-language": "~2.6"
->>>>>>> 37cd583e
     },
     "conflict": {
         "symfony/expression-language": "<2.6"
