<?php

/*
 * This file is part of the Symfony package.
 *
 * (c) Fabien Potencier <fabien@symfony.com>
 *
 * For the full copyright and license information, please view the LICENSE
 * file that was distributed with this source code.
 */

namespace Symfony\Component\DependencyInjection\Compiler;

use Symfony\Component\DependencyInjection\Argument\ArgumentInterface;
use Symfony\Component\DependencyInjection\ContainerBuilder;
use Symfony\Component\DependencyInjection\Definition;
use Symfony\Component\DependencyInjection\Exception\ServiceCircularReferenceException;
use Symfony\Component\DependencyInjection\Reference;

/**
 * Inline service definitions where this is possible.
 *
 * @author Johannes M. Schmitt <schmittjoh@gmail.com>
 */
class InlineServiceDefinitionsPass extends AbstractRecursivePass implements RepeatablePassInterface
{
    private $analyzingPass;
    private $repeatedPass;
    private $cloningIds = array();
    private $connectedIds = array();
    private $notInlinedIds = array();
    private $inlinedIds = array();
    private $graph;

    public function __construct(AnalyzeServiceReferencesPass $analyzingPass = null)
    {
        $this->analyzingPass = $analyzingPass;
    }

    /**
     * {@inheritdoc}
     */
    public function setRepeatedPass(RepeatedPass $repeatedPass)
    {
        @trigger_error(sprintf('The "%s()" method is deprecated since Symfony 4.2.', __METHOD__), E_USER_DEPRECATED);
        $this->repeatedPass = $repeatedPass;
    }

    public function process(ContainerBuilder $container)
    {
        $this->container = $container;
        if ($this->analyzingPass) {
            $analyzedContainer = new ContainerBuilder();
            $analyzedContainer->setAliases($container->getAliases());
            $analyzedContainer->setDefinitions($container->getDefinitions());
            foreach ($container->getExpressionLanguageProviders() as $provider) {
                $analyzedContainer->addExpressionLanguageProvider($provider);
            }
        } else {
            $analyzedContainer = $container;
        }
        try {
            $this->connectedIds = $this->notInlinedIds = $container->getDefinitions();
            do {
                if ($this->analyzingPass) {
                    $analyzedContainer->setDefinitions(array_intersect_key($analyzedContainer->getDefinitions(), $this->connectedIds));
                    $this->analyzingPass->process($analyzedContainer);
                }
                $this->graph = $analyzedContainer->getCompiler()->getServiceReferenceGraph();
                $notInlinedIds = $this->notInlinedIds;
                $this->connectedIds = $this->notInlinedIds = $this->inlinedIds = array();

                foreach ($analyzedContainer->getDefinitions() as $id => $definition) {
                    if (!$this->graph->hasNode($id)) {
                        continue;
                    }
                    foreach ($this->graph->getNode($id)->getOutEdges() as $edge) {
                        if (isset($notInlinedIds[$edge->getSourceNode()->getId()])) {
                            $this->currentId = $id;
                            $this->processValue($definition, true);
                            break;
                        }
                    }
                }

                foreach ($this->inlinedIds as $id => $isPublic) {
                    if (!$isPublic) {
                        $container->removeDefinition($id);
                        $analyzedContainer->removeDefinition($id);
                    }
                }
            } while ($this->inlinedIds && $this->analyzingPass);

            if ($this->inlinedIds && $this->repeatedPass) {
                $this->repeatedPass->setRepeat();
            }
        } finally {
            $this->container = null;
            $this->connectedIds = $this->notInlinedIds = $this->inlinedIds = array();
            $this->graph = null;
        }
    }

    /**
     * {@inheritdoc}
     */
    protected function processValue($value, $isRoot = false)
    {
        if ($value instanceof ArgumentInterface) {
            // Reference found in ArgumentInterface::getValues() are not inlineable
            return $value;
        }

        if ($value instanceof Definition && $this->cloningIds) {
            if ($value->isShared()) {
                return $value;
            }
            $value = clone $value;
        }

        if (!$value instanceof Reference) {
            return parent::processValue($value, $isRoot);
        } elseif (!$this->container->hasDefinition($id = (string) $value)) {
            return $value;
        }

        $definition = $this->container->getDefinition($id);

        if (!$this->isInlineableDefinition($id, $definition)) {
            return $value;
        }

        $this->container->log($this, sprintf('Inlined service "%s" to "%s".', $id, $this->currentId));
        $this->inlinedIds[$id] = $definition->isPublic();
        $this->notInlinedIds[$this->currentId] = true;

        if ($definition->isShared()) {
            return $definition;
        }

        if (isset($this->cloningIds[$id])) {
            $ids = array_keys($this->cloningIds);
            $ids[] = $id;

            throw new ServiceCircularReferenceException($id, \array_slice($ids, array_search($id, $ids)));
        }

        $this->cloningIds[$id] = true;
        try {
            return $this->processValue($definition);
        } finally {
            unset($this->cloningIds[$id]);
        }
    }

    /**
     * Checks if the definition is inlineable.
     *
     * @return bool If the definition is inlineable
     */
    private function isInlineableDefinition($id, Definition $definition)
    {
        if ($definition->getErrors() || $definition->isDeprecated() || $definition->isLazy() || $definition->isSynthetic()) {
            return false;
        }

        if (!$definition->isShared()) {
            if (!$this->graph->hasNode($id)) {
                return true;
            }

<<<<<<< HEAD
            foreach ($this->graph->getNode($id)->getInEdges() as $edge) {
                $srcId = $edge->getSourceNode()->getId();
                $this->connectedIds[$srcId] = true;
                if ($edge->isWeak()) {
=======
            foreach ($graph->getNode($id)->getInEdges() as $edge) {
                if ($edge->isWeak() || $edge->isLazy()) {
>>>>>>> a256c691
                    return false;
                }
            }

            return true;
        }

        if ($definition->isPublic()) {
            return false;
        }

        if (!$this->graph->hasNode($id)) {
            return true;
        }

        if ($this->currentId == $id) {
            return false;
        }
        $this->connectedIds[$id] = true;

        $srcIds = array();
        $srcCount = 0;
        $isReferencedByConstructor = false;
        foreach ($this->graph->getNode($id)->getInEdges() as $edge) {
            $isReferencedByConstructor = $isReferencedByConstructor || $edge->isReferencedByConstructor();
<<<<<<< HEAD
            $srcId = $edge->getSourceNode()->getId();
            $this->connectedIds[$srcId] = true;
            if ($edge->isWeak()) {
=======
            if ($edge->isWeak() || $edge->isLazy()) {
>>>>>>> a256c691
                return false;
            }
            $srcIds[$srcId] = true;
            ++$srcCount;
        }

        if (1 !== \count($srcIds)) {
            $this->notInlinedIds[$id] = true;

            return false;
        }

        if ($srcCount > 1 && \is_array($factory = $definition->getFactory()) && ($factory[0] instanceof Reference || $factory[0] instanceof Definition)) {
            return false;
        }

        if ($isReferencedByConstructor && $this->container->getDefinition($srcId)->isLazy() && ($definition->getProperties() || $definition->getMethodCalls() || $definition->getConfigurator())) {
            return false;
        }

        return $this->container->getDefinition($srcId)->isShared();
    }
}<|MERGE_RESOLUTION|>--- conflicted
+++ resolved
@@ -169,15 +169,10 @@
                 return true;
             }
 
-<<<<<<< HEAD
             foreach ($this->graph->getNode($id)->getInEdges() as $edge) {
                 $srcId = $edge->getSourceNode()->getId();
                 $this->connectedIds[$srcId] = true;
-                if ($edge->isWeak()) {
-=======
-            foreach ($graph->getNode($id)->getInEdges() as $edge) {
                 if ($edge->isWeak() || $edge->isLazy()) {
->>>>>>> a256c691
                     return false;
                 }
             }
@@ -203,13 +198,9 @@
         $isReferencedByConstructor = false;
         foreach ($this->graph->getNode($id)->getInEdges() as $edge) {
             $isReferencedByConstructor = $isReferencedByConstructor || $edge->isReferencedByConstructor();
-<<<<<<< HEAD
             $srcId = $edge->getSourceNode()->getId();
             $this->connectedIds[$srcId] = true;
-            if ($edge->isWeak()) {
-=======
             if ($edge->isWeak() || $edge->isLazy()) {
->>>>>>> a256c691
                 return false;
             }
             $srcIds[$srcId] = true;
