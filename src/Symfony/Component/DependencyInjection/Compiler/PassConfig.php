--- conflicted
+++ resolved
@@ -65,12 +65,8 @@
                 new RemoveUnusedDefinitionsPass(),
             )),
             new CheckExceptionOnInvalidReferenceBehaviorPass(),
-<<<<<<< HEAD
+            new CheckCircularReferencesPass(),
         ));
-=======
-            new CheckCircularReferencesPass(),
-        );
->>>>>>> e103e1d1
     }
 
     /**
