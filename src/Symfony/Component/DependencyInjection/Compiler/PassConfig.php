<?php

/*
 * This file is part of the Symfony package.
 *
 * (c) Fabien Potencier <fabien@symfony.com>
 *
 * For the full copyright and license information, please view the LICENSE
 * file that was distributed with this source code.
 */

namespace Symfony\Component\DependencyInjection\Compiler;

use Symfony\Component\DependencyInjection\Exception\InvalidArgumentException;

/**
 * Compiler Pass Configuration.
 *
 * This class has a default configuration embedded.
 *
 * @author Johannes M. Schmitt <schmittjoh@gmail.com>
 */
class PassConfig
{
    const TYPE_AFTER_REMOVING = 'afterRemoving';
    const TYPE_BEFORE_OPTIMIZATION = 'beforeOptimization';
    const TYPE_BEFORE_REMOVING = 'beforeRemoving';
    const TYPE_OPTIMIZE = 'optimization';
    const TYPE_REMOVE = 'removing';

    private $mergePass;
    private $afterRemovingPasses = array();
    private $beforeOptimizationPasses = array();
    private $beforeRemovingPasses = array();
    private $optimizationPasses;
    private $removingPasses;

    public function __construct()
    {
        $this->mergePass = new MergeExtensionConfigurationPass();

        $this->optimizationPasses = array(array(
            new ExtensionCompilerPass(),
            new ResolveDefinitionTemplatesPass(),
            new DecoratorServicePass(),
            new ResolveParameterPlaceHoldersPass(),
            new FactoryReturnTypePass(),
            new CheckDefinitionValidityPass(),
            new ResolveReferencesToAliasesPass(),
            new ResolveInvalidReferencesPass(),
            new AutowirePass(),
            new AnalyzeServiceReferencesPass(true),
            new CheckCircularReferencesPass(),
            new CheckReferenceValidityPass(),
        ));

        $this->removingPasses = array(array(
            new RemovePrivateAliasesPass(),
            new ReplaceAliasByActualDefinitionPass(),
            new RemoveAbstractDefinitionsPass(),
            new RepeatedPass(array(
                new AnalyzeServiceReferencesPass(),
                new InlineServiceDefinitionsPass(),
                new AnalyzeServiceReferencesPass(),
                new RemoveUnusedDefinitionsPass(),
            )),
            new CheckExceptionOnInvalidReferenceBehaviorPass(),
<<<<<<< HEAD
            new CheckCircularReferencesPass(),
        ));
=======
        );
>>>>>>> f53672f8
    }

    /**
     * Returns all passes in order to be processed.
     *
     * @return CompilerPassInterface[]
     */
    public function getPasses()
    {
        return array_merge(
            array($this->mergePass),
            $this->getBeforeOptimizationPasses(),
            $this->getOptimizationPasses(),
            $this->getBeforeRemovingPasses(),
            $this->getRemovingPasses(),
            $this->getAfterRemovingPasses()
        );
    }

    /**
     * Adds a pass.
     *
     * @param CompilerPassInterface $pass     A Compiler pass
     * @param string                $type     The pass type
     * @param int                   $priority Used to sort the passes
     *
     * @throws InvalidArgumentException when a pass type doesn't exist
     */
    public function addPass(CompilerPassInterface $pass, $type = self::TYPE_BEFORE_OPTIMIZATION/*, $priority = 0*/)
    {
        if (func_num_args() >= 3) {
            $priority = func_get_arg(2);
        } else {
            if (__CLASS__ !== get_class($this)) {
                $r = new \ReflectionMethod($this, __FUNCTION__);
                if (__CLASS__ !== $r->getDeclaringClass()->getName()) {
                    @trigger_error(sprintf('Method %s() will have a third `$priority = 0` argument in version 4.0. Not defining it is deprecated since 3.2.', get_class($this), __FUNCTION__), E_USER_DEPRECATED);
                }
            }

            $priority = 0;
        }

        $property = $type.'Passes';
        if (!isset($this->$property)) {
            throw new InvalidArgumentException(sprintf('Invalid type "%s".', $type));
        }

        $passes = &$this->$property;

        if (!isset($passes[$priority])) {
            $passes[$priority] = array();
        }
        $passes[$priority][] = $pass;
    }

    /**
     * Gets all passes for the AfterRemoving pass.
     *
     * @return CompilerPassInterface[]
     */
    public function getAfterRemovingPasses()
    {
        return $this->sortPasses($this->afterRemovingPasses);
    }

    /**
     * Gets all passes for the BeforeOptimization pass.
     *
     * @return CompilerPassInterface[]
     */
    public function getBeforeOptimizationPasses()
    {
        return $this->sortPasses($this->beforeOptimizationPasses);
    }

    /**
     * Gets all passes for the BeforeRemoving pass.
     *
     * @return CompilerPassInterface[]
     */
    public function getBeforeRemovingPasses()
    {
        return $this->sortPasses($this->beforeRemovingPasses);
    }

    /**
     * Gets all passes for the Optimization pass.
     *
     * @return CompilerPassInterface[]
     */
    public function getOptimizationPasses()
    {
        return $this->sortPasses($this->optimizationPasses);
    }

    /**
     * Gets all passes for the Removing pass.
     *
     * @return CompilerPassInterface[]
     */
    public function getRemovingPasses()
    {
        return $this->sortPasses($this->removingPasses);
    }

    /**
     * Gets the Merge pass.
     *
     * @return CompilerPassInterface
     */
    public function getMergePass()
    {
        return $this->mergePass;
    }

    /**
     * Sets the Merge Pass.
     *
     * @param CompilerPassInterface $pass The merge pass
     */
    public function setMergePass(CompilerPassInterface $pass)
    {
        $this->mergePass = $pass;
    }

    /**
     * Sets the AfterRemoving passes.
     *
     * @param CompilerPassInterface[] $passes
     */
    public function setAfterRemovingPasses(array $passes)
    {
        $this->afterRemovingPasses = array($passes);
    }

    /**
     * Sets the BeforeOptimization passes.
     *
     * @param CompilerPassInterface[] $passes
     */
    public function setBeforeOptimizationPasses(array $passes)
    {
        $this->beforeOptimizationPasses = array($passes);
    }

    /**
     * Sets the BeforeRemoving passes.
     *
     * @param CompilerPassInterface[] $passes
     */
    public function setBeforeRemovingPasses(array $passes)
    {
        $this->beforeRemovingPasses = array($passes);
    }

    /**
     * Sets the Optimization passes.
     *
     * @param CompilerPassInterface[] $passes
     */
    public function setOptimizationPasses(array $passes)
    {
        $this->optimizationPasses = array($passes);
    }

    /**
     * Sets the Removing passes.
     *
     * @param CompilerPassInterface[] $passes
     */
    public function setRemovingPasses(array $passes)
    {
        $this->removingPasses = array($passes);
    }

    /**
     * Sort passes by priority.
     *
     * @param array $passes CompilerPassInterface instances with their priority as key
     *
     * @return CompilerPassInterface[]
     */
    private function sortPasses(array $passes)
    {
        if (0 === count($passes)) {
            return array();
        }

        krsort($passes);

        // Flatten the array
        return call_user_func_array('array_merge', $passes);
    }
}<|MERGE_RESOLUTION|>--- conflicted
+++ resolved
@@ -65,12 +65,7 @@
                 new RemoveUnusedDefinitionsPass(),
             )),
             new CheckExceptionOnInvalidReferenceBehaviorPass(),
-<<<<<<< HEAD
-            new CheckCircularReferencesPass(),
         ));
-=======
-        );
->>>>>>> f53672f8
     }
 
     /**
