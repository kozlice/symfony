<?php

/*
 * This file is part of the Symfony package.
 *
 * (c) Fabien Potencier <fabien@symfony.com>
 *
 * For the full copyright and license information, please view the LICENSE
 * file that was distributed with this source code.
 */

namespace Symfony\Component\Validator\Test;

use PHPUnit\Framework\Assert;
use PHPUnit\Framework\Constraint\IsIdentical;
use PHPUnit\Framework\Constraint\IsInstanceOf;
use PHPUnit\Framework\Constraint\IsNull;
use PHPUnit\Framework\Constraint\LogicalOr;
use PHPUnit\Framework\ExpectationFailedException;
use PHPUnit\Framework\TestCase;
use Symfony\Component\Validator\Constraint;
use Symfony\Component\Validator\Constraints\GroupSequence;
use Symfony\Component\Validator\Constraints\NotNull;
use Symfony\Component\Validator\Constraints\Valid;
use Symfony\Component\Validator\ConstraintValidatorInterface;
use Symfony\Component\Validator\ConstraintViolation;
use Symfony\Component\Validator\ConstraintViolationInterface;
use Symfony\Component\Validator\ConstraintViolationList;
use Symfony\Component\Validator\ConstraintViolationListInterface;
use Symfony\Component\Validator\Context\ExecutionContext;
use Symfony\Component\Validator\Context\ExecutionContextInterface;
use Symfony\Component\Validator\Mapping\ClassMetadata;
use Symfony\Component\Validator\Mapping\PropertyMetadata;
use Symfony\Component\Validator\Validator\ContextualValidatorInterface;
use Symfony\Component\Validator\Validator\ValidatorInterface;
use Symfony\Contracts\Translation\TranslatorInterface;

/**
 * A test case to ease testing Constraint Validators.
 *
 * @author Bernhard Schussek <bschussek@gmail.com>
 */
abstract class ConstraintValidatorTestCase extends TestCase
{
    /**
     * @var ExecutionContextInterface
     */
    protected $context;

    /**
     * @var ConstraintValidatorInterface
     */
    protected $validator;

    protected $group;
    protected $metadata;
    protected $object;
    protected $value;
    protected $root;
    protected $propertyPath;
    protected $constraint;
    protected $defaultTimezone;
    private array $expectedViolations;
    private int $call;

    protected function setUp(): void
    {
        $this->group = 'MyGroup';
        $this->metadata = null;
        $this->object = null;
        $this->value = 'InvalidValue';
        $this->root = 'root';
        $this->propertyPath = 'property.path';

        // Initialize the context with some constraint so that we can
        // successfully build a violation.
        $this->constraint = new NotNull();

        $this->context = $this->createContext();
        $this->validator = $this->createValidator();
        $this->validator->initialize($this->context);

        $this->expectedViolations = [];
        $this->call = 0;

        \Locale::setDefault('en');

        $this->setDefaultTimezone('UTC');
    }

    protected function tearDown(): void
    {
        $this->restoreDefaultTimezone();
    }

    protected function setDefaultTimezone(?string $defaultTimezone)
    {
        // Make sure this method can not be called twice before calling
        // also restoreDefaultTimezone()
        if (null === $this->defaultTimezone) {
            $this->defaultTimezone = date_default_timezone_get();
            date_default_timezone_set($defaultTimezone);
        }
    }

    protected function restoreDefaultTimezone()
    {
        if (null !== $this->defaultTimezone) {
            date_default_timezone_set($this->defaultTimezone);
            $this->defaultTimezone = null;
        }
    }

    protected function createContext()
    {
        $translator = $this->createMock(TranslatorInterface::class);
        $translator->expects($this->any())->method('trans')->willReturnArgument(0);
        $validator = $this->createMock(ValidatorInterface::class);
        $validator->expects($this->any())
            ->method('validate')
            ->willReturnCallback(function () {
                return $this->expectedViolations[$this->call++] ?? new ConstraintViolationList();
            });

        $context = new ExecutionContext($validator, $this->root, $translator);
        $context->setGroup($this->group);
        $context->setNode($this->value, $this->object, $this->metadata, $this->propertyPath);
        $context->setConstraint($this->constraint);

        $contextualValidator = $this->getMockBuilder(AssertingContextualValidator::class)
            ->setConstructorArgs([$context])
            ->setMethods([
                'atPath',
                'validate',
                'validateProperty',
                'validatePropertyValue',
                'getViolations',
            ])
            ->getMock();
        $contextualValidator->expects($this->any())
            ->method('atPath')
            ->willReturnCallback(function ($path) use ($contextualValidator) {
                return $contextualValidator->doAtPath($path);
            });
        $contextualValidator->expects($this->any())
            ->method('validate')
            ->willReturnCallback(function ($value, $constraints = null, $groups = null) use ($contextualValidator) {
                return $contextualValidator->doValidate($value, $constraints, $groups);
            });
        $contextualValidator->expects($this->any())
            ->method('validateProperty')
            ->willReturnCallback(function ($object, $propertyName, $groups = null) use ($contextualValidator) {
                return $contextualValidator->validateProperty($object, $propertyName, $groups);
            });
        $contextualValidator->expects($this->any())
            ->method('validatePropertyValue')
            ->willReturnCallback(function ($objectOrClass, $propertyName, $value, $groups = null) use ($contextualValidator) {
                return $contextualValidator->doValidatePropertyValue($objectOrClass, $propertyName, $value, $groups);
            });
        $contextualValidator->expects($this->any())
            ->method('getViolations')
            ->willReturnCallback(function () use ($contextualValidator) {
                return $contextualValidator->doGetViolations();
            });
        $validator->expects($this->any())
            ->method('inContext')
            ->with($context)
            ->willReturn($contextualValidator);

        return $context;
    }

    protected function setGroup(?string $group)
    {
        $this->group = $group;
        $this->context->setGroup($group);
    }

    protected function setObject(mixed $object)
    {
        $this->object = $object;
        $this->metadata = \is_object($object)
            ? new ClassMetadata(\get_class($object))
            : null;

        $this->context->setNode($this->value, $this->object, $this->metadata, $this->propertyPath);
    }

    protected function setProperty(mixed $object, string $property)
    {
        $this->object = $object;
        $this->metadata = \is_object($object)
            ? new PropertyMetadata(\get_class($object), $property)
            : null;

        $this->context->setNode($this->value, $this->object, $this->metadata, $this->propertyPath);
    }

    protected function setValue(mixed $value)
    {
        $this->value = $value;
        $this->context->setNode($this->value, $this->object, $this->metadata, $this->propertyPath);
    }

    protected function setRoot(mixed $root)
    {
        $this->root = $root;
        $this->context = $this->createContext();
        $this->validator->initialize($this->context);
    }

    protected function setPropertyPath(string $propertyPath)
    {
        $this->propertyPath = $propertyPath;
        $this->context->setNode($this->value, $this->object, $this->metadata, $this->propertyPath);
    }

    protected function expectNoValidate()
    {
        $validator = $this->context->getValidator()->inContext($this->context);
        $validator->expectNoValidate();
    }

    protected function expectValidateAt(int $i, string $propertyPath, mixed $value, string|GroupSequence|array|null $group)
    {
        $validator = $this->context->getValidator()->inContext($this->context);
        $validator->expectValidation($i, $propertyPath, $value, $group, function ($passedConstraints) {
            $expectedConstraints = new LogicalOr();
            $expectedConstraints->setConstraints([new IsNull(), new IsIdentical([]), new IsInstanceOf(Valid::class)]);

            Assert::assertThat($passedConstraints, $expectedConstraints);
        });
    }

    protected function expectValidateValue(int $i, mixed $value, array $constraints = [], string|GroupSequence|array $group = null)
    {
        $contextualValidator = $this->context->getValidator()->inContext($this->context);
        $contextualValidator->expectValidation($i, '', $value, $group, function ($passedConstraints) use ($constraints) {
            if (\is_array($constraints) && !\is_array($passedConstraints)) {
                $passedConstraints = [$passedConstraints];
            }

            Assert::assertEquals($constraints, $passedConstraints);
        });
    }

    protected function expectFailingValueValidation(int $i, mixed $value, array $constraints, string|GroupSequence|array|null $group, ConstraintViolationInterface $violation)
    {
        $contextualValidator = $this->context->getValidator()->inContext($this->context);
        $contextualValidator->expectValidation($i, '', $value, $group, function ($passedConstraints) use ($constraints) {
            if (\is_array($constraints) && !\is_array($passedConstraints)) {
                $passedConstraints = [$passedConstraints];
            }

            Assert::assertEquals($constraints, $passedConstraints);
        }, $violation);
    }

    protected function expectValidateValueAt(int $i, string $propertyPath, mixed $value, Constraint|array $constraints, string|GroupSequence|array $group = null)
    {
        $contextualValidator = $this->context->getValidator()->inContext($this->context);
        $contextualValidator->expectValidation($i, $propertyPath, $value, $group, function ($passedConstraints) use ($constraints) {
            Assert::assertEquals($constraints, $passedConstraints);
        });
    }

    protected function expectViolationsAt(int $i, mixed $value, Constraint $constraint)
    {
        $context = $this->createContext();

        $validatorClassname = $constraint->validatedBy();

        $validator = new $validatorClassname();
        $validator->initialize($context);
        $validator->validate($value, $constraint);

        $this->expectedViolations[] = $context->getViolations();

        return $context->getViolations();
    }

    protected function assertNoViolation()
    {
        $this->assertSame(0, $violationsCount = \count($this->context->getViolations()), sprintf('0 violation expected. Got %u.', $violationsCount));
    }

    protected function buildViolation(string|\Stringable $message): ConstraintViolationAssertion
    {
        return new ConstraintViolationAssertion($this->context, $message, $this->constraint);
    }

    abstract protected function createValidator();
}

final class ConstraintViolationAssertion
{
    private ExecutionContextInterface $context;

    /**
     * @var ConstraintViolationAssertion[]
     */
    private array $assertions;

    private string $message;
    private array $parameters = [];
    private mixed $invalidValue = 'InvalidValue';
    private string $propertyPath = 'property.path';
    private ?int $plural = null;
    private ?string $code = null;
    private ?Constraint $constraint;
    private mixed $cause = null;

    /**
     * @internal
     */
    public function __construct(ExecutionContextInterface $context, string $message, Constraint $constraint = null, array $assertions = [])
    {
        $this->context = $context;
        $this->message = $message;
        $this->constraint = $constraint;
        $this->assertions = $assertions;
    }

    /**
     * @return $this
     */
    public function atPath(string $path)
    {
        $this->propertyPath = $path;

        return $this;
    }

    /**
     * @return $this
     */
    public function setParameter(string $key, string $value)
    {
        $this->parameters[$key] = $value;

        return $this;
    }

    /**
     * @return $this
     */
    public function setParameters(array $parameters)
    {
        $this->parameters = $parameters;

        return $this;
    }

<<<<<<< HEAD
    public function setTranslationDomain(?string $translationDomain)
=======
    /**
     * @return $this
     */
    public function setTranslationDomain($translationDomain)
>>>>>>> 46d5468d
    {
        // no-op for BC

        return $this;
    }

<<<<<<< HEAD
    public function setInvalidValue(mixed $invalidValue)
=======
    /**
     * @return $this
     */
    public function setInvalidValue($invalidValue)
>>>>>>> 46d5468d
    {
        $this->invalidValue = $invalidValue;

        return $this;
    }

    /**
     * @return $this
     */
    public function setPlural(int $number)
    {
        $this->plural = $number;

        return $this;
    }

    /**
     * @return $this
     */
    public function setCode(string $code)
    {
        $this->code = $code;

        return $this;
    }

<<<<<<< HEAD
    public function setCause(mixed $cause)
=======
    /**
     * @return $this
     */
    public function setCause($cause)
>>>>>>> 46d5468d
    {
        $this->cause = $cause;

        return $this;
    }

    public function buildNextViolation(string $message): self
    {
        $assertions = $this->assertions;
        $assertions[] = $this;

        return new self($this->context, $message, $this->constraint, $assertions);
    }

    public function assertRaised()
    {
        $expected = [];
        foreach ($this->assertions as $assertion) {
            $expected[] = $assertion->getViolation();
        }
        $expected[] = $this->getViolation();

        $violations = iterator_to_array($this->context->getViolations());

        Assert::assertSame($expectedCount = \count($expected), $violationsCount = \count($violations), sprintf('%u violation(s) expected. Got %u.', $expectedCount, $violationsCount));

        reset($violations);

        foreach ($expected as $violation) {
            Assert::assertEquals($violation, current($violations));
            next($violations);
        }
    }

    private function getViolation(): ConstraintViolation
    {
        return new ConstraintViolation(
            $this->message,
            $this->message,
            $this->parameters,
            $this->context->getRoot(),
            $this->propertyPath,
            $this->invalidValue,
            $this->plural,
            $this->code,
            $this->constraint,
            $this->cause
        );
    }
}

/**
 * @internal
 */
class AssertingContextualValidator implements ContextualValidatorInterface
{
    private ExecutionContextInterface $context;
    private bool $expectNoValidate = false;
    private int $atPathCalls = -1;
    private array $expectedAtPath = [];
    private int $validateCalls = -1;
    private array $expectedValidate = [];

    public function __construct(ExecutionContextInterface $context)
    {
        $this->context = $context;
    }

    public function atPath(string $path): static
    {
        throw new \BadMethodCallException();
    }

    /**
     * @return $this
     */
    public function doAtPath(string $path)
    {
        Assert::assertFalse($this->expectNoValidate, 'No validation calls have been expected.');

        if (!isset($this->expectedAtPath[++$this->atPathCalls])) {
            throw new ExpectationFailedException(sprintf('Validation for property path "%s" was not expected.', $path));
        }

        Assert::assertSame($this->expectedAtPath[$this->atPathCalls], $path);

        return $this;
    }

    public function validate(mixed $value, Constraint|array $constraints = null, string|GroupSequence|array $groups = null): static
    {
        throw new \BadMethodCallException();
    }

<<<<<<< HEAD
    public function doValidate(mixed $value, Constraint|array $constraints = null, string|GroupSequence|array $groups = null)
=======
    /**
     * @return $this
     */
    public function doValidate($value, $constraints = null, $groups = null)
>>>>>>> 46d5468d
    {
        Assert::assertFalse($this->expectNoValidate, 'No validation calls have been expected.');

        if (!isset($this->expectedValidate[++$this->validateCalls])) {
            return $this;
        }

        [$expectedValue, $expectedGroup, $expectedConstraints, $violation] = $this->expectedValidate[$this->validateCalls];

        Assert::assertSame($expectedValue, $value);
        $expectedConstraints($constraints);
        Assert::assertSame($expectedGroup, $groups);

        if (null !== $violation) {
            $this->context->addViolation($violation->getMessage(), $violation->getParameters());
        }

        return $this;
    }

    public function validateProperty(object $object, string $propertyName, string|GroupSequence|array $groups = null): static
    {
        throw new \BadMethodCallException();
    }

<<<<<<< HEAD
    public function doValidateProperty(object $object, string $propertyName, string|GroupSequence|array $groups = null)
=======
    /**
     * @return $this
     */
    public function doValidateProperty(object $object, string $propertyName, $groups = null)
>>>>>>> 46d5468d
    {
        return $this;
    }

    public function validatePropertyValue(object|string $objectOrClass, string $propertyName, mixed $value, string|GroupSequence|array $groups = null): static
    {
        throw new \BadMethodCallException();
    }

<<<<<<< HEAD
    public function doValidatePropertyValue(object|string $objectOrClass, string $propertyName, mixed $value, string|GroupSequence|array $groups = null)
=======
    /**
     * @return $this
     */
    public function doValidatePropertyValue($objectOrClass, string $propertyName, $value, $groups = null)
>>>>>>> 46d5468d
    {
        return $this;
    }

    public function getViolations(): ConstraintViolationListInterface
    {
        throw new \BadMethodCallException();
    }

    public function doGetViolations()
    {
        return $this->context->getViolations();
    }

    public function expectNoValidate()
    {
        $this->expectNoValidate = true;
    }

    public function expectValidation(string $call, string $propertyPath, mixed $value, string|GroupSequence|array|null $group, callable $constraints, ConstraintViolationInterface $violation = null)
    {
        $this->expectedAtPath[$call] = $propertyPath;
        $this->expectedValidate[$call] = [$value, $group, $constraints, $violation];
    }
}<|MERGE_RESOLUTION|>--- conflicted
+++ resolved
@@ -351,28 +351,20 @@
         return $this;
     }
 
-<<<<<<< HEAD
-    public function setTranslationDomain(?string $translationDomain)
-=======
-    /**
-     * @return $this
-     */
-    public function setTranslationDomain($translationDomain)
->>>>>>> 46d5468d
+    /**
+     * @return $this
+     */
+    public function setTranslationDomain(?string $translationDomain): static
     {
         // no-op for BC
 
         return $this;
     }
 
-<<<<<<< HEAD
-    public function setInvalidValue(mixed $invalidValue)
-=======
-    /**
-     * @return $this
-     */
-    public function setInvalidValue($invalidValue)
->>>>>>> 46d5468d
+    /**
+     * @return $this
+     */
+    public function setInvalidValue(mixed $invalidValue): static
     {
         $this->invalidValue = $invalidValue;
 
@@ -399,14 +391,10 @@
         return $this;
     }
 
-<<<<<<< HEAD
-    public function setCause(mixed $cause)
-=======
-    /**
-     * @return $this
-     */
-    public function setCause($cause)
->>>>>>> 46d5468d
+    /**
+     * @return $this
+     */
+    public function setCause(mixed $cause): static
     {
         $this->cause = $cause;
 
@@ -501,14 +489,10 @@
         throw new \BadMethodCallException();
     }
 
-<<<<<<< HEAD
-    public function doValidate(mixed $value, Constraint|array $constraints = null, string|GroupSequence|array $groups = null)
-=======
-    /**
-     * @return $this
-     */
-    public function doValidate($value, $constraints = null, $groups = null)
->>>>>>> 46d5468d
+    /**
+     * @return $this
+     */
+    public function doValidate(mixed $value, Constraint|array $constraints = null, string|GroupSequence|array $groups = null): static
     {
         Assert::assertFalse($this->expectNoValidate, 'No validation calls have been expected.');
 
@@ -534,14 +518,10 @@
         throw new \BadMethodCallException();
     }
 
-<<<<<<< HEAD
-    public function doValidateProperty(object $object, string $propertyName, string|GroupSequence|array $groups = null)
-=======
-    /**
-     * @return $this
-     */
-    public function doValidateProperty(object $object, string $propertyName, $groups = null)
->>>>>>> 46d5468d
+    /**
+     * @return $this
+     */
+    public function doValidateProperty(object $object, string $propertyName, string|GroupSequence|array $groups = null): static
     {
         return $this;
     }
@@ -551,14 +531,10 @@
         throw new \BadMethodCallException();
     }
 
-<<<<<<< HEAD
-    public function doValidatePropertyValue(object|string $objectOrClass, string $propertyName, mixed $value, string|GroupSequence|array $groups = null)
-=======
-    /**
-     * @return $this
-     */
-    public function doValidatePropertyValue($objectOrClass, string $propertyName, $value, $groups = null)
->>>>>>> 46d5468d
+    /**
+     * @return $this
+     */
+    public function doValidatePropertyValue(object|string $objectOrClass, string $propertyName, mixed $value, string|GroupSequence|array $groups = null): static
     {
         return $this;
     }
