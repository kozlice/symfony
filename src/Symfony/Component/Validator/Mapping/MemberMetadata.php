<?php

/*
 * This file is part of the Symfony package.
 *
 * (c) Fabien Potencier <fabien@symfony.com>
 *
 * For the full copyright and license information, please view the LICENSE
 * file that was distributed with this source code.
 */

namespace Symfony\Component\Validator\Mapping;

use Symfony\Component\Validator\Constraint;
use Symfony\Component\Validator\Constraints\Composite;
use Symfony\Component\Validator\Exception\ConstraintDefinitionException;

/**
 * Stores all metadata needed for validating a class property.
 *
 * The method of accessing the property's value must be specified by subclasses
 * by implementing the {@link newReflectionMember()} method.
 *
 * This class supports serialization and cloning.
 *
 * @author Bernhard Schussek <bschussek@gmail.com>
 *
 * @see PropertyMetadataInterface
 */
abstract class MemberMetadata extends GenericMetadata implements PropertyMetadataInterface
{
    /**
     * @internal This property is public in order to reduce the size of the
     *           class' serialized representation. Do not access it. Use
     *           {@link getClassName()} instead.
     */
    public $class;

    /**
     * @internal This property is public in order to reduce the size of the
     *           class' serialized representation. Do not access it. Use
     *           {@link getName()} instead.
     */
    public $name;

    /**
     * @internal This property is public in order to reduce the size of the
     *           class' serialized representation. Do not access it. Use
     *           {@link getPropertyName()} instead.
     */
    public $property;

    /**
     * @var \ReflectionMethod[]|\ReflectionProperty[]
     */
    private array $reflMember = [];

    /**
     * @param string $class    The name of the class this member is defined on
     * @param string $name     The name of the member
     * @param string $property The property the member belongs to
     */
    public function __construct(string $class, string $name, string $property)
    {
        $this->class = $class;
        $this->name = $name;
        $this->property = $property;
    }

    /**
     * {@inheritdoc}
     */
    public function addConstraint(Constraint $constraint): static
    {
        $this->checkConstraint($constraint);

        parent::addConstraint($constraint);

        return $this;
    }

    /**
     * {@inheritdoc}
     */
    public function __sleep(): array
    {
        return array_merge(parent::__sleep(), [
            'class',
            'name',
            'property',
        ]);
    }

    /**
     * Returns the name of the member.
     */
    public function getName(): string
    {
        return $this->name;
    }

    /**
     * {@inheritdoc}
     */
    public function getClassName()
    {
        return $this->class;
    }

    /**
     * {@inheritdoc}
     */
    public function getPropertyName(): string
    {
        return $this->property;
    }

    /**
     * Returns whether this member is public.
     */
    public function isPublic(object|string $objectOrClassName): bool
    {
        return $this->getReflectionMember($objectOrClassName)->isPublic();
    }

    /**
     * Returns whether this member is protected.
     */
    public function isProtected(object|string $objectOrClassName): bool
    {
        return $this->getReflectionMember($objectOrClassName)->isProtected();
    }

    /**
     * Returns whether this member is private.
     */
    public function isPrivate(object|string $objectOrClassName): bool
    {
        return $this->getReflectionMember($objectOrClassName)->isPrivate();
    }

    /**
     * Returns the reflection instance for accessing the member's value.
     *
     * @return \ReflectionMethod|\ReflectionProperty
     */
    public function getReflectionMember(object|string $objectOrClassName): \ReflectionMethod|\ReflectionProperty
    {
        $className = \is_string($objectOrClassName) ? $objectOrClassName : \get_class($objectOrClassName);
        if (!isset($this->reflMember[$className])) {
            $this->reflMember[$className] = $this->newReflectionMember($objectOrClassName);
        }

        return $this->reflMember[$className];
    }

    /**
     * Creates a new reflection instance for accessing the member's value.
     *
<<<<<<< HEAD
=======
     * @param object|string $objectOrClassName The object or the class name
     *
>>>>>>> c91322d6
     * @return \ReflectionMethod|\ReflectionProperty
     */
    abstract protected function newReflectionMember(object|string $objectOrClassName): \ReflectionMethod|\ReflectionProperty;

    private function checkConstraint(Constraint $constraint)
    {
        if (!\in_array(Constraint::PROPERTY_CONSTRAINT, (array) $constraint->getTargets(), true)) {
            throw new ConstraintDefinitionException(sprintf('The constraint "%s" cannot be put on properties or getters.', get_debug_type($constraint)));
        }

        if ($constraint instanceof Composite) {
            foreach ($constraint->getNestedContraints() as $nestedContraint) {
                $this->checkConstraint($nestedContraint);
            }
        }
    }
}<|MERGE_RESOLUTION|>--- conflicted
+++ resolved
@@ -156,13 +156,6 @@
 
     /**
      * Creates a new reflection instance for accessing the member's value.
-     *
-<<<<<<< HEAD
-=======
-     * @param object|string $objectOrClassName The object or the class name
-     *
->>>>>>> c91322d6
-     * @return \ReflectionMethod|\ReflectionProperty
      */
     abstract protected function newReflectionMember(object|string $objectOrClassName): \ReflectionMethod|\ReflectionProperty;
 
