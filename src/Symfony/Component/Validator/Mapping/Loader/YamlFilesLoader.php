--- conflicted
+++ resolved
@@ -12,11 +12,7 @@
 namespace Symfony\Component\Validator\Mapping\Loader;
 
 /**
-<<<<<<< HEAD
- * Loads multiple yaml mapping files.
-=======
  * Loads validation metadata from a list of YAML files.
->>>>>>> 85d464a0
  *
  * @author Bulat Shakirzyanov <mallluhuct@gmail.com>
  * @author Bernhard Schussek <bschussek@gmail.com>
