<?php

/*
 * This file is part of the Symfony package.
 *
 * (c) Fabien Potencier <fabien@symfony.com>
 *
 * For the full copyright and license information, please view the LICENSE
 * file that was distributed with this source code.
 */

namespace Symfony\Component\Validator\Validator;

use Symfony\Component\Validator\Constraint;
use Symfony\Component\Validator\Constraints\Composite;
use Symfony\Component\Validator\Constraints\GroupSequence;
use Symfony\Component\Validator\Constraints\Valid;
use Symfony\Component\Validator\ConstraintValidatorFactoryInterface;
use Symfony\Component\Validator\Context\ExecutionContext;
use Symfony\Component\Validator\Context\ExecutionContextInterface;
use Symfony\Component\Validator\Exception\ConstraintDefinitionException;
use Symfony\Component\Validator\Exception\NoSuchMetadataException;
use Symfony\Component\Validator\Exception\RuntimeException;
use Symfony\Component\Validator\Exception\UnexpectedValueException;
use Symfony\Component\Validator\Exception\UnsupportedMetadataException;
use Symfony\Component\Validator\Exception\ValidatorException;
use Symfony\Component\Validator\Mapping\CascadingStrategy;
use Symfony\Component\Validator\Mapping\ClassMetadataInterface;
use Symfony\Component\Validator\Mapping\Factory\MetadataFactoryInterface;
use Symfony\Component\Validator\Mapping\GenericMetadata;
use Symfony\Component\Validator\Mapping\GetterMetadata;
use Symfony\Component\Validator\Mapping\MetadataInterface;
use Symfony\Component\Validator\Mapping\PropertyMetadataInterface;
use Symfony\Component\Validator\Mapping\TraversalStrategy;
use Symfony\Component\Validator\ObjectInitializerInterface;
use Symfony\Component\Validator\Util\PropertyPath;

/**
 * Recursive implementation of {@link ContextualValidatorInterface}.
 *
 * @author Bernhard Schussek <bschussek@gmail.com>
 */
class RecursiveContextualValidator implements ContextualValidatorInterface
{
    private $context;
    private $defaultPropertyPath;
    private $defaultGroups;
    private $metadataFactory;
    private $validatorFactory;
    private $objectInitializers;

    /**
     * Creates a validator for the given context.
     *
     * @param ObjectInitializerInterface[] $objectInitializers The object initializers
     */
    public function __construct(ExecutionContextInterface $context, MetadataFactoryInterface $metadataFactory, ConstraintValidatorFactoryInterface $validatorFactory, array $objectInitializers = [])
    {
        $this->context = $context;
        $this->defaultPropertyPath = $context->getPropertyPath();
        $this->defaultGroups = [$context->getGroup() ?: Constraint::DEFAULT_GROUP];
        $this->metadataFactory = $metadataFactory;
        $this->validatorFactory = $validatorFactory;
        $this->objectInitializers = $objectInitializers;
    }

    /**
     * {@inheritdoc}
     */
    public function atPath($path)
    {
        $this->defaultPropertyPath = $this->context->getPropertyPath($path);

        return $this;
    }

    /**
     * {@inheritdoc}
     */
    public function validate($value, $constraints = null, $groups = null)
    {
        $groups = $groups ? $this->normalizeGroups($groups) : $this->defaultGroups;

        $previousValue = $this->context->getValue();
        $previousObject = $this->context->getObject();
        $previousMetadata = $this->context->getMetadata();
        $previousPath = $this->context->getPropertyPath();
        $previousGroup = $this->context->getGroup();
        $previousConstraint = null;

        if ($this->context instanceof ExecutionContext || method_exists($this->context, 'getConstraint')) {
            $previousConstraint = $this->context->getConstraint();
        }

        // If explicit constraints are passed, validate the value against
        // those constraints
        if (null !== $constraints) {
            // You can pass a single constraint or an array of constraints
            // Make sure to deal with an array in the rest of the code
            if (!\is_array($constraints)) {
                $constraints = [$constraints];
            }

            $metadata = new GenericMetadata();
            $metadata->addConstraints($constraints);

            $this->validateGenericNode(
                $value,
                $previousObject,
                \is_object($value) ? spl_object_hash($value) : null,
                $metadata,
                $this->defaultPropertyPath,
                $groups,
                null,
                TraversalStrategy::IMPLICIT,
                $this->context
            );

            $this->context->setNode($previousValue, $previousObject, $previousMetadata, $previousPath);
            $this->context->setGroup($previousGroup);

            if (null !== $previousConstraint) {
                $this->context->setConstraint($previousConstraint);
            }

            return $this;
        }

        // If an object is passed without explicit constraints, validate that
        // object against the constraints defined for the object's class
        if (\is_object($value)) {
            $this->validateObject(
                $value,
                $this->defaultPropertyPath,
                $groups,
                TraversalStrategy::IMPLICIT,
                $this->context
            );

            $this->context->setNode($previousValue, $previousObject, $previousMetadata, $previousPath);
            $this->context->setGroup($previousGroup);

            return $this;
        }

        // If an array is passed without explicit constraints, validate each
        // object in the array
        if (\is_array($value)) {
            $this->validateEachObjectIn(
                $value,
                $this->defaultPropertyPath,
                $groups,
                $this->context
            );

            $this->context->setNode($previousValue, $previousObject, $previousMetadata, $previousPath);
            $this->context->setGroup($previousGroup);

            return $this;
        }

        throw new RuntimeException(sprintf('Cannot validate values of type "%s" automatically. Please provide a constraint.', \gettype($value)));
    }

    /**
     * {@inheritdoc}
     */
    public function validateProperty($object, $propertyName, $groups = null)
    {
        $classMetadata = $this->metadataFactory->getMetadataFor($object);

        if (!$classMetadata instanceof ClassMetadataInterface) {
            throw new ValidatorException(sprintf('The metadata factory should return instances of "\Symfony\Component\Validator\Mapping\ClassMetadataInterface", got: "%s".', \is_object($classMetadata) ? \get_class($classMetadata) : \gettype($classMetadata)));
        }

        $propertyMetadatas = $classMetadata->getPropertyMetadata($propertyName);
        $groups = $groups ? $this->normalizeGroups($groups) : $this->defaultGroups;
        $cacheKey = spl_object_hash($object);
        $propertyPath = PropertyPath::append($this->defaultPropertyPath, $propertyName);

        $previousValue = $this->context->getValue();
        $previousObject = $this->context->getObject();
        $previousMetadata = $this->context->getMetadata();
        $previousPath = $this->context->getPropertyPath();
        $previousGroup = $this->context->getGroup();

        foreach ($propertyMetadatas as $propertyMetadata) {
            $propertyValue = $propertyMetadata->getPropertyValue($object);

            $this->validateGenericNode(
                $propertyValue,
                $object,
                $cacheKey.':'.\get_class($object).':'.$propertyName,
                $propertyMetadata,
                $propertyPath,
                $groups,
                null,
                TraversalStrategy::IMPLICIT,
                $this->context
            );
        }

        $this->context->setNode($previousValue, $previousObject, $previousMetadata, $previousPath);
        $this->context->setGroup($previousGroup);

        return $this;
    }

    /**
     * {@inheritdoc}
     */
    public function validatePropertyValue($objectOrClass, $propertyName, $value, $groups = null)
    {
        $classMetadata = $this->metadataFactory->getMetadataFor($objectOrClass);

        if (!$classMetadata instanceof ClassMetadataInterface) {
            throw new ValidatorException(sprintf('The metadata factory should return instances of "\Symfony\Component\Validator\Mapping\ClassMetadataInterface", got: "%s".', \is_object($classMetadata) ? \get_class($classMetadata) : \gettype($classMetadata)));
        }

        $propertyMetadatas = $classMetadata->getPropertyMetadata($propertyName);
        $groups = $groups ? $this->normalizeGroups($groups) : $this->defaultGroups;

        if (\is_object($objectOrClass)) {
            $object = $objectOrClass;
            $class = \get_class($object);
            $cacheKey = spl_object_hash($objectOrClass);
            $propertyPath = PropertyPath::append($this->defaultPropertyPath, $propertyName);
        } else {
            // $objectOrClass contains a class name
            $object = null;
            $class = $objectOrClass;
            $cacheKey = null;
            $propertyPath = $this->defaultPropertyPath;
        }

        $previousValue = $this->context->getValue();
        $previousObject = $this->context->getObject();
        $previousMetadata = $this->context->getMetadata();
        $previousPath = $this->context->getPropertyPath();
        $previousGroup = $this->context->getGroup();

        foreach ($propertyMetadatas as $propertyMetadata) {
            $this->validateGenericNode(
                $value,
                $object,
                $cacheKey.':'.$class.':'.$propertyName,
                $propertyMetadata,
                $propertyPath,
                $groups,
                null,
                TraversalStrategy::IMPLICIT,
                $this->context
            );
        }

        $this->context->setNode($previousValue, $previousObject, $previousMetadata, $previousPath);
        $this->context->setGroup($previousGroup);

        return $this;
    }

    /**
     * {@inheritdoc}
     */
    public function getViolations()
    {
        return $this->context->getViolations();
    }

    /**
     * Normalizes the given group or list of groups to an array.
     *
     * @param string|GroupSequence|(string|GroupSequence)[] $groups The groups to normalize
     *
     * @return (string|GroupSequence)[] A group array
     */
    protected function normalizeGroups($groups)
    {
        if (\is_array($groups)) {
            return $groups;
        }

        return [$groups];
    }

    /**
     * Validates an object against the constraints defined for its class.
     *
     * If no metadata is available for the class, but the class is an instance
     * of {@link \Traversable} and the selected traversal strategy allows
     * traversal, the object will be iterated and each nested object will be
     * validated instead.
     *
     * @param object $object The object to cascade
     *
     * @throws NoSuchMetadataException      If the object has no associated metadata
     *                                      and does not implement {@link \Traversable}
     *                                      or if traversal is disabled via the
     *                                      $traversalStrategy argument
     * @throws UnsupportedMetadataException If the metadata returned by the
     *                                      metadata factory does not implement
     *                                      {@link ClassMetadataInterface}
     */
    private function validateObject($object, string $propertyPath, array $groups, int $traversalStrategy, ExecutionContextInterface $context)
    {
        try {
            $classMetadata = $this->metadataFactory->getMetadataFor($object);

            if (!$classMetadata instanceof ClassMetadataInterface) {
                throw new UnsupportedMetadataException(sprintf('The metadata factory should return instances of "Symfony\Component\Validator\Mapping\ClassMetadataInterface", got: "%s".', \is_object($classMetadata) ? \get_class($classMetadata) : \gettype($classMetadata)));
            }

            $this->validateClassNode(
                $object,
                spl_object_hash($object),
                $classMetadata,
                $propertyPath,
                $groups,
                null,
                $traversalStrategy,
                $context
            );
        } catch (NoSuchMetadataException $e) {
            // Rethrow if not Traversable
            if (!$object instanceof \Traversable) {
                throw $e;
            }

            // Rethrow unless IMPLICIT or TRAVERSE
            if (!($traversalStrategy & (TraversalStrategy::IMPLICIT | TraversalStrategy::TRAVERSE))) {
                throw $e;
            }

            $this->validateEachObjectIn(
                $object,
                $propertyPath,
                $groups,
                $context
            );
        }
    }

    /**
     * Validates each object in a collection against the constraints defined
     * for their classes.
     *
     * Nested arrays are also iterated.
     */
    private function validateEachObjectIn(iterable $collection, string $propertyPath, array $groups, ExecutionContextInterface $context)
    {
        foreach ($collection as $key => $value) {
            if (\is_array($value)) {
                // Also traverse nested arrays
                $this->validateEachObjectIn(
                    $value,
                    $propertyPath.'['.$key.']',
                    $groups,
                    $context
                );

                continue;
            }

            // Scalar and null values in the collection are ignored
            if (\is_object($value)) {
                $this->validateObject(
                    $value,
                    $propertyPath.'['.$key.']',
                    $groups,
                    TraversalStrategy::IMPLICIT,
                    $context
                );
            }
        }
    }

    /**
     * Validates a class node.
     *
     * A class node is a combination of an object with a {@link ClassMetadataInterface}
     * instance. Each class node (conceptionally) has zero or more succeeding
     * property nodes:
     *
     *     (Article:class node)
     *                \
     *        ($title:property node)
     *
     * This method validates the passed objects against all constraints defined
     * at class level. It furthermore triggers the validation of each of the
     * class' properties against the constraints for that property.
     *
     * If the selected traversal strategy allows traversal, the object is
     * iterated and each nested object is validated against its own constraints.
     * The object is not traversed if traversal is disabled in the class
     * metadata.
     *
     * If the passed groups contain the group "Default", the validator will
     * check whether the "Default" group has been replaced by a group sequence
     * in the class metadata. If this is the case, the group sequence is
     * validated instead.
     *
     * @param object $object The validated object
     *
     * @throws UnsupportedMetadataException  If a property metadata does not
     *                                       implement {@link PropertyMetadataInterface}
     * @throws ConstraintDefinitionException If traversal was enabled but the
     *                                       object does not implement
     *                                       {@link \Traversable}
     *
     * @see TraversalStrategy
     */
    private function validateClassNode($object, ?string $cacheKey, ClassMetadataInterface $metadata, string $propertyPath, array $groups, ?array $cascadedGroups, int $traversalStrategy, ExecutionContextInterface $context)
    {
        $context->setNode($object, $object, $metadata, $propertyPath);

        if (!$context->isObjectInitialized($cacheKey)) {
            foreach ($this->objectInitializers as $initializer) {
                $initializer->initialize($object);
            }

            $context->markObjectAsInitialized($cacheKey);
        }

        foreach ($groups as $key => $group) {
            // If the "Default" group is replaced by a group sequence, remember
            // to cascade the "Default" group when traversing the group
            // sequence
            $defaultOverridden = false;

            // Use the object hash for group sequences
            $groupHash = \is_object($group) ? spl_object_hash($group) : $group;

            if ($context->isGroupValidated($cacheKey, $groupHash)) {
                // Skip this group when validating the properties and when
                // traversing the object
                unset($groups[$key]);

                continue;
            }

            $context->markGroupAsValidated($cacheKey, $groupHash);

            // Replace the "Default" group by the group sequence defined
            // for the class, if applicable.
            // This is done after checking the cache, so that
            // spl_object_hash() isn't called for this sequence and
            // "Default" is used instead in the cache. This is useful
            // if the getters below return different group sequences in
            // every call.
            if (Constraint::DEFAULT_GROUP === $group) {
                if ($metadata->hasGroupSequence()) {
                    // The group sequence is statically defined for the class
                    $group = $metadata->getGroupSequence();
                    $defaultOverridden = true;
                } elseif ($metadata->isGroupSequenceProvider()) {
                    // The group sequence is dynamically obtained from the validated
                    // object
                    /* @var \Symfony\Component\Validator\GroupSequenceProviderInterface $object */
                    $group = $object->getGroupSequence();
                    $defaultOverridden = true;

                    if (!$group instanceof GroupSequence) {
                        $group = new GroupSequence($group);
                    }
                }
            }

            // If the groups (=[<G1,G2>,G3,G4]) contain a group sequence
            // (=<G1,G2>), then call validateClassNode() with each entry of the
            // group sequence and abort if necessary (G1, G2)
            if ($group instanceof GroupSequence) {
                $this->stepThroughGroupSequence(
                     $object,
                     $object,
                     $cacheKey,
                     $metadata,
                     $propertyPath,
                     $traversalStrategy,
                     $group,
                     $defaultOverridden ? Constraint::DEFAULT_GROUP : null,
                     $context
                );

                // Skip the group sequence when validating properties, because
                // stepThroughGroupSequence() already validates the properties
                unset($groups[$key]);

                continue;
            }

            $this->validateInGroup($object, $cacheKey, $metadata, $group, $context);
        }

        // If no more groups should be validated for the property nodes,
        // we can safely quit
        if (0 === \count($groups)) {
            return;
        }

        // Validate all properties against their constraints
        foreach ($metadata->getConstrainedProperties() as $propertyName) {
            // If constraints are defined both on the getter of a property as
            // well as on the property itself, then getPropertyMetadata()
            // returns two metadata objects, not just one
            foreach ($metadata->getPropertyMetadata($propertyName) as $propertyMetadata) {
                if (!$propertyMetadata instanceof PropertyMetadataInterface) {
                    throw new UnsupportedMetadataException(sprintf('The property metadata instances should implement "Symfony\Component\Validator\Mapping\PropertyMetadataInterface", got: "%s".', \is_object($propertyMetadata) ? \get_class($propertyMetadata) : \gettype($propertyMetadata)));
                }

                if ($propertyMetadata instanceof GetterMetadata) {
                    $propertyValue = new LazyProperty(static function () use ($propertyMetadata, $object) {
                        return $propertyMetadata->getPropertyValue($object);
                    });
                } else {
                    $propertyValue = $propertyMetadata->getPropertyValue($object);
                }

                $this->validateGenericNode(
                    $propertyValue,
                    $object,
                    $cacheKey.':'.\get_class($object).':'.$propertyName,
                    $propertyMetadata,
                    PropertyPath::append($propertyPath, $propertyName),
                    $groups,
                    $cascadedGroups,
                    TraversalStrategy::IMPLICIT,
                    $context
                );
            }
        }

        // If no specific traversal strategy was requested when this method
        // was called, use the traversal strategy of the class' metadata
        if ($traversalStrategy & TraversalStrategy::IMPLICIT) {
            $traversalStrategy = $metadata->getTraversalStrategy();
        }

        // Traverse only if IMPLICIT or TRAVERSE
        if (!($traversalStrategy & (TraversalStrategy::IMPLICIT | TraversalStrategy::TRAVERSE))) {
            return;
        }

        // If IMPLICIT, stop unless we deal with a Traversable
        if ($traversalStrategy & TraversalStrategy::IMPLICIT && !$object instanceof \Traversable) {
            return;
        }

        // If TRAVERSE, fail if we have no Traversable
        if (!$object instanceof \Traversable) {
            throw new ConstraintDefinitionException(sprintf('Traversal was enabled for "%s", but this class does not implement "\Traversable".', \get_class($object)));
        }

        $this->validateEachObjectIn(
            $object,
            $propertyPath,
            $groups,
            $context
        );
    }

    /**
     * Validates a node that is not a class node.
     *
     * Currently, two such node types exist:
     *
     *  - property nodes, which consist of the value of an object's
     *    property together with a {@link PropertyMetadataInterface} instance
     *  - generic nodes, which consist of a value and some arbitrary
     *    constraints defined in a {@link MetadataInterface} container
     *
     * In both cases, the value is validated against all constraints defined
     * in the passed metadata object. Then, if the value is an instance of
     * {@link \Traversable} and the selected traversal strategy permits it,
     * the value is traversed and each nested object validated against its own
     * constraints. If the value is an array, it is traversed regardless of
     * the given strategy.
     *
     * @param mixed       $value  The validated value
     * @param object|null $object The current object
     *
     * @see TraversalStrategy
     */
    private function validateGenericNode($value, $object, ?string $cacheKey, ?MetadataInterface $metadata, string $propertyPath, array $groups, ?array $cascadedGroups, int $traversalStrategy, ExecutionContextInterface $context)
    {
        $context->setNode($value, $object, $metadata, $propertyPath);

        foreach ($groups as $key => $group) {
            if ($group instanceof GroupSequence) {
                $this->stepThroughGroupSequence(
                     $value,
                     $object,
                     $cacheKey,
                     $metadata,
                     $propertyPath,
                     $traversalStrategy,
                     $group,
                     null,
                     $context
                );

                // Skip the group sequence when cascading, as the cascading
                // logic is already done in stepThroughGroupSequence()
                unset($groups[$key]);

                continue;
            }

            $this->validateInGroup($value, $cacheKey, $metadata, $group, $context);
        }

        if (0 === \count($groups)) {
            return;
        }

        if (null === $value) {
            return;
        }

        $cascadingStrategy = $metadata->getCascadingStrategy();

        // Quit unless we cascade
        if (!($cascadingStrategy & CascadingStrategy::CASCADE)) {
            return;
        }

        // If no specific traversal strategy was requested when this method
        // was called, use the traversal strategy of the node's metadata
        if ($traversalStrategy & TraversalStrategy::IMPLICIT) {
            $traversalStrategy = $metadata->getTraversalStrategy();
        }

        // The $cascadedGroups property is set, if the "Default" group is
        // overridden by a group sequence
        // See validateClassNode()
        $cascadedGroups = null !== $cascadedGroups && \count($cascadedGroups) > 0 ? $cascadedGroups : $groups;

        if (\is_array($value)) {
            // Arrays are always traversed, independent of the specified
            // traversal strategy
            $this->validateEachObjectIn(
                $value,
                $propertyPath,
                $cascadedGroups,
                $context
            );

            return;
        }

        // If the value is a scalar, pass it anyway, because we want
        // a NoSuchMetadataException to be thrown in that case
        $this->validateObject(
            $value,
            $propertyPath,
            $cascadedGroups,
            $traversalStrategy,
            $context
        );

        // Currently, the traversal strategy can only be TRAVERSE for a
        // generic node if the cascading strategy is CASCADE. Thus, traversable
        // objects will always be handled within validateObject() and there's
        // nothing more to do here.

        // see GenericMetadata::addConstraint()
    }

    /**
     * Sequentially validates a node's value in each group of a group sequence.
     *
     * If any of the constraints generates a violation, subsequent groups in the
     * group sequence are skipped.
     *
     * @param mixed       $value  The validated value
     * @param object|null $object The current object
     */
    private function stepThroughGroupSequence($value, $object, ?string $cacheKey, ?MetadataInterface $metadata, string $propertyPath, int $traversalStrategy, GroupSequence $groupSequence, ?string $cascadedGroup, ExecutionContextInterface $context)
    {
        $violationCount = \count($context->getViolations());
        $cascadedGroups = $cascadedGroup ? [$cascadedGroup] : null;

        foreach ($groupSequence->groups as $groupInSequence) {
            $groups = (array) $groupInSequence;

            if ($metadata instanceof ClassMetadataInterface) {
                $this->validateClassNode(
                     $value,
                     $cacheKey,
                     $metadata,
                     $propertyPath,
                     $groups,
                     $cascadedGroups,
                     $traversalStrategy,
                     $context
                );
            } else {
                $this->validateGenericNode(
                     $value,
                     $object,
                     $cacheKey,
                     $metadata,
                     $propertyPath,
                     $groups,
                     $cascadedGroups,
                     $traversalStrategy,
                     $context
                );
            }

            // Abort sequence validation if a violation was generated
            if (\count($context->getViolations()) > $violationCount) {
                break;
            }
        }
    }

    /**
     * Validates a node's value against all constraints in the given group.
     *
     * @param mixed $value The validated value
     */
    private function validateInGroup($value, ?string $cacheKey, MetadataInterface $metadata, string $group, ExecutionContextInterface $context)
    {
        $context->setGroup($group);

        foreach ($metadata->findConstraints($group) as $constraint) {
            // Prevent duplicate validation of constraints, in the case
            // that constraints belong to multiple validated groups
            if (null !== $cacheKey) {
                $constraintHash = spl_object_hash($constraint);
                // instanceof Valid: In case of using a Valid constraint with many groups
                // it makes a reference object get validated by each group
                if ($constraint instanceof Composite || $constraint instanceof Valid) {
                    $constraintHash .= $group;
                }

                if ($context->isConstraintValidated($cacheKey, $constraintHash)) {
                    continue;
                }

                $context->markConstraintAsValidated($cacheKey, $constraintHash);
            }

            $context->setConstraint($constraint);

            $validator = $this->validatorFactory->getInstance($constraint);
            $validator->initialize($context);

<<<<<<< HEAD
            try {
                $validator->validate($value, $constraint);
            } catch (UnexpectedValueException $e) {
                $context->buildViolation('This value should be of type {{ type }}.')
                    ->setParameter('{{ type }}', $e->getExpectedType())
                    ->addViolation();
            }
=======
            if ($value instanceof LazyProperty) {
                $value = $value->getPropertyValue();
            }

            $validator->validate($value, $constraint);
>>>>>>> 5da141b8
        }
    }
}<|MERGE_RESOLUTION|>--- conflicted
+++ resolved
@@ -746,7 +746,10 @@
             $validator = $this->validatorFactory->getInstance($constraint);
             $validator->initialize($context);
 
-<<<<<<< HEAD
+            if ($value instanceof LazyProperty) {
+                $value = $value->getPropertyValue();
+            }
+
             try {
                 $validator->validate($value, $constraint);
             } catch (UnexpectedValueException $e) {
@@ -754,13 +757,6 @@
                     ->setParameter('{{ type }}', $e->getExpectedType())
                     ->addViolation();
             }
-=======
-            if ($value instanceof LazyProperty) {
-                $value = $value->getPropertyValue();
-            }
-
-            $validator->validate($value, $constraint);
->>>>>>> 5da141b8
         }
     }
 }