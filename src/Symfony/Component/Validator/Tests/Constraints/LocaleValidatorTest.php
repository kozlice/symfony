--- conflicted
+++ resolved
@@ -58,7 +58,6 @@
         $this->assertNoViolation();
     }
 
-<<<<<<< HEAD
     public function testEmptyStringIsValid()
     {
         $this->validator->validate('', new Locale(['canonicalize' => true]));
@@ -69,22 +68,16 @@
     /**
      * @group legacy
      * @expectedDeprecation The "canonicalize" option with value "false" is deprecated since Symfony 4.1, set it to "true" instead.
-     * @expectedException \Symfony\Component\Validator\Exception\UnexpectedValueException
      */
     public function testLegacyExpectsStringCompatibleType()
-=======
-    public function testExpectsStringCompatibleType()
->>>>>>> 8173dafd
     {
         $this->expectException('Symfony\Component\Validator\Exception\UnexpectedTypeException');
         $this->validator->validate(new \stdClass(), new Locale());
     }
 
-    /**
-     * @expectedException \Symfony\Component\Validator\Exception\UnexpectedValueException
-     */
     public function testExpectsStringCompatibleType()
     {
+        $this->expectException('Symfony\Component\Validator\Exception\UnexpectedValueException');
         $this->validator->validate(new \stdClass(), new Locale(['canonicalize' => true]));
     }
 
