--- conflicted
+++ resolved
@@ -55,11 +55,7 @@
         return array(
             array(2, '2', 1, '1', 'integer'),
             array(new \DateTime('2010-01-01'), 'Jan 1, 2010, 12:00 AM', new \DateTime('2000-01-01'), 'Jan 1, 2000, 12:00 AM', 'DateTime'),
-<<<<<<< HEAD
-            array(new ComparisonTest_Class(5), 'object', new ComparisonTest_Class(4), 'object', __NAMESPACE__.'\ComparisonTest_Class'),
-=======
             array(new ComparisonTest_Class(5), '5', new ComparisonTest_Class(4), '4', __NAMESPACE__.'\ComparisonTest_Class'),
->>>>>>> 0ecb34f2
             array('c', '"c"', 'b', '"b"', 'string')
         );
     }
