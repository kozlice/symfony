<?php

/*
 * This file is part of the Symfony package.
 *
 * (c) Fabien Potencier <fabien@symfony.com>
 *
 * For the full copyright and license information, please view the LICENSE
 * file that was distributed with this source code.
 */

namespace Symfony\Component\Validator\Tests\Mapping\Factory;

use PHPUnit\Framework\TestCase;
use Symfony\Bridge\PhpUnit\ForwardCompatTestTrait;
use Symfony\Component\Validator\Mapping\Factory\BlackHoleMetadataFactory;

class BlackHoleMetadataFactoryTest extends TestCase
{
<<<<<<< HEAD
    /**
     * @expectedException \Symfony\Component\Validator\Exception\LogicException
     */
=======
    use ForwardCompatTestTrait;

>>>>>>> 8173dafd
    public function testGetMetadataForThrowsALogicException()
    {
        $this->expectException('LogicException');
        $metadataFactory = new BlackHoleMetadataFactory();
        $metadataFactory->getMetadataFor('foo');
    }

    public function testHasMetadataForReturnsFalse()
    {
        $metadataFactory = new BlackHoleMetadataFactory();

        $this->assertFalse($metadataFactory->hasMetadataFor('foo'));
    }
}<|MERGE_RESOLUTION|>--- conflicted
+++ resolved
@@ -17,17 +17,11 @@
 
 class BlackHoleMetadataFactoryTest extends TestCase
 {
-<<<<<<< HEAD
-    /**
-     * @expectedException \Symfony\Component\Validator\Exception\LogicException
-     */
-=======
     use ForwardCompatTestTrait;
 
->>>>>>> 8173dafd
     public function testGetMetadataForThrowsALogicException()
     {
-        $this->expectException('LogicException');
+        $this->expectException('Symfony\Component\Validator\Exception\LogicException');
         $metadataFactory = new BlackHoleMetadataFactory();
         $metadataFactory->getMetadataFor('foo');
     }
