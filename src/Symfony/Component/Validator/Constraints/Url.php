<?php

/*
 * This file is part of the Symfony package.
 *
 * (c) Fabien Potencier <fabien@symfony.com>
 *
 * For the full copyright and license information, please view the LICENSE
 * file that was distributed with this source code.
 */

namespace Symfony\Component\Validator\Constraints;

use Symfony\Component\Validator\Constraint;
use Symfony\Component\Validator\Exception\InvalidArgumentException;

/**
 * @Annotation
 * @Target({"PROPERTY", "METHOD", "ANNOTATION"})
 *
 * @author Bernhard Schussek <bschussek@gmail.com>
 */
class Url extends Constraint
{
<<<<<<< HEAD
    const INVALID_URL_ERROR = '57c2f299-1154-4870-89bb-ef3b1f5ad229';
=======
    /**
     * @deprecated since Symfony 4.1
     */
    public const CHECK_DNS_TYPE_ANY = 'ANY';

    /**
     * @deprecated since Symfony 4.1
     */
    public const CHECK_DNS_TYPE_NONE = false;

    /**
     * @deprecated since Symfony 4.1
     */
    public const CHECK_DNS_TYPE_A = 'A';

    /**
     * @deprecated since Symfony 4.1
     */
    public const CHECK_DNS_TYPE_A6 = 'A6';

    /**
     * @deprecated since Symfony 4.1
     */
    public const CHECK_DNS_TYPE_AAAA = 'AAAA';

    /**
     * @deprecated since Symfony 4.1
     */
    public const CHECK_DNS_TYPE_CNAME = 'CNAME';

    /**
     * @deprecated since Symfony 4.1
     */
    public const CHECK_DNS_TYPE_MX = 'MX';

    /**
     * @deprecated since Symfony 4.1
     */
    public const CHECK_DNS_TYPE_NAPTR = 'NAPTR';

    /**
     * @deprecated since Symfony 4.1
     */
    public const CHECK_DNS_TYPE_NS = 'NS';

    /**
     * @deprecated since Symfony 4.1
     */
    public const CHECK_DNS_TYPE_PTR = 'PTR';

    /**
     * @deprecated since Symfony 4.1
     */
    public const CHECK_DNS_TYPE_SOA = 'SOA';

    /**
     * @deprecated since Symfony 4.1
     */
    public const CHECK_DNS_TYPE_SRV = 'SRV';

    /**
     * @deprecated since Symfony 4.1
     */
    public const CHECK_DNS_TYPE_TXT = 'TXT';

    public const INVALID_URL_ERROR = '57c2f299-1154-4870-89bb-ef3b1f5ad229';
>>>>>>> 018415e1

    protected static $errorNames = [
        self::INVALID_URL_ERROR => 'INVALID_URL_ERROR',
    ];

    public $message = 'This value is not a valid URL.';
    public $protocols = ['http', 'https'];
    public $relativeProtocol = false;
    public $normalizer;

    public function __construct($options = null)
    {
        parent::__construct($options);

        if (null !== $this->normalizer && !\is_callable($this->normalizer)) {
            throw new InvalidArgumentException(sprintf('The "normalizer" option must be a valid callable ("%s" given).', get_debug_type($this->normalizer)));
        }
    }
}<|MERGE_RESOLUTION|>--- conflicted
+++ resolved
@@ -22,76 +22,7 @@
  */
 class Url extends Constraint
 {
-<<<<<<< HEAD
-    const INVALID_URL_ERROR = '57c2f299-1154-4870-89bb-ef3b1f5ad229';
-=======
-    /**
-     * @deprecated since Symfony 4.1
-     */
-    public const CHECK_DNS_TYPE_ANY = 'ANY';
-
-    /**
-     * @deprecated since Symfony 4.1
-     */
-    public const CHECK_DNS_TYPE_NONE = false;
-
-    /**
-     * @deprecated since Symfony 4.1
-     */
-    public const CHECK_DNS_TYPE_A = 'A';
-
-    /**
-     * @deprecated since Symfony 4.1
-     */
-    public const CHECK_DNS_TYPE_A6 = 'A6';
-
-    /**
-     * @deprecated since Symfony 4.1
-     */
-    public const CHECK_DNS_TYPE_AAAA = 'AAAA';
-
-    /**
-     * @deprecated since Symfony 4.1
-     */
-    public const CHECK_DNS_TYPE_CNAME = 'CNAME';
-
-    /**
-     * @deprecated since Symfony 4.1
-     */
-    public const CHECK_DNS_TYPE_MX = 'MX';
-
-    /**
-     * @deprecated since Symfony 4.1
-     */
-    public const CHECK_DNS_TYPE_NAPTR = 'NAPTR';
-
-    /**
-     * @deprecated since Symfony 4.1
-     */
-    public const CHECK_DNS_TYPE_NS = 'NS';
-
-    /**
-     * @deprecated since Symfony 4.1
-     */
-    public const CHECK_DNS_TYPE_PTR = 'PTR';
-
-    /**
-     * @deprecated since Symfony 4.1
-     */
-    public const CHECK_DNS_TYPE_SOA = 'SOA';
-
-    /**
-     * @deprecated since Symfony 4.1
-     */
-    public const CHECK_DNS_TYPE_SRV = 'SRV';
-
-    /**
-     * @deprecated since Symfony 4.1
-     */
-    public const CHECK_DNS_TYPE_TXT = 'TXT';
-
     public const INVALID_URL_ERROR = '57c2f299-1154-4870-89bb-ef3b1f5ad229';
->>>>>>> 018415e1
 
     protected static $errorNames = [
         self::INVALID_URL_ERROR => 'INVALID_URL_ERROR',
