<?php

/*
 * This file is part of the Symfony package.
 *
 * (c) Fabien Potencier <fabien@symfony.com>
 *
 * For the full copyright and license information, please view the LICENSE
 * file that was distributed with this source code.
 */

namespace Symfony\Component\Validator\Constraints;

use Symfony\Component\Validator\Exception\OutOfBoundsException;

/**
<<<<<<< HEAD
 * A sequence of validation groups.
 *
 * When validating a group sequence, each group will only be validated if all
 * of the previous groups in the sequence succeeded. For example:
 *
 *     $validator->validate($address, null, new GroupSequence('Basic', 'Strict'));
 *
 * In the first step, all constraints that belong to the group "Basic" will be
 * validated. If none of the constraints fail, the validator will then validate
 * the constraints in group "Strict". This is useful, for example, if "Strict"
 * contains expensive checks that require a lot of CPU or slow, external
 * services. You usually don't want to run expensive checks if any of the cheap
 * checks fail.
 *
 * When adding metadata to a class, you can override the "Default" group of
 * that class with a group sequence:
 *
 *     /**
 *      * @GroupSequence({"Address", "Strict"})
 *      *\/
 *     class Address
 *     {
 *         // ...
 *     }
 *
 * Whenever you validate that object in the "Default" group, the group sequence
 * will be validated:
 *
 *     $validator->validate($address);
 *
 * If you want to execute the constraints of the "Default" group for a class
 * with an overridden default group, pass the class name as group name instead:
 *
 *     $validator->validate($address, null, "Address")
=======
 * Annotation for group sequences.
>>>>>>> cbbd0624
 *
 * @Annotation
 * @Target({"CLASS", "ANNOTATION"})
 *
 * @author Bernhard Schussek <bschussek@gmail.com>
 *
 * @api
 */
class GroupSequence implements \ArrayAccess, \IteratorAggregate, \Countable
{
    /**
<<<<<<< HEAD
     * The groups in the sequence
     *
     * @var string[]|GroupSequence[]
=======
     * The members of the sequence.
     *
     * @var array
>>>>>>> cbbd0624
     */
    public $groups;

    /**
     * The group in which cascaded objects are validated when validating
     * this sequence.
     *
     * By default, cascaded objects are validated in each of the groups of
     * the sequence.
     *
     * If a class has a group sequence attached, that sequence replaces the
     * "Default" group. When validating that class in the "Default" group, the
     * group sequence is used instead, but still the "Default" group should be
     * cascaded to other objects.
     *
     * @var string|GroupSequence
     */
    public $cascadedGroup;

    /**
     * Creates a new group sequence.
     *
     * @param string[] $groups The groups in the sequence
     */
    public function __construct(array $groups)
    {
        // Support for Doctrine annotations
        $this->groups = isset($groups['value']) ? $groups['value'] : $groups;
    }

    /**
     * Returns an iterator for this group.
     *
     * @return \Traversable The iterator
     *
     * @see \IteratorAggregate::getIterator()
     *
     * @deprecated Implemented for backwards compatibility with Symfony < 2.5.
     *             To be removed in Symfony 3.0.
     */
    public function getIterator()
    {
        return new \ArrayIterator($this->groups);
    }

    /**
     * Returns whether the given offset exists in the sequence.
     *
     * @param int $offset The offset
     *
     * @return bool Whether the offset exists
     *
     * @deprecated Implemented for backwards compatibility with Symfony < 2.5.
     *             To be removed in Symfony 3.0.
     */
    public function offsetExists($offset)
    {
        return isset($this->groups[$offset]);
    }

    /**
     * Returns the group at the given offset.
     *
     * @param int $offset The offset
     *
     * @return string The group a the given offset
     *
     * @throws OutOfBoundsException If the object does not exist
     *
     * @deprecated Implemented for backwards compatibility with Symfony < 2.5.
     *             To be removed in Symfony 3.0.
     */
    public function offsetGet($offset)
    {
        if (!isset($this->groups[$offset])) {
            throw new OutOfBoundsException(sprintf(
                'The offset "%s" does not exist.',
                $offset
            ));
        }

        return $this->groups[$offset];
    }

    /**
     * Sets the group at the given offset.
     *
     * @param int    $offset The offset
     * @param string $value  The group name
     *
     * @deprecated Implemented for backwards compatibility with Symfony < 2.5.
     *             To be removed in Symfony 3.0.
     */
    public function offsetSet($offset, $value)
    {
        if (null !== $offset) {
            $this->groups[$offset] = $value;

            return;
        }

        $this->groups[] = $value;
    }

    /**
     * Removes the group at the given offset.
     *
     * @param int $offset The offset
     *
     * @deprecated Implemented for backwards compatibility with Symfony < 2.5.
     *             To be removed in Symfony 3.0.
     */
    public function offsetUnset($offset)
    {
        unset($this->groups[$offset]);
    }

    /**
     * Returns the number of groups in the sequence.
     *
     * @return int The number of groups
     *
     * @deprecated Implemented for backwards compatibility with Symfony < 2.5.
     *             To be removed in Symfony 3.0.
     */
    public function count()
    {
        return count($this->groups);
    }
}<|MERGE_RESOLUTION|>--- conflicted
+++ resolved
@@ -14,7 +14,6 @@
 use Symfony\Component\Validator\Exception\OutOfBoundsException;
 
 /**
-<<<<<<< HEAD
  * A sequence of validation groups.
  *
  * When validating a group sequence, each group will only be validated if all
@@ -49,9 +48,6 @@
  * with an overridden default group, pass the class name as group name instead:
  *
  *     $validator->validate($address, null, "Address")
-=======
- * Annotation for group sequences.
->>>>>>> cbbd0624
  *
  * @Annotation
  * @Target({"CLASS", "ANNOTATION"})
@@ -63,15 +59,9 @@
 class GroupSequence implements \ArrayAccess, \IteratorAggregate, \Countable
 {
     /**
-<<<<<<< HEAD
-     * The groups in the sequence
+     * The groups in the sequence.
      *
      * @var string[]|GroupSequence[]
-=======
-     * The members of the sequence.
-     *
-     * @var array
->>>>>>> cbbd0624
      */
     public $groups;
 
