--- conflicted
+++ resolved
@@ -23,23 +23,15 @@
  */
 class Iban extends Constraint
 {
-<<<<<<< HEAD
+    /** @deprecated, to be removed in 3.0. */
     const TOO_SHORT_ERROR = '88e5e319-0aeb-4979-a27e-3d9ce0c16166';
     const INVALID_COUNTRY_CODE_ERROR = 'de78ee2c-bd50-44e2-aec8-3d8228aeadb9';
     const INVALID_CHARACTERS_ERROR = '8d3d85e4-784f-4719-a5bc-d9e40d45a3a5';
+    /** @deprecated, to be removed in 3.0. */
     const INVALID_CASE_ERROR = 'f4bf62fe-03ec-42af-a53b-68e21b1e7274';
     const CHECKSUM_FAILED_ERROR = 'b9401321-f9bf-4dcb-83c1-f31094440795';
-=======
-    /** @deprecated, to be removed in 3.0. */
-    const TOO_SHORT_ERROR = 1;
-    const INVALID_COUNTRY_CODE_ERROR = 2;
-    const INVALID_CHARACTERS_ERROR = 3;
-    /** @deprecated, to be removed in 3.0. */
-    const INVALID_CASE_ERROR = 4;
-    const CHECKSUM_FAILED_ERROR = 5;
-    const INVALID_FORMAT_ERROR = 6;
-    const NOT_SUPPORTED_COUNTRY_CODE_ERROR = 7;
->>>>>>> e23eb56f
+    const INVALID_FORMAT_ERROR = 'c8d318f1-2ecc-41ba-b983-df70d225cf5a';
+    const NOT_SUPPORTED_COUNTRY_CODE_ERROR = 'e2c259f3-4b46-48e6-b72e-891658158ec8';
 
     protected static $errorNames = array(
         self::TOO_SHORT_ERROR => 'TOO_SHORT_ERROR',
