--- conflicted
+++ resolved
@@ -80,7 +80,6 @@
             $count = count($value);
 
             if ($constraint->min !== null && $count < $constraint->min) {
-<<<<<<< HEAD
                 if ($this->context instanceof ExecutionContextInterface) {
                     $this->context->buildViolation($constraint->minMessage)
                         ->setParameter('{{ limit }}', $constraint->min)
@@ -89,20 +88,14 @@
                 } else {
                     // 2.4 API
                     $this->context->addViolation($constraint->minMessage, array(
-                        '{{ limit }}' => $constraint->min
+                        '{{ limit }}' => $constraint->min,
                     ), $value, (int) $constraint->min);
                 }
-=======
-                $this->context->addViolation($constraint->minMessage, array(
-                    '{{ limit }}' => $constraint->min,
-                ), $value, (int) $constraint->min);
->>>>>>> 27e8c654
 
                 return;
             }
 
             if ($constraint->max !== null && $count > $constraint->max) {
-<<<<<<< HEAD
                 if ($this->context instanceof ExecutionContextInterface) {
                     $this->context->buildViolation($constraint->maxMessage)
                         ->setParameter('{{ limit }}', $constraint->max)
@@ -111,19 +104,13 @@
                 } else {
                     // 2.4 API
                     $this->context->addViolation($constraint->maxMessage, array(
-                        '{{ limit }}' => $constraint->max
+                        '{{ limit }}' => $constraint->max,
                     ), $value, (int) $constraint->max);
                 }
-=======
-                $this->context->addViolation($constraint->maxMessage, array(
-                    '{{ limit }}' => $constraint->max,
-                ), $value, (int) $constraint->max);
->>>>>>> 27e8c654
 
                 return;
             }
         } elseif (!in_array($value, $choices, $constraint->strict)) {
-<<<<<<< HEAD
             if ($this->context instanceof ExecutionContextInterface) {
                 $this->context->buildViolation($constraint->message)
                     ->setParameter('{{ value }}', $this->formatValue($value))
@@ -134,11 +121,6 @@
                     '{{ value }}' => $this->formatValue($value),
                 ));
             }
-=======
-            $this->context->addViolation($constraint->message, array(
-                '{{ value }}' => $this->formatValue($value),
-            ));
->>>>>>> 27e8c654
         }
     }
 }