<?xml version="1.0"?>
<xliff version="1.2" xmlns="urn:oasis:names:tc:xliff:document:1.2">
    <file source-language="en" datatype="plaintext" original="file.ext">
        <body>
            <trans-unit id="1">
                <source>This value should be false.</source>
                <target>Արժեքը պետք է լինի սխալ։</target>
            </trans-unit>
            <trans-unit id="2">
                <source>This value should be true.</source>
                <target>Արժեքը պետք է լինի ճիշտ։</target>
            </trans-unit>
            <trans-unit id="3">
                <source>This value should be of type {{ type }}.</source>
                <target>Արժեքը պետք է լինի {{ type }} տեսակի։</target>
            </trans-unit>
            <trans-unit id="4">
                <source>This value should be blank.</source>
                <target>Արժեքը պետք է լինի դատարկ։</target>
            </trans-unit>
            <trans-unit id="5">
                <source>The value you selected is not a valid choice.</source>
                <target>Ձեր ընտրած արժեքը անվավեր ընտրություն է։</target>
            </trans-unit>
            <trans-unit id="6">
                <source>You must select at least {{ limit }} choice.|You must select at least {{ limit }} choices.</source>
                <target>Դուք պետք է ընտրեք ամենաքիչը {{ limit }} տարբերակներ։</target>
            </trans-unit>
            <trans-unit id="7">
                <source>You must select at most {{ limit }} choice.|You must select at most {{ limit }} choices.</source>
                <target>Դուք պետք է ընտրեք ոչ ավելի քան {{ limit }} տարբերակներ։</target>
            </trans-unit>
            <trans-unit id="8">
                <source>One or more of the given values is invalid.</source>
                <target>Մեկ կամ ավելի տրված արժեքները անվավեր են։</target>
            </trans-unit>
            <trans-unit id="9">
                <source>This field was not expected.</source>
                <target>Այս դաշտը չի սպասվում։</target>
            </trans-unit>
            <trans-unit id="10">
                <source>This field is missing.</source>
                <target>Այս դաշտը բացակայում է։</target>
            </trans-unit>
            <trans-unit id="11">
                <source>This value is not a valid date.</source>
                <target>Արժեքը սխալ ամսաթիվ է։</target>
            </trans-unit>
            <trans-unit id="12">
                <source>This value is not a valid datetime.</source>
                <target>Ամսաթվի և ժամանակի արժեքը անվավեր է։</target>
            </trans-unit>
            <trans-unit id="13">
                <source>This value is not a valid email address.</source>
                <target>Անվավեր էլ֊փոստի արժեք։</target>
            </trans-unit>
            <trans-unit id="14">
                <source>The file could not be found.</source>
                <target>Նիշքը չի գտնվել։</target>
            </trans-unit>
            <trans-unit id="15">
                <source>The file is not readable.</source>
                <target>Նիշքը անընթեռնելի է։</target>
            </trans-unit>
            <trans-unit id="16">
                <source>The file is too large ({{ size }} {{ suffix }}). Allowed maximum size is {{ limit }} {{ suffix }}.</source>
                <target>Նիշքը չափազանց մեծ է ({{ size }} {{ suffix }}): Մաքսիմալ թույլատրելի չափսը՝ {{ limit }} {{ suffix }}։</target>
            </trans-unit>
            <trans-unit id="17">
                <source>The mime type of the file is invalid ({{ type }}). Allowed mime types are {{ types }}.</source>
                <target>MIME-տեսակը անվավեր է է({{ type }}): Նիշքերի թույլատրելի MIME-տեսակներն են: {{ types }}։</target>
            </trans-unit>
            <trans-unit id="18">
                <source>This value should be {{ limit }} or less.</source>
                <target>Արժեքը պետք է լինի {{ limit }} կամ փոքր։</target>
            </trans-unit>
            <trans-unit id="19">
                <source>This value is too long. It should have {{ limit }} character or less.|This value is too long. It should have {{ limit }} characters or less.</source>
                <target>Արժեքը չափազանց երկար է: Պետք է լինի {{ limit }} կամ ավել սիմվոլներ։</target>
            </trans-unit>
            <trans-unit id="20">
                <source>This value should be {{ limit }} or more.</source>
                <target>Արժեքը պետ է լինի {{ limit }} կամ շատ։</target>
            </trans-unit>
            <trans-unit id="21">
                <source>This value is too short. It should have {{ limit }} character or more.|This value is too short. It should have {{ limit }} characters or more.</source>
                <target>Արժեքը չափազանց կարճ է: Պետք է լինի {{ limit }} կամ ավելի սիմվոլներ։</target>
            </trans-unit>
            <trans-unit id="22">
                <source>This value should not be blank.</source>
                <target>Արժեքը չպետք է դատարկ լինի։</target>
            </trans-unit>
            <trans-unit id="23">
                <source>This value should not be null.</source>
                <target>Արժեքը չպետք է լինի null։</target>
            </trans-unit>
            <trans-unit id="24">
                <source>This value should be null.</source>
                <target>Արժեքը պետք է լինի null։</target>
            </trans-unit>
            <trans-unit id="25">
                <source>This value is not valid.</source>
                <target>Անվավեր արժեք։</target>
            </trans-unit>
            <trans-unit id="26">
                <source>This value is not a valid time.</source>
                <target>Ժամանակի արժեքը անվավեր է։</target>
            </trans-unit>
            <trans-unit id="27">
                <source>This value is not a valid URL.</source>
                <target>Արժեքը  URL  չէ։</target>
            </trans-unit>
            <trans-unit id="31">
                <source>The two values should be equal.</source>
                <target>Երկու արժեքները պետք է նույնը լինեն։</target>
            </trans-unit>
            <trans-unit id="32">
                <source>The file is too large. Allowed maximum size is {{ limit }} {{ suffix }}.</source>
                <target>Նիշքը չափազանց մեծ է: Մաքսիմալ թույլատրելի չափսը {{ limit }} {{ suffix }} է։</target>
            </trans-unit>
            <trans-unit id="33">
                <source>The file is too large.</source>
                <target>Նիշքը չափազանց մեծ է։</target>
            </trans-unit>
            <trans-unit id="34">
                <source>The file could not be uploaded.</source>
                <target>Նիշքը չի կարող բեռնվել։</target>
            </trans-unit>
            <trans-unit id="35">
                <source>This value should be a valid number.</source>
                <target>Արժեքը պետք է լինի թիվ։</target>
            </trans-unit>
            <trans-unit id="36">
                <source>This value is not a valid country.</source>
                <target>Արժեքը պետք է լինի երկիր։</target>
            </trans-unit>
            <trans-unit id="37">
                <source>This file is not a valid image.</source>
                <target>Նիշքը նկարի վավեր ֆորմատ չէ։</target>
            </trans-unit>
            <trans-unit id="38">
                <source>This is not a valid IP address.</source>
                <target>Արժեքը վավեր IP հասցե չէ։</target>
            </trans-unit>
            <trans-unit id="39">
                <source>This value is not a valid language.</source>
                <target>Արժեքը վավեր լեզու չէ։</target>
            </trans-unit>
            <trans-unit id="40">
                <source>This value is not a valid locale.</source>
                <target>Արժեքը չի հանդիսանում վավեր տեղայնացում։</target>
            </trans-unit>
            <trans-unit id="41">
                <source>This value is already used.</source>
                <target>Այդ արժեքն արդեն օգտագործվում է։</target>
            </trans-unit>
            <trans-unit id="42">
                <source>The size of the image could not be detected.</source>
                <target>Նկարի չափսերը չստացվեց որոշել։</target>
            </trans-unit>
            <trans-unit id="43">
                <source>The image width is too big ({{ width }}px). Allowed maximum width is {{ max_width }}px.</source>
                <target>Նկարի լայնությունը չափազանց մեծ է({{ width }}px). Մաքսիմալ չափն է {{ max_width }}px։</target>
            </trans-unit>
            <trans-unit id="44">
                <source>The image width is too small ({{ width }}px). Minimum width expected is {{ min_width }}px.</source>
                <target>Նկարի լայնությունը չափազանց փոքր է ({{ width }}px). Մինիմալ չափն է {{ min_ width }}px։</target>
            </trans-unit>
            <trans-unit id="45">
                <source>The image height is too big ({{ height }}px). Allowed maximum height is {{ max_height }}px.</source>
                <target>Նկարի բարձրությունը չափազանց մեծ է ({{ height }}px). Մաքսիմալ չափն է {{ max_height }}px։</target>
            </trans-unit>
            <trans-unit id="46">
                <source>The image height is too small ({{ height }}px). Minimum height expected is {{ min_height }}px.</source>
                <target>Նկարի բարձրությունը չափազանց փոքր է ({{ height }}px). Մինիմալ չափն է {{ min_height }}px։</target>
            </trans-unit>
            <trans-unit id="47">
<<<<<<< HEAD
                <source>This value should be the user's current password.</source>
                <target>Այս արժեքը պետք է լինի օգտագործողի ներկա ծածկագիրը.</target>
=======
                <source>This value should be the user current password.</source>
                <target>Այս արժեքը պետք է լինի օգտագործողի ներկա ծածկագիրը։</target>
>>>>>>> 7660fb8c
            </trans-unit>
            <trans-unit id="48">
                <source>This value should have exactly {{ limit }} character.|This value should have exactly {{ limit }} characters.</source>
                <target>Այս արժեքը պետք է ունենա ճիշտ {{ limit }} սիմվոլներ։</target>
            </trans-unit>
            <trans-unit id="49">
                <source>The file was only partially uploaded.</source>
                <target>Նիշքի մասնակի բեռնման սխալ։</target>
            </trans-unit>
            <trans-unit id="50">
                <source>No file was uploaded.</source>
                <target>Նիշքը չի բեռնվել։</target>
            </trans-unit>
            <trans-unit id="51">
                <source>No temporary folder was configured in php.ini.</source>
                <target>php.ini նիշքում ժամանակավոր պանակ նշված չէ։</target>
            </trans-unit>
            <trans-unit id="52">
                <source>Cannot write temporary file to disk.</source>
                <target>Ժամանակավոր նիշքը հնարավոր չէ գրել սկավառակի վրա։</target>
            </trans-unit>
            <trans-unit id="53">
                <source>A PHP extension caused the upload to fail.</source>
                <target>PHP ֆորմատը դարձել է բեռնման չհաջողման պատճառ։</target>
            </trans-unit>
            <trans-unit id="54">
                <source>This collection should contain {{ limit }} element or more.|This collection should contain {{ limit }} elements or more.</source>
                <target>Այս հավաքածուն պետք է պաուրակի {{ limit }} կամ ավելի տարրեր։|Այս հավելվածը պետք է պարունակի limit }} տարր կամ ավելին։|Այս հավաքածուն պետք է պարունակի {{ limit }} տարրերին կամ ավելի։</target>
            </trans-unit>
            <trans-unit id="55">
                <source>This collection should contain {{ limit }} element or less.|This collection should contain {{ limit }} elements or less.</source>
                <target>Այս հավաքածուն պետք է պաուրակի {{ limit }} տարրեր կամ քիչ։|Այս հավաքածուն պետք է պաուրակի {{ limit }} տարր կամ քիչ։|Այս հավաքածուն պետք է պաուրակի {{ limit }} տարրեր կամ քիչ։</target>
            </trans-unit>
            <trans-unit id="56">
                <source>This collection should contain exactly {{ limit }} element.|This collection should contain exactly {{ limit }} elements.</source>
                <target>Այս հավաքածուն պետք է պաուրակի ուղիղ {{ limit }} տարր։|Այս հավաքածուն պետք է պաուրակի ուղիղ {{ limit }} տարրեր։|Այս հավաքածուն պետք է պաուրակի {{ limit }} տարրեր։</target>
            </trans-unit>
            <trans-unit id="57">
                <source>Invalid card number.</source>
                <target>Քարտի սխալ համար:</target>
            </trans-unit>
            <trans-unit id="58">
                <source>Unsupported card type or invalid card number.</source>
                <target>Չսպասարկվող կամ սխալ քարտի համար:</target>
            </trans-unit>
            <trans-unit id="59">
                <source>This is not a valid International Bank Account Number (IBAN).</source>
                <target>Արժեքը վավեր միջազային բանկային հաշվի համար չէ (IBAN)։</target>
            </trans-unit>
            <trans-unit id="60">
                <source>This value is not a valid ISBN-10.</source>
                <target>Արժեքը ունի անվավեր ISBN-10 ձևաչափ։</target>
            </trans-unit>
            <trans-unit id="61">
                <source>This value is not a valid ISBN-13.</source>
                <target>Արժեքը ունի անվավեր ISBN-13 ձևաչափ։</target>
            </trans-unit>
            <trans-unit id="62">
                <source>This value is neither a valid ISBN-10 nor a valid ISBN-13.</source>
                <target>Արժեքը չի համապատասխանում ISBN-10 և ISBN-13 ձևաչափերին։</target>
            </trans-unit>
            <trans-unit id="63">
                <source>This value is not a valid ISSN.</source>
                <target>Արժեքը չի համապաստասխանում ISSN ձևաչափին։</target>
            </trans-unit>
            <trans-unit id="64">
                <source>This value is not a valid currency.</source>
                <target>Արժեքը վավեր տարադրամ չէ։</target>
            </trans-unit>
            <trans-unit id="65">
                <source>This value should be equal to {{ compared_value }}.</source>
                <target>Արժեքը պետք է լինի {{ compared_value }}։</target>
            </trans-unit>
            <trans-unit id="66">
                <source>This value should be greater than {{ compared_value }}.</source>
                <target>Արժեքը պետք է մեծ լինի, քան {{ compared_value }}։</target>
            </trans-unit>
            <trans-unit id="67">
                <source>This value should be greater than or equal to {{ compared_value }}.</source>
                <target>Արժեքը պետք է լինի հավասար կամ մեծ քան {{ compared_value }}։</target>
            </trans-unit>
            <trans-unit id="68">
                <source>This value should be identical to {{ compared_value_type }} {{ compared_value }}.</source>
                <target>Արժեքը պետք է լինի ինչպես {{ compared_value_type }} {{ compared_value }}։</target>
            </trans-unit>
            <trans-unit id="69">
                <source>This value should be less than {{ compared_value }}.</source>
                <target>Արժեքը պետք է լինի փոքր քան {{ compared_value }}։</target>
            </trans-unit>
            <trans-unit id="70">
                <source>This value should be less than or equal to {{ compared_value }}.</source>
                <target>Արժեքը պետք է լինի փոքր կամ հավասար {{ compared_value }}։</target>
            </trans-unit>
            <trans-unit id="71">
                <source>This value should not be equal to {{ compared_value }}.</source>
                <target>Արժեքը պետք է լինի հավասար {{ compared_value }}։</target>
            </trans-unit>
            <trans-unit id="72">
                <source>This value should not be identical to {{ compared_value_type }} {{ compared_value }}.</source>
                <target>Արժեքը պետք է լինի նունը {{ compared_value_type }} {{ compared_value }}:</target>
            </trans-unit>
            <trans-unit id="73">
                <source>The image ratio is too big ({{ ratio }}). Allowed maximum ratio is {{ max_ratio }}.</source>
                <target>Պատկերի կողմերի հարաբերակցությունը խիստ մեծ է ({{ ratio }}). Մաքսիմալ հարաբերակցությունը՝ {{ max_ratio }}։</target>
            </trans-unit>
            <trans-unit id="74">
                <source>The image ratio is too small ({{ ratio }}). Minimum ratio expected is {{ min_ratio }}.</source>
                <target>Պատկերի կողմերի հարաբերակցությունը խիստ փոքր է ({{ ratio }}). Մինիմալ հարաբերակցությունը՝ {{ min_ratio }}։</target>
            </trans-unit>
            <trans-unit id="75">
                <source>The image is square ({{ width }}x{{ height }}px). Square images are not allowed.</source>
                <target>Պատկերը քառակուսի է({{ width }}x{{ height }}px)։ Քառակուսի նկարներ չեն թույլատրվում։</target>
            </trans-unit>
            <trans-unit id="76">
                <source>The image is landscape oriented ({{ width }}x{{ height }}px). Landscape oriented images are not allowed.</source>
                <target>Պատկերը ալբոմային ուղղվածության է({{ width }}x{{ height }}px)․ դա չի թույլատրվում։</target>
            </trans-unit>
            <trans-unit id="77">
                <source>The image is portrait oriented ({{ width }}x{{ height }}px). Portrait oriented images are not allowed.</source>
                <target>Պատկերը պորտրետային ուղղվածության է ({{ width }}x{{ height }}px)․ դա չի թույլատրվում։</target>
            </trans-unit>
            <trans-unit id="78">
                <source>An empty file is not allowed.</source>
                <target>Դատարկ նիշք չի թույլատրվում։</target>
            </trans-unit>
            <trans-unit id="79">
                <source>The host could not be resolved.</source>
                <target>Հոսթի անունը հնարավոր չի պարզել:</target>
            </trans-unit>
            <trans-unit id="80">
                <source>This value does not match the expected {{ charset }} charset.</source>
                <target>Արժեքը չի համընկնում {{ charset }} կոդավորման հետ:</target>
            </trans-unit>
            <trans-unit id="81">
                <source>This is not a valid Business Identifier Code (BIC).</source>
                <target>Սա վավեր Business Identifier Code (BIC) չէ։</target>
            </trans-unit>
        </body>
    </file>
</xliff><|MERGE_RESOLUTION|>--- conflicted
+++ resolved
@@ -175,13 +175,8 @@
                 <target>Նկարի բարձրությունը չափազանց փոքր է ({{ height }}px). Մինիմալ չափն է {{ min_height }}px։</target>
             </trans-unit>
             <trans-unit id="47">
-<<<<<<< HEAD
                 <source>This value should be the user's current password.</source>
-                <target>Այս արժեքը պետք է լինի օգտագործողի ներկա ծածկագիրը.</target>
-=======
-                <source>This value should be the user current password.</source>
                 <target>Այս արժեքը պետք է լինի օգտագործողի ներկա ծածկագիրը։</target>
->>>>>>> 7660fb8c
             </trans-unit>
             <trans-unit id="48">
                 <source>This value should have exactly {{ limit }} character.|This value should have exactly {{ limit }} characters.</source>
