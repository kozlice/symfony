<<<<<<< HEAD
<?xml version="1.0"?>
<xliff version="1.2" xmlns="urn:oasis:names:tc:xliff:document:1.2">
    <file source-language="en" datatype="plaintext" original="file.ext">
        <body>
            <trans-unit id="1">
                <source>This value should be false.</source>
                <target>Стойността трябва да бъде лъжа (false).</target>
            </trans-unit>
            <trans-unit id="2">
                <source>This value should be true.</source>
                <target>Стойността трябва да бъде истина (true).</target>
            </trans-unit>
            <trans-unit id="3">
                <source>This value should be of type {{ type }}.</source>
                <target>Стойността трябва да бъде от тип {{ type }}.</target>
            </trans-unit>
            <trans-unit id="4">
                <source>This value should be blank.</source>
                <target>Стойността трябва да бъде празна.</target>
            </trans-unit>
            <trans-unit id="5">
                <source>The value you selected is not a valid choice.</source>
                <target>Избраната стойност е невалидна.</target>
            </trans-unit>
            <trans-unit id="6">
                <source>You must select at least {{ limit }} choice.|You must select at least {{ limit }} choices.</source>
                <target>Трябва да изберете поне {{ limit }} опция.|Трябва да изберете поне {{ limit }} опции.</target>
            </trans-unit>
            <trans-unit id="7">
                <source>You must select at most {{ limit }} choice.|You must select at most {{ limit }} choices.</source>
                <target>Трябва да изберете най-много {{ limit }} опция.|Трябва да изберете най-много {{ limit }} опции.</target>
            </trans-unit>
            <trans-unit id="8">
                <source>One or more of the given values is invalid.</source>
                <target>Една или повече от зададените стойности е невалидна.</target>
            </trans-unit>
            <trans-unit id="9">
                <source>This field was not expected.</source>
                <target>Това поле не се е очаквало.</target>
            </trans-unit>
            <trans-unit id="10">
                <source>This field is missing.</source>
                <target>Това поле липсва.</target>
            </trans-unit>
            <trans-unit id="11">
                <source>This value is not a valid date.</source>
                <target>Стойността не е валидна дата (date).</target>
            </trans-unit>
            <trans-unit id="12">
                <source>This value is not a valid datetime.</source>
                <target>Стойността не е валидна дата (datetime).</target>
            </trans-unit>
            <trans-unit id="13">
                <source>This value is not a valid email address.</source>
                <target>Стойността не е валиден email адрес.</target>
            </trans-unit>
            <trans-unit id="14">
                <source>The file could not be found.</source>
                <target>Файлът не беше открит.</target>
            </trans-unit>
            <trans-unit id="15">
                <source>The file is not readable.</source>
                <target>Файлът не може да бъде прочетен.</target>
            </trans-unit>
            <trans-unit id="16">
                <source>The file is too large ({{ size }} {{ suffix }}). Allowed maximum size is {{ limit }} {{ suffix }}.</source>
                <target>Файлът е твърде голям ({{ size }} {{ suffix }}). Максималният размер е {{ limit }} {{ suffix }}.</target>
            </trans-unit>
            <trans-unit id="17">
                <source>The mime type of the file is invalid ({{ type }}). Allowed mime types are {{ types }}.</source>
                <target>Майм типа на файла е невалиден ({{ type }}). Разрешени майм типове са {{ types }}.</target>
            </trans-unit>
            <trans-unit id="18">
                <source>This value should be {{ limit }} or less.</source>
                <target>Стойността трябва да бъде {{ limit }} или по-малко.</target>
            </trans-unit>
            <trans-unit id="19">
                <source>This value is too long. It should have {{ limit }} character or less.|This value is too long. It should have {{ limit }} characters or less.</source>
                <target>Стойността е твърде дълга. Трябва да съдържа най-много {{ limit }} символ.|Стойността е твърде дълга. Трябва да съдържа най-много {{ limit }} символа.</target>
            </trans-unit>
            <trans-unit id="20">
                <source>This value should be {{ limit }} or more.</source>
                <target>Стойността трябва да бъде {{ limit }} или повече.</target>
            </trans-unit>
            <trans-unit id="21">
                <source>This value is too short. It should have {{ limit }} character or more.|This value is too short. It should have {{ limit }} characters or more.</source>
                <target>Стойността е твърде кратка. Трябва да съдържа поне {{ limit }} символ.|Стойността е твърде кратка. Трябва да съдържа поне {{ limit }} символа.</target>
            </trans-unit>
            <trans-unit id="22">
                <source>This value should not be blank.</source>
                <target>Стойността не трябва да бъде празна.</target>
            </trans-unit>
            <trans-unit id="23">
                <source>This value should not be null.</source>
                <target>Стойността не трябва да бъде null.</target>
            </trans-unit>
            <trans-unit id="24">
                <source>This value should be null.</source>
                <target>Стойността трябва да бъде null.</target>
            </trans-unit>
            <trans-unit id="25">
                <source>This value is not valid.</source>
                <target>Стойността не е валидна.</target>
            </trans-unit>
            <trans-unit id="26">
                <source>This value is not a valid time.</source>
                <target>Стойността не е валидно време (time).</target>
            </trans-unit>
            <trans-unit id="27">
                <source>This value is not a valid URL.</source>
                <target>Стойността не е валиден URL.</target>
            </trans-unit>
            <trans-unit id="31">
                <source>The two values should be equal.</source>
                <target>Двете стойности трябва да бъдат равни.</target>
            </trans-unit>
            <trans-unit id="32">
                <source>The file is too large. Allowed maximum size is {{ limit }} {{ suffix }}.</source>
                <target>Файлът е твърде голям. Разрешеният максимален размер е {{ limit }} {{ suffix }}.</target>
            </trans-unit>
            <trans-unit id="33">
                <source>The file is too large.</source>
                <target>Файлът е твърде голям.</target>
            </trans-unit>
            <trans-unit id="34">
                <source>The file could not be uploaded.</source>
                <target>Файлът не може да бъде качен.</target>
            </trans-unit>
            <trans-unit id="35">
                <source>This value should be a valid number.</source>
                <target>Стойността трябва да бъде валиден номер.</target>
            </trans-unit>
            <trans-unit id="36">
                <source>This file is not a valid image.</source>
                <target>Файлът не е валидно изображение.</target>
            </trans-unit>
            <trans-unit id="37">
                <source>This is not a valid IP address.</source>
                <target>Това не е валиден IP адрес.</target>
            </trans-unit>
            <trans-unit id="38">
                <source>This value is not a valid language.</source>
                <target>Стойността не е валиден език.</target>
            </trans-unit>
            <trans-unit id="39">
                <source>This value is not a valid locale.</source>
                <target>Стойността не е валидна локализация.</target>
            </trans-unit>
            <trans-unit id="40">
                <source>This value is not a valid country.</source>
                <target>Стойността не е валидна държава.</target>
            </trans-unit>
            <trans-unit id="41">
                <source>This value is already used.</source>
                <target>Стойността вече е в употреба.</target>
            </trans-unit>
            <trans-unit id="42">
                <source>The size of the image could not be detected.</source>
                <target>Размера на изображението не може да бъде определен.</target>
            </trans-unit>
            <trans-unit id="43">
                <source>The image width is too big ({{ width }}px). Allowed maximum width is {{ max_width }}px.</source>
                <target>Изображението е твърде широко ({{ width }}px). Широчината трябва да бъде максимум {{ max_width }}px.</target>
            </trans-unit>
            <trans-unit id="44">
                <source>The image width is too small ({{ width }}px). Minimum width expected is {{ min_width }}px.</source>
                <target>Изображението е с твърде малка широчина ({{ width }}px). Широчината трябва да бъде минимум {{ min_width }}px.</target>
            </trans-unit>
            <trans-unit id="45">
                <source>The image height is too big ({{ height }}px). Allowed maximum height is {{ max_height }}px.</source>
                <target>Изображението е с твърде голяма височина ({{ height }}px). Височината трябва да бъде максимум {{ max_height }}px.</target>
            </trans-unit>
            <trans-unit id="46">
                <source>The image height is too small ({{ height }}px). Minimum height expected is {{ min_height }}px.</source>
                <target>Изображението е с твърде малка височина ({{ height }}px). Височина трябва да бъде минимум {{ min_height }}px.</target>
            </trans-unit>
            <trans-unit id="47">
                <source>This value should be the user's current password.</source>
                <target>Стойността трябва да бъде текущата потребителска парола.</target>
            </trans-unit>
            <trans-unit id="48">
                <source>This value should have exactly {{ limit }} character.|This value should have exactly {{ limit }} characters.</source>
                <target>Стойността трябва да бъде точно {{ limit }} символ.|Стойността трябва да бъде точно {{ limit }} символа.</target>
            </trans-unit>
            <trans-unit id="49">
                <source>The file was only partially uploaded.</source>
                <target>Файлът е качен частично.</target>
            </trans-unit>
            <trans-unit id="50">
                <source>No file was uploaded.</source>
                <target>Файлът не беше качен.</target>
            </trans-unit>
            <trans-unit id="51">
                <source>No temporary folder was configured in php.ini.</source>
                <target>Не е посочена директория за временни файлове в php.ini.</target>
            </trans-unit>
            <trans-unit id="52">
                <source>Cannot write temporary file to disk.</source>
                <target>Не може да запише временен файл на диска.</target>
            </trans-unit>
            <trans-unit id="53">
                <source>A PHP extension caused the upload to fail.</source>
                <target>PHP разширение предизвика прекъсване на качването.</target>
            </trans-unit>
            <trans-unit id="54">
                <source>This collection should contain {{ limit }} element or more.|This collection should contain {{ limit }} elements or more.</source>
                <target>Колекцията трябва да съдържа поне {{ limit }} елемент.|Колекцията трябва да съдържа поне {{ limit }} елемента.</target>
            </trans-unit>
            <trans-unit id="55">
                <source>This collection should contain {{ limit }} element or less.|This collection should contain {{ limit }} elements or less.</source>
                <target>Колекцията трябва да съдържа най-много {{ limit }} елемент.|Колекцията трябва да съдържа най-много {{ limit }} елемента.</target>
            </trans-unit>
            <trans-unit id="56">
                <source>This collection should contain exactly {{ limit }} element.|This collection should contain exactly {{ limit }} elements.</source>
                <target>Колекцията трябва да съдържа точно {{ limit }} елемент.|Колекцията трябва да съдържа точно {{ limit }} елемента.</target>
            </trans-unit>
            <trans-unit id="57">
                <source>Invalid card number.</source>
                <target>Невалиден номер на картата.</target>
            </trans-unit>
            <trans-unit id="58">
                <source>Unsupported card type or invalid card number.</source>
                <target>Неподдържан тип карта или невалиден номер на картата.</target>
            </trans-unit>
            <trans-unit id="59">
                <source>This is not a valid International Bank Account Number (IBAN).</source>
                <target>Невалиден Международен номер на банкова сметка (IBAN).</target>
            </trans-unit>
            <trans-unit id="60">
                <source>This value is not a valid ISBN-10.</source>
                <target>Невалиден ISBN-10.</target>
            </trans-unit>
            <trans-unit id="61">
                <source>This value is not a valid ISBN-13.</source>
                <target>Невалиден ISBN-13.</target>
            </trans-unit>
            <trans-unit id="62">
                <source>This value is neither a valid ISBN-10 nor a valid ISBN-13.</source>
                <target>Невалидна стойност както за ISBN-10, така и за ISBN-13 .</target>
            </trans-unit>
            <trans-unit id="63">
                <source>This value is not a valid ISSN.</source>
                <target>Невалиден Международен стандартен сериен номер (ISSN).</target>
            </trans-unit>
            <trans-unit id="64">
                <source>This value is not a valid currency.</source>
                <target>Невалидна валута.</target>
            </trans-unit>
            <trans-unit id="65">
                <source>This value should be equal to {{ compared_value }}.</source>
                <target>Стойността трябва да бъде равна на {{ compared_value }}.</target>
            </trans-unit>
            <trans-unit id="66">
                <source>This value should be greater than {{ compared_value }}.</source>
                <target>Стойността трябва да бъде по-голяма от {{ compared_value }}.</target>
            </trans-unit>
            <trans-unit id="67">
                <source>This value should be greater than or equal to {{ compared_value }}.</source>
                <target>Стойността трябва да бъде по-голяма или равна на {{ compared_value }}.</target>
            </trans-unit>
            <trans-unit id="68">
                <source>This value should be identical to {{ compared_value_type }} {{ compared_value }}.</source>
                <target>Стойността трябва да бъде идентична с {{ compared_value_type }} {{ compared_value }}.</target>
            </trans-unit>
            <trans-unit id="69">
                <source>This value should be less than {{ compared_value }}.</source>
                <target>Стойността трябва да бъде по-малка {{ compared_value }}.</target>
            </trans-unit>
            <trans-unit id="70">
                <source>This value should be less than or equal to {{ compared_value }}.</source>
                <target>Стойността трябва да бъде по-малка или равна на {{ compared_value }}.</target>
            </trans-unit>
            <trans-unit id="71">
                <source>This value should not be equal to {{ compared_value }}.</source>
                <target>Стойността не трябва да бъде равна на {{ compared_value }}.</target>
            </trans-unit>
            <trans-unit id="72">
                <source>This value should not be identical to {{ compared_value_type }} {{ compared_value }}.</source>
                <target>Стойността не трябва да бъде идентична с {{ compared_value_type }} {{ compared_value }}.</target>
            </trans-unit>
        </body>
    </file>
</xliff>
=======
<?xml version="1.0"?>
<xliff version="1.2" xmlns="urn:oasis:names:tc:xliff:document:1.2">
    <file source-language="en" datatype="plaintext" original="file.ext">
        <body>
            <trans-unit id="1">
                <source>This value should be false.</source>
                <target>Стойността трябва да бъде лъжа (false).</target>
            </trans-unit>
            <trans-unit id="2">
                <source>This value should be true.</source>
                <target>Стойността трябва да бъде истина (true).</target>
            </trans-unit>
            <trans-unit id="3">
                <source>This value should be of type {{ type }}.</source>
                <target>Стойността трябва да бъде от тип {{ type }}.</target>
            </trans-unit>
            <trans-unit id="4">
                <source>This value should be blank.</source>
                <target>Стойността трябва да бъде празна.</target>
            </trans-unit>
            <trans-unit id="5">
                <source>The value you selected is not a valid choice.</source>
                <target>Избраната стойност е невалидна.</target>
            </trans-unit>
            <trans-unit id="6">
                <source>You must select at least {{ limit }} choice.|You must select at least {{ limit }} choices.</source>
                <target>Трябва да изберете поне {{ limit }} опция.|Трябва да изберете поне {{ limit }} опции.</target>
            </trans-unit>
            <trans-unit id="7">
                <source>You must select at most {{ limit }} choice.|You must select at most {{ limit }} choices.</source>
                <target>Трябва да изберете най-много {{ limit }} опция.|Трябва да изберете най-много {{ limit }} опции.</target>
            </trans-unit>
            <trans-unit id="8">
                <source>One or more of the given values is invalid.</source>
                <target>Една или повече от зададените стойности е невалидна.</target>
            </trans-unit>
            <trans-unit id="9">
                <source>This field was not expected.</source>
                <target>Това поле не се е очаквало.</target>
            </trans-unit>
            <trans-unit id="10">
                <source>This field is missing.</source>
                <target>Това поле липсва.</target>
            </trans-unit>
            <trans-unit id="11">
                <source>This value is not a valid date.</source>
                <target>Стойността не е валидна дата (date).</target>
            </trans-unit>
            <trans-unit id="12">
                <source>This value is not a valid datetime.</source>
                <target>Стойността не е валидна дата (datetime).</target>
            </trans-unit>
            <trans-unit id="13">
                <source>This value is not a valid email address.</source>
                <target>Стойността не е валиден email адрес.</target>
            </trans-unit>
            <trans-unit id="14">
                <source>The file could not be found.</source>
                <target>Файлът не беше открит.</target>
            </trans-unit>
            <trans-unit id="15">
                <source>The file is not readable.</source>
                <target>Файлът не може да бъде прочетен.</target>
            </trans-unit>
            <trans-unit id="16">
                <source>The file is too large ({{ size }} {{ suffix }}). Allowed maximum size is {{ limit }} {{ suffix }}.</source>
                <target>Файлът е твърде голям ({{ size }} {{ suffix }}). Максималният размер е {{ limit }} {{ suffix }}.</target>
            </trans-unit>
            <trans-unit id="17">
                <source>The mime type of the file is invalid ({{ type }}). Allowed mime types are {{ types }}.</source>
                <target>Майм типа на файла е невалиден ({{ type }}). Разрешени майм типове са {{ types }}.</target>
            </trans-unit>
            <trans-unit id="18">
                <source>This value should be {{ limit }} or less.</source>
                <target>Стойността трябва да бъде {{ limit }} или по-малко.</target>
            </trans-unit>
            <trans-unit id="19">
                <source>This value is too long. It should have {{ limit }} character or less.|This value is too long. It should have {{ limit }} characters or less.</source>
                <target>Стойността е твърде дълга. Трябва да съдържа най-много {{ limit }} символ.|Стойността е твърде дълга. Трябва да съдържа най-много {{ limit }} символа.</target>
            </trans-unit>
            <trans-unit id="20">
                <source>This value should be {{ limit }} or more.</source>
                <target>Стойността трябва да бъде {{ limit }} или повече.</target>
            </trans-unit>
            <trans-unit id="21">
                <source>This value is too short. It should have {{ limit }} character or more.|This value is too short. It should have {{ limit }} characters or more.</source>
                <target>Стойността е твърде кратка. Трябва да съдържа поне {{ limit }} символ.|Стойността е твърде кратка. Трябва да съдържа поне {{ limit }} символа.</target>
            </trans-unit>
            <trans-unit id="22">
                <source>This value should not be blank.</source>
                <target>Стойността не трябва да бъде празна.</target>
            </trans-unit>
            <trans-unit id="23">
                <source>This value should not be null.</source>
                <target>Стойността не трябва да бъде null.</target>
            </trans-unit>
            <trans-unit id="24">
                <source>This value should be null.</source>
                <target>Стойността трябва да бъде null.</target>
            </trans-unit>
            <trans-unit id="25">
                <source>This value is not valid.</source>
                <target>Стойността не е валидна.</target>
            </trans-unit>
            <trans-unit id="26">
                <source>This value is not a valid time.</source>
                <target>Стойността не е валидно време (time).</target>
            </trans-unit>
            <trans-unit id="27">
                <source>This value is not a valid URL.</source>
                <target>Стойността не е валиден URL.</target>
            </trans-unit>
            <trans-unit id="31">
                <source>The two values should be equal.</source>
                <target>Двете стойности трябва да бъдат равни.</target>
            </trans-unit>
            <trans-unit id="32">
                <source>The file is too large. Allowed maximum size is {{ limit }} {{ suffix }}.</source>
                <target>Файлът е твърде голям. Разрешеният максимален размер е {{ limit }} {{ suffix }}.</target>
            </trans-unit>
            <trans-unit id="33">
                <source>The file is too large.</source>
                <target>Файлът е твърде голям.</target>
            </trans-unit>
            <trans-unit id="34">
                <source>The file could not be uploaded.</source>
                <target>Файлът не може да бъде качен.</target>
            </trans-unit>
            <trans-unit id="35">
                <source>This value should be a valid number.</source>
                <target>Стойността трябва да бъде валиден номер.</target>
            </trans-unit>
            <trans-unit id="36">
                <source>This file is not a valid image.</source>
                <target>Файлът не е валидно изображение.</target>
            </trans-unit>
            <trans-unit id="37">
                <source>This is not a valid IP address.</source>
                <target>Това не е валиден IP адрес.</target>
            </trans-unit>
            <trans-unit id="38">
                <source>This value is not a valid language.</source>
                <target>Стойността не е валиден език.</target>
            </trans-unit>
            <trans-unit id="39">
                <source>This value is not a valid locale.</source>
                <target>Стойността не е валидна локализация.</target>
            </trans-unit>
            <trans-unit id="40">
                <source>This value is not a valid country.</source>
                <target>Стойността не е валидна държава.</target>
            </trans-unit>
            <trans-unit id="41">
                <source>This value is already used.</source>
                <target>Стойността вече е в употреба.</target>
            </trans-unit>
            <trans-unit id="42">
                <source>The size of the image could not be detected.</source>
                <target>Размера на изображението не може да бъде определен.</target>
            </trans-unit>
            <trans-unit id="43">
                <source>The image width is too big ({{ width }}px). Allowed maximum width is {{ max_width }}px.</source>
                <target>Изображението е твърде широко ({{ width }}px). Широчината трябва да бъде максимум {{ max_width }}px.</target>
            </trans-unit>
            <trans-unit id="44">
                <source>The image width is too small ({{ width }}px). Minimum width expected is {{ min_width }}px.</source>
                <target>Изображението е с твърде малка широчина ({{ width }}px). Широчината трябва да бъде минимум {{ min_width }}px.</target>
            </trans-unit>
            <trans-unit id="45">
                <source>The image height is too big ({{ height }}px). Allowed maximum height is {{ max_height }}px.</source>
                <target>Изображението е с твърде голяма височина ({{ height }}px). Височината трябва да бъде максимум {{ max_height }}px.</target>
            </trans-unit>
            <trans-unit id="46">
                <source>The image height is too small ({{ height }}px). Minimum height expected is {{ min_height }}px.</source>
                <target>Изображението е с твърде малка височина ({{ height }}px). Височина трябва да бъде минимум {{ min_height }}px.</target>
            </trans-unit>
            <trans-unit id="47">
                <source>This value should be the user current password.</source>
                <target>Стойността трябва да бъде текущата потребителска парола.</target>
            </trans-unit>
            <trans-unit id="48">
                <source>This value should have exactly {{ limit }} character.|This value should have exactly {{ limit }} characters.</source>
                <target>Стойността трябва да бъде точно {{ limit }} символ.|Стойността трябва да бъде точно {{ limit }} символа.</target>
            </trans-unit>
            <trans-unit id="49">
                <source>The file was only partially uploaded.</source>
                <target>Файлът е качен частично.</target>
            </trans-unit>
            <trans-unit id="50">
                <source>No file was uploaded.</source>
                <target>Файлът не беше качен.</target>
            </trans-unit>
            <trans-unit id="51">
                <source>No temporary folder was configured in php.ini.</source>
                <target>Не е посочена директория за временни файлове в php.ini.</target>
            </trans-unit>
            <trans-unit id="52">
                <source>Cannot write temporary file to disk.</source>
                <target>Не може да запише временен файл на диска.</target>
            </trans-unit>
            <trans-unit id="53">
                <source>A PHP extension caused the upload to fail.</source>
                <target>PHP разширение предизвика прекъсване на качването.</target>
            </trans-unit>
            <trans-unit id="54">
                <source>This collection should contain {{ limit }} element or more.|This collection should contain {{ limit }} elements or more.</source>
                <target>Колекцията трябва да съдържа поне {{ limit }} елемент.|Колекцията трябва да съдържа поне {{ limit }} елемента.</target>
            </trans-unit>
            <trans-unit id="55">
                <source>This collection should contain {{ limit }} element or less.|This collection should contain {{ limit }} elements or less.</source>
                <target>Колекцията трябва да съдържа най-много {{ limit }} елемент.|Колекцията трябва да съдържа най-много {{ limit }} елемента.</target>
            </trans-unit>
            <trans-unit id="56">
                <source>This collection should contain exactly {{ limit }} element.|This collection should contain exactly {{ limit }} elements.</source>
                <target>Колекцията трябва да съдържа точно {{ limit }} елемент.|Колекцията трябва да съдържа точно {{ limit }} елемента.</target>
            </trans-unit>
            <trans-unit id="57">
                <source>Invalid card number.</source>
                <target>Невалиден номер на картата.</target>
            </trans-unit>
            <trans-unit id="58">
                <source>Unsupported card type or invalid card number.</source>
                <target>Неподдържан тип карта или невалиден номер на картата.</target>
            </trans-unit>
            <trans-unit id="59">
                <source>This is not a valid International Bank Account Number (IBAN).</source>
                <target>Невалиден Международен номер на банкова сметка (IBAN).</target>
            </trans-unit>
            <trans-unit id="60">
                <source>This value is not a valid ISBN-10.</source>
                <target>Невалиден ISBN-10.</target>
            </trans-unit>
            <trans-unit id="61">
                <source>This value is not a valid ISBN-13.</source>
                <target>Невалиден ISBN-13.</target>
            </trans-unit>
            <trans-unit id="62">
                <source>This value is neither a valid ISBN-10 nor a valid ISBN-13.</source>
                <target>Невалидна стойност както за ISBN-10, така и за ISBN-13 .</target>
            </trans-unit>
            <trans-unit id="63">
                <source>This value is not a valid ISSN.</source>
                <target>Невалиден Международен стандартен сериен номер (ISSN).</target>
            </trans-unit>
            <trans-unit id="64">
                <source>This value is not a valid currency.</source>
                <target>Невалидна валута.</target>
            </trans-unit>
            <trans-unit id="65">
                <source>This value should be equal to {{ compared_value }}.</source>
                <target>Стойността трябва да бъде равна на {{ compared_value }}.</target>
            </trans-unit>
            <trans-unit id="66">
                <source>This value should be greater than {{ compared_value }}.</source>
                <target>Стойността трябва да бъде по-голяма от {{ compared_value }}.</target>
            </trans-unit>
            <trans-unit id="67">
                <source>This value should be greater than or equal to {{ compared_value }}.</source>
                <target>Стойността трябва да бъде по-голяма или равна на {{ compared_value }}.</target>
            </trans-unit>
            <trans-unit id="68">
                <source>This value should be identical to {{ compared_value_type }} {{ compared_value }}.</source>
                <target>Стойността трябва да бъде идентична с {{ compared_value_type }} {{ compared_value }}.</target>
            </trans-unit>
            <trans-unit id="69">
                <source>This value should be less than {{ compared_value }}.</source>
                <target>Стойността трябва да бъде по-малка {{ compared_value }}.</target>
            </trans-unit>
            <trans-unit id="70">
                <source>This value should be less than or equal to {{ compared_value }}.</source>
                <target>Стойността трябва да бъде по-малка или равна на {{ compared_value }}.</target>
            </trans-unit>
            <trans-unit id="71">
                <source>This value should not be equal to {{ compared_value }}.</source>
                <target>Стойността не трябва да бъде равна на {{ compared_value }}.</target>
            </trans-unit>
            <trans-unit id="72">
                <source>This value should not be identical to {{ compared_value_type }} {{ compared_value }}.</source>
                <target>Стойността не трябва да бъде идентична с {{ compared_value_type }} {{ compared_value }}.</target>
            </trans-unit>
        </body>
    </file>
</xliff>
>>>>>>> f7a1adbc
<|MERGE_RESOLUTION|>--- conflicted
+++ resolved
@@ -1,4 +1,3 @@
-<<<<<<< HEAD
 <?xml version="1.0"?>
 <xliff version="1.2" xmlns="urn:oasis:names:tc:xliff:document:1.2">
     <file source-language="en" datatype="plaintext" original="file.ext">
@@ -281,289 +280,4 @@
             </trans-unit>
         </body>
     </file>
-</xliff>
-=======
-<?xml version="1.0"?>
-<xliff version="1.2" xmlns="urn:oasis:names:tc:xliff:document:1.2">
-    <file source-language="en" datatype="plaintext" original="file.ext">
-        <body>
-            <trans-unit id="1">
-                <source>This value should be false.</source>
-                <target>Стойността трябва да бъде лъжа (false).</target>
-            </trans-unit>
-            <trans-unit id="2">
-                <source>This value should be true.</source>
-                <target>Стойността трябва да бъде истина (true).</target>
-            </trans-unit>
-            <trans-unit id="3">
-                <source>This value should be of type {{ type }}.</source>
-                <target>Стойността трябва да бъде от тип {{ type }}.</target>
-            </trans-unit>
-            <trans-unit id="4">
-                <source>This value should be blank.</source>
-                <target>Стойността трябва да бъде празна.</target>
-            </trans-unit>
-            <trans-unit id="5">
-                <source>The value you selected is not a valid choice.</source>
-                <target>Избраната стойност е невалидна.</target>
-            </trans-unit>
-            <trans-unit id="6">
-                <source>You must select at least {{ limit }} choice.|You must select at least {{ limit }} choices.</source>
-                <target>Трябва да изберете поне {{ limit }} опция.|Трябва да изберете поне {{ limit }} опции.</target>
-            </trans-unit>
-            <trans-unit id="7">
-                <source>You must select at most {{ limit }} choice.|You must select at most {{ limit }} choices.</source>
-                <target>Трябва да изберете най-много {{ limit }} опция.|Трябва да изберете най-много {{ limit }} опции.</target>
-            </trans-unit>
-            <trans-unit id="8">
-                <source>One or more of the given values is invalid.</source>
-                <target>Една или повече от зададените стойности е невалидна.</target>
-            </trans-unit>
-            <trans-unit id="9">
-                <source>This field was not expected.</source>
-                <target>Това поле не се е очаквало.</target>
-            </trans-unit>
-            <trans-unit id="10">
-                <source>This field is missing.</source>
-                <target>Това поле липсва.</target>
-            </trans-unit>
-            <trans-unit id="11">
-                <source>This value is not a valid date.</source>
-                <target>Стойността не е валидна дата (date).</target>
-            </trans-unit>
-            <trans-unit id="12">
-                <source>This value is not a valid datetime.</source>
-                <target>Стойността не е валидна дата (datetime).</target>
-            </trans-unit>
-            <trans-unit id="13">
-                <source>This value is not a valid email address.</source>
-                <target>Стойността не е валиден email адрес.</target>
-            </trans-unit>
-            <trans-unit id="14">
-                <source>The file could not be found.</source>
-                <target>Файлът не беше открит.</target>
-            </trans-unit>
-            <trans-unit id="15">
-                <source>The file is not readable.</source>
-                <target>Файлът не може да бъде прочетен.</target>
-            </trans-unit>
-            <trans-unit id="16">
-                <source>The file is too large ({{ size }} {{ suffix }}). Allowed maximum size is {{ limit }} {{ suffix }}.</source>
-                <target>Файлът е твърде голям ({{ size }} {{ suffix }}). Максималният размер е {{ limit }} {{ suffix }}.</target>
-            </trans-unit>
-            <trans-unit id="17">
-                <source>The mime type of the file is invalid ({{ type }}). Allowed mime types are {{ types }}.</source>
-                <target>Майм типа на файла е невалиден ({{ type }}). Разрешени майм типове са {{ types }}.</target>
-            </trans-unit>
-            <trans-unit id="18">
-                <source>This value should be {{ limit }} or less.</source>
-                <target>Стойността трябва да бъде {{ limit }} или по-малко.</target>
-            </trans-unit>
-            <trans-unit id="19">
-                <source>This value is too long. It should have {{ limit }} character or less.|This value is too long. It should have {{ limit }} characters or less.</source>
-                <target>Стойността е твърде дълга. Трябва да съдържа най-много {{ limit }} символ.|Стойността е твърде дълга. Трябва да съдържа най-много {{ limit }} символа.</target>
-            </trans-unit>
-            <trans-unit id="20">
-                <source>This value should be {{ limit }} or more.</source>
-                <target>Стойността трябва да бъде {{ limit }} или повече.</target>
-            </trans-unit>
-            <trans-unit id="21">
-                <source>This value is too short. It should have {{ limit }} character or more.|This value is too short. It should have {{ limit }} characters or more.</source>
-                <target>Стойността е твърде кратка. Трябва да съдържа поне {{ limit }} символ.|Стойността е твърде кратка. Трябва да съдържа поне {{ limit }} символа.</target>
-            </trans-unit>
-            <trans-unit id="22">
-                <source>This value should not be blank.</source>
-                <target>Стойността не трябва да бъде празна.</target>
-            </trans-unit>
-            <trans-unit id="23">
-                <source>This value should not be null.</source>
-                <target>Стойността не трябва да бъде null.</target>
-            </trans-unit>
-            <trans-unit id="24">
-                <source>This value should be null.</source>
-                <target>Стойността трябва да бъде null.</target>
-            </trans-unit>
-            <trans-unit id="25">
-                <source>This value is not valid.</source>
-                <target>Стойността не е валидна.</target>
-            </trans-unit>
-            <trans-unit id="26">
-                <source>This value is not a valid time.</source>
-                <target>Стойността не е валидно време (time).</target>
-            </trans-unit>
-            <trans-unit id="27">
-                <source>This value is not a valid URL.</source>
-                <target>Стойността не е валиден URL.</target>
-            </trans-unit>
-            <trans-unit id="31">
-                <source>The two values should be equal.</source>
-                <target>Двете стойности трябва да бъдат равни.</target>
-            </trans-unit>
-            <trans-unit id="32">
-                <source>The file is too large. Allowed maximum size is {{ limit }} {{ suffix }}.</source>
-                <target>Файлът е твърде голям. Разрешеният максимален размер е {{ limit }} {{ suffix }}.</target>
-            </trans-unit>
-            <trans-unit id="33">
-                <source>The file is too large.</source>
-                <target>Файлът е твърде голям.</target>
-            </trans-unit>
-            <trans-unit id="34">
-                <source>The file could not be uploaded.</source>
-                <target>Файлът не може да бъде качен.</target>
-            </trans-unit>
-            <trans-unit id="35">
-                <source>This value should be a valid number.</source>
-                <target>Стойността трябва да бъде валиден номер.</target>
-            </trans-unit>
-            <trans-unit id="36">
-                <source>This file is not a valid image.</source>
-                <target>Файлът не е валидно изображение.</target>
-            </trans-unit>
-            <trans-unit id="37">
-                <source>This is not a valid IP address.</source>
-                <target>Това не е валиден IP адрес.</target>
-            </trans-unit>
-            <trans-unit id="38">
-                <source>This value is not a valid language.</source>
-                <target>Стойността не е валиден език.</target>
-            </trans-unit>
-            <trans-unit id="39">
-                <source>This value is not a valid locale.</source>
-                <target>Стойността не е валидна локализация.</target>
-            </trans-unit>
-            <trans-unit id="40">
-                <source>This value is not a valid country.</source>
-                <target>Стойността не е валидна държава.</target>
-            </trans-unit>
-            <trans-unit id="41">
-                <source>This value is already used.</source>
-                <target>Стойността вече е в употреба.</target>
-            </trans-unit>
-            <trans-unit id="42">
-                <source>The size of the image could not be detected.</source>
-                <target>Размера на изображението не може да бъде определен.</target>
-            </trans-unit>
-            <trans-unit id="43">
-                <source>The image width is too big ({{ width }}px). Allowed maximum width is {{ max_width }}px.</source>
-                <target>Изображението е твърде широко ({{ width }}px). Широчината трябва да бъде максимум {{ max_width }}px.</target>
-            </trans-unit>
-            <trans-unit id="44">
-                <source>The image width is too small ({{ width }}px). Minimum width expected is {{ min_width }}px.</source>
-                <target>Изображението е с твърде малка широчина ({{ width }}px). Широчината трябва да бъде минимум {{ min_width }}px.</target>
-            </trans-unit>
-            <trans-unit id="45">
-                <source>The image height is too big ({{ height }}px). Allowed maximum height is {{ max_height }}px.</source>
-                <target>Изображението е с твърде голяма височина ({{ height }}px). Височината трябва да бъде максимум {{ max_height }}px.</target>
-            </trans-unit>
-            <trans-unit id="46">
-                <source>The image height is too small ({{ height }}px). Minimum height expected is {{ min_height }}px.</source>
-                <target>Изображението е с твърде малка височина ({{ height }}px). Височина трябва да бъде минимум {{ min_height }}px.</target>
-            </trans-unit>
-            <trans-unit id="47">
-                <source>This value should be the user current password.</source>
-                <target>Стойността трябва да бъде текущата потребителска парола.</target>
-            </trans-unit>
-            <trans-unit id="48">
-                <source>This value should have exactly {{ limit }} character.|This value should have exactly {{ limit }} characters.</source>
-                <target>Стойността трябва да бъде точно {{ limit }} символ.|Стойността трябва да бъде точно {{ limit }} символа.</target>
-            </trans-unit>
-            <trans-unit id="49">
-                <source>The file was only partially uploaded.</source>
-                <target>Файлът е качен частично.</target>
-            </trans-unit>
-            <trans-unit id="50">
-                <source>No file was uploaded.</source>
-                <target>Файлът не беше качен.</target>
-            </trans-unit>
-            <trans-unit id="51">
-                <source>No temporary folder was configured in php.ini.</source>
-                <target>Не е посочена директория за временни файлове в php.ini.</target>
-            </trans-unit>
-            <trans-unit id="52">
-                <source>Cannot write temporary file to disk.</source>
-                <target>Не може да запише временен файл на диска.</target>
-            </trans-unit>
-            <trans-unit id="53">
-                <source>A PHP extension caused the upload to fail.</source>
-                <target>PHP разширение предизвика прекъсване на качването.</target>
-            </trans-unit>
-            <trans-unit id="54">
-                <source>This collection should contain {{ limit }} element or more.|This collection should contain {{ limit }} elements or more.</source>
-                <target>Колекцията трябва да съдържа поне {{ limit }} елемент.|Колекцията трябва да съдържа поне {{ limit }} елемента.</target>
-            </trans-unit>
-            <trans-unit id="55">
-                <source>This collection should contain {{ limit }} element or less.|This collection should contain {{ limit }} elements or less.</source>
-                <target>Колекцията трябва да съдържа най-много {{ limit }} елемент.|Колекцията трябва да съдържа най-много {{ limit }} елемента.</target>
-            </trans-unit>
-            <trans-unit id="56">
-                <source>This collection should contain exactly {{ limit }} element.|This collection should contain exactly {{ limit }} elements.</source>
-                <target>Колекцията трябва да съдържа точно {{ limit }} елемент.|Колекцията трябва да съдържа точно {{ limit }} елемента.</target>
-            </trans-unit>
-            <trans-unit id="57">
-                <source>Invalid card number.</source>
-                <target>Невалиден номер на картата.</target>
-            </trans-unit>
-            <trans-unit id="58">
-                <source>Unsupported card type or invalid card number.</source>
-                <target>Неподдържан тип карта или невалиден номер на картата.</target>
-            </trans-unit>
-            <trans-unit id="59">
-                <source>This is not a valid International Bank Account Number (IBAN).</source>
-                <target>Невалиден Международен номер на банкова сметка (IBAN).</target>
-            </trans-unit>
-            <trans-unit id="60">
-                <source>This value is not a valid ISBN-10.</source>
-                <target>Невалиден ISBN-10.</target>
-            </trans-unit>
-            <trans-unit id="61">
-                <source>This value is not a valid ISBN-13.</source>
-                <target>Невалиден ISBN-13.</target>
-            </trans-unit>
-            <trans-unit id="62">
-                <source>This value is neither a valid ISBN-10 nor a valid ISBN-13.</source>
-                <target>Невалидна стойност както за ISBN-10, така и за ISBN-13 .</target>
-            </trans-unit>
-            <trans-unit id="63">
-                <source>This value is not a valid ISSN.</source>
-                <target>Невалиден Международен стандартен сериен номер (ISSN).</target>
-            </trans-unit>
-            <trans-unit id="64">
-                <source>This value is not a valid currency.</source>
-                <target>Невалидна валута.</target>
-            </trans-unit>
-            <trans-unit id="65">
-                <source>This value should be equal to {{ compared_value }}.</source>
-                <target>Стойността трябва да бъде равна на {{ compared_value }}.</target>
-            </trans-unit>
-            <trans-unit id="66">
-                <source>This value should be greater than {{ compared_value }}.</source>
-                <target>Стойността трябва да бъде по-голяма от {{ compared_value }}.</target>
-            </trans-unit>
-            <trans-unit id="67">
-                <source>This value should be greater than or equal to {{ compared_value }}.</source>
-                <target>Стойността трябва да бъде по-голяма или равна на {{ compared_value }}.</target>
-            </trans-unit>
-            <trans-unit id="68">
-                <source>This value should be identical to {{ compared_value_type }} {{ compared_value }}.</source>
-                <target>Стойността трябва да бъде идентична с {{ compared_value_type }} {{ compared_value }}.</target>
-            </trans-unit>
-            <trans-unit id="69">
-                <source>This value should be less than {{ compared_value }}.</source>
-                <target>Стойността трябва да бъде по-малка {{ compared_value }}.</target>
-            </trans-unit>
-            <trans-unit id="70">
-                <source>This value should be less than or equal to {{ compared_value }}.</source>
-                <target>Стойността трябва да бъде по-малка или равна на {{ compared_value }}.</target>
-            </trans-unit>
-            <trans-unit id="71">
-                <source>This value should not be equal to {{ compared_value }}.</source>
-                <target>Стойността не трябва да бъде равна на {{ compared_value }}.</target>
-            </trans-unit>
-            <trans-unit id="72">
-                <source>This value should not be identical to {{ compared_value_type }} {{ compared_value }}.</source>
-                <target>Стойността не трябва да бъде идентична с {{ compared_value_type }} {{ compared_value }}.</target>
-            </trans-unit>
-        </body>
-    </file>
-</xliff>
->>>>>>> f7a1adbc
+</xliff>