--- conflicted
+++ resolved
@@ -324,11 +324,7 @@
             </trans-unit>
             <trans-unit id="84">
                 <source>This value should be a multiple of {{ compared_value }}.</source>
-<<<<<<< HEAD
-                <target>Este valor debería ser un múltiplo de {{ compared_value }}.</target>
-=======
                 <target>Este valor debería ser múltiplo de {{ compared_value }}.</target>
->>>>>>> 37b0eeb0
             </trans-unit>
             <trans-unit id="85">
                 <source>This Business Identifier Code (BIC) is not associated with IBAN {{ iban }}.</source>
