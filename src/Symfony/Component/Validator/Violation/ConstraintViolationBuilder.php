--- conflicted
+++ resolved
@@ -43,15 +43,10 @@
      */
     private $cause;
 
-<<<<<<< HEAD
-    public function __construct(ConstraintViolationList $violations, Constraint $constraint, string $message, array $parameters, $root, $propertyPath, $invalidValue, TranslatorInterface $translator, $translationDomain = null)
-=======
     /**
-     * @param string              $message    The error message as a string or a stringable object
-     * @param TranslatorInterface $translator
+     * @param string $message The error message as a string or a stringable object
      */
-    public function __construct(ConstraintViolationList $violations, Constraint $constraint, $message, array $parameters, $root, string $propertyPath, $invalidValue, $translator, string $translationDomain = null)
->>>>>>> 1964016d
+    public function __construct(ConstraintViolationList $violations, Constraint $constraint, $message, array $parameters, $root, $propertyPath, $invalidValue, TranslatorInterface $translator, $translationDomain = null)
     {
         $this->violations = $violations;
         $this->message = $message;
