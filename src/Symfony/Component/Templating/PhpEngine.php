<?php

/*
 * This file is part of the Symfony package.
 *
 * (c) Fabien Potencier <fabien@symfony.com>
 *
 * For the full copyright and license information, please view the LICENSE
 * file that was distributed with this source code.
 */

namespace Symfony\Component\Templating;

use Symfony\Component\Templating\Helper\HelperInterface;
use Symfony\Component\Templating\Loader\LoaderInterface;
use Symfony\Component\Templating\Storage\FileStorage;
use Symfony\Component\Templating\Storage\Storage;
use Symfony\Component\Templating\Storage\StringStorage;

/**
 * PhpEngine is an engine able to render PHP templates.
 *
 * @author Fabien Potencier <fabien@symfony.com>
 */
class PhpEngine implements EngineInterface, \ArrayAccess
{
    protected $loader;
    protected $current;
    /**
     * @var HelperInterface[]
     */
    protected $helpers = [];
    protected $parents = [];
    protected $stack = [];
    protected $charset = 'UTF-8';
    protected $cache = [];
    protected $escapers = [];
    protected static $escaperCache = [];
    protected $globals = [];
    protected $parser;

    private Storage $evalTemplate;
    private array $evalParameters;

    /**
     * @param HelperInterface[] $helpers An array of helper instances
     */
    public function __construct(TemplateNameParserInterface $parser, LoaderInterface $loader, array $helpers = [])
    {
        $this->parser = $parser;
        $this->loader = $loader;

        $this->addHelpers($helpers);

        $this->initializeEscapers();
        foreach ($this->escapers as $context => $escaper) {
            $this->setEscaper($context, $escaper);
        }
    }

    /**
     * {@inheritdoc}
     *
     * @throws \InvalidArgumentException if the template does not exist
     */
    public function render(string|TemplateReferenceInterface $name, array $parameters = []): string
    {
        $storage = $this->load($name);
        $key = hash('sha256', serialize($storage));
        $this->current = $key;
        $this->parents[$key] = null;

        // attach the global variables
        $parameters = array_replace($this->getGlobals(), $parameters);
        // render
        if (false === $content = $this->evaluate($storage, $parameters)) {
            throw new \RuntimeException(sprintf('The template "%s" cannot be rendered.', $this->parser->parse($name)));
        }

        // decorator
        if ($this->parents[$key]) {
            $slots = $this->get('slots');
            $this->stack[] = $slots->get('_content');
            $slots->set('_content', $content);

            $content = $this->render($this->parents[$key], $parameters);

            $slots->set('_content', array_pop($this->stack));
        }

        return $content;
    }

    /**
     * {@inheritdoc}
     */
    public function exists(string|TemplateReferenceInterface $name): bool
    {
        try {
            $this->load($name);
        } catch (\InvalidArgumentException $e) {
            return false;
        }

        return true;
    }

    /**
     * {@inheritdoc}
     */
    public function supports(string|TemplateReferenceInterface $name): bool
    {
        $template = $this->parser->parse($name);

        return 'php' === $template->get('engine');
    }

    /**
     * Evaluates a template.
     *
     * @return string|false
     *
     * @throws \InvalidArgumentException
     */
    protected function evaluate(Storage $template, array $parameters = []): string|false
    {
        $this->evalTemplate = $template;
        $this->evalParameters = $parameters;
        unset($template, $parameters);

        if (isset($this->evalParameters['this'])) {
            throw new \InvalidArgumentException('Invalid parameter (this).');
        }
        if (isset($this->evalParameters['view'])) {
            throw new \InvalidArgumentException('Invalid parameter (view).');
        }

        // the view variable is exposed to the require file below
        $view = $this;
        if ($this->evalTemplate instanceof FileStorage) {
            extract($this->evalParameters, \EXTR_SKIP);
            unset($this->evalParameters);

            ob_start();
            require $this->evalTemplate;

            unset($this->evalTemplate);

            return ob_get_clean();
        } elseif ($this->evalTemplate instanceof StringStorage) {
            extract($this->evalParameters, \EXTR_SKIP);
            unset($this->evalParameters);

            ob_start();
            eval('; ?>'.$this->evalTemplate.'<?php ;');

            unset($this->evalTemplate);

            return ob_get_clean();
        }

        return false;
    }

    /**
     * Gets a helper value.
     *
<<<<<<< HEAD
=======
     * @param string $name The helper name
     *
     * @return HelperInterface
     *
>>>>>>> c91322d6
     * @throws \InvalidArgumentException if the helper is not defined
     */
    public function offsetGet(mixed $name): HelperInterface
    {
        return $this->get($name);
    }

    /**
     * Returns true if the helper is defined.
<<<<<<< HEAD
=======
     *
     * @param string $name The helper name
     *
     * @return bool
>>>>>>> c91322d6
     */
    public function offsetExists(mixed $name): bool
    {
        return isset($this->helpers[$name]);
    }

    /**
     * Sets a helper.
     */
    public function offsetSet(mixed $name, mixed $value): void
    {
        $this->set($name, $value);
    }

    /**
     * Removes a helper.
     *
     * @throws \LogicException
     */
    public function offsetUnset(mixed $name): void
    {
        throw new \LogicException(sprintf('You can\'t unset a helper (%s).', $name));
    }

    /**
     * Adds some helpers.
     *
     * @param HelperInterface[] $helpers An array of helper
     */
    public function addHelpers(array $helpers)
    {
        foreach ($helpers as $alias => $helper) {
            $this->set($helper, \is_int($alias) ? null : $alias);
        }
    }

    /**
     * Sets the helpers.
     *
     * @param HelperInterface[] $helpers An array of helper
     */
    public function setHelpers(array $helpers)
    {
        $this->helpers = [];
        $this->addHelpers($helpers);
    }

    public function set(HelperInterface $helper, string $alias = null)
    {
        $this->helpers[$helper->getName()] = $helper;
        if (null !== $alias) {
            $this->helpers[$alias] = $helper;
        }

        $helper->setCharset($this->charset);
    }

    /**
     * Returns true if the helper if defined.
     *
     * @return bool
     */
    public function has(string $name): bool
    {
        return isset($this->helpers[$name]);
    }

    /**
     * Gets a helper value.
     *
     * @throws \InvalidArgumentException if the helper is not defined
     */
    public function get(string $name): HelperInterface
    {
        if (!isset($this->helpers[$name])) {
            throw new \InvalidArgumentException(sprintf('The helper "%s" is not defined.', $name));
        }

        return $this->helpers[$name];
    }

    /**
     * Decorates the current template with another one.
     */
    public function extend(string $template)
    {
        $this->parents[$this->current] = $template;
    }

    /**
     * Escapes a string by using the current charset.
     *
<<<<<<< HEAD
     * @return mixed The escaped value
=======
     * @param mixed $value A variable to escape
     *
     * @return mixed
>>>>>>> c91322d6
     */
    public function escape(mixed $value, string $context = 'html'): mixed
    {
        if (is_numeric($value)) {
            return $value;
        }

        // If we deal with a scalar value, we can cache the result to increase
        // the performance when the same value is escaped multiple times (e.g. loops)
        if (is_scalar($value)) {
            if (!isset(self::$escaperCache[$context][$value])) {
                self::$escaperCache[$context][$value] = $this->getEscaper($context)($value);
            }

            return self::$escaperCache[$context][$value];
        }

        return $this->getEscaper($context)($value);
    }

    /**
     * Sets the charset to use.
     */
    public function setCharset(string $charset)
    {
        if ('UTF8' === $charset = strtoupper($charset)) {
            $charset = 'UTF-8'; // iconv on Windows requires "UTF-8" instead of "UTF8"
        }
        $this->charset = $charset;

        foreach ($this->helpers as $helper) {
            $helper->setCharset($this->charset);
        }
    }

    /**
     * Gets the current charset.
     *
     * @return string
     */
    public function getCharset(): string
    {
        return $this->charset;
    }

    /**
     * Adds an escaper for the given context.
     */
    public function setEscaper(string $context, callable $escaper)
    {
        $this->escapers[$context] = $escaper;
        self::$escaperCache[$context] = [];
    }

    /**
     * Gets an escaper for a given context.
     *
     * @return callable
     *
     * @throws \InvalidArgumentException
     */
    public function getEscaper(string $context): callable
    {
        if (!isset($this->escapers[$context])) {
            throw new \InvalidArgumentException(sprintf('No registered escaper for context "%s".', $context));
        }

        return $this->escapers[$context];
    }

    public function addGlobal(string $name, mixed $value)
    {
        $this->globals[$name] = $value;
    }

    /**
     * Returns the assigned globals.
     */
    public function getGlobals(): array
    {
        return $this->globals;
    }

    /**
     * Initializes the built-in escapers.
     *
     * Each function specifies a way for applying a transformation to a string
     * passed to it. The purpose is for the string to be "escaped" so it is
     * suitable for the format it is being displayed in.
     *
     * For example, the string: "It's required that you enter a username & password.\n"
     * If this were to be displayed as HTML it would be sensible to turn the
     * ampersand into '&amp;' and the apostrophe into '&aps;'. However if it were
     * going to be used as a string in JavaScript to be displayed in an alert box
     * it would be right to leave the string as-is, but c-escape the apostrophe and
     * the new line.
     *
     * For each function there is a define to avoid problems with strings being
     * incorrectly specified.
     */
    protected function initializeEscapers()
    {
        $flags = \ENT_QUOTES | \ENT_SUBSTITUTE;

        $this->escapers = [
            'html' =>
                /**
                 * Runs the PHP function htmlspecialchars on the value passed.
                 *
                 * @param string $value The value to escape
                 *
                 * @return string
                 */
                function ($value) use ($flags) {
                    // Numbers and Boolean values get turned into strings which can cause problems
                    // with type comparisons (e.g. === or is_int() etc).
                    return \is_string($value) ? htmlspecialchars($value, $flags, $this->getCharset(), false) : $value;
                },

            'js' =>
                /**
                 * A function that escape all non-alphanumeric characters
                 * into their \xHH or \uHHHH representations.
                 *
                 * @param string $value The value to escape
                 *
                 * @return string
                 */
                function ($value) {
                    if ('UTF-8' != $this->getCharset()) {
                        $value = iconv($this->getCharset(), 'UTF-8', $value);
                    }

                    $callback = function ($matches) {
                        $char = $matches[0];

                        // \xHH
                        if (!isset($char[1])) {
                            return '\\x'.substr('00'.bin2hex($char), -2);
                        }

                        // \uHHHH
                        $char = iconv('UTF-8', 'UTF-16BE', $char);

                        return '\\u'.substr('0000'.bin2hex($char), -4);
                    };

                    if (null === $value = preg_replace_callback('#[^\p{L}\p{N} ]#u', $callback, $value)) {
                        throw new \InvalidArgumentException('The string to escape is not a valid UTF-8 string.');
                    }

                    if ('UTF-8' != $this->getCharset()) {
                        $value = iconv('UTF-8', $this->getCharset(), $value);
                    }

                    return $value;
                },
        ];

        self::$escaperCache = [];
    }

    /**
     * Gets the loader associated with this engine.
     */
    public function getLoader(): LoaderInterface
    {
        return $this->loader;
    }

    /**
     * Loads the given template.
     *
     * @throws \InvalidArgumentException if the template cannot be found
     */
    protected function load(string|TemplateReferenceInterface $name): Storage
    {
        $template = $this->parser->parse($name);

        $key = $template->getLogicalName();
        if (isset($this->cache[$key])) {
            return $this->cache[$key];
        }

        $storage = $this->loader->load($template);

        if (false === $storage) {
            throw new \InvalidArgumentException(sprintf('The template "%s" does not exist.', $template));
        }

        return $this->cache[$key] = $storage;
    }
}<|MERGE_RESOLUTION|>--- conflicted
+++ resolved
@@ -118,8 +118,6 @@
     /**
      * Evaluates a template.
      *
-     * @return string|false
-     *
      * @throws \InvalidArgumentException
      */
     protected function evaluate(Storage $template, array $parameters = []): string|false
@@ -165,13 +163,6 @@
     /**
      * Gets a helper value.
      *
-<<<<<<< HEAD
-=======
-     * @param string $name The helper name
-     *
-     * @return HelperInterface
-     *
->>>>>>> c91322d6
      * @throws \InvalidArgumentException if the helper is not defined
      */
     public function offsetGet(mixed $name): HelperInterface
@@ -181,13 +172,6 @@
 
     /**
      * Returns true if the helper is defined.
-<<<<<<< HEAD
-=======
-     *
-     * @param string $name The helper name
-     *
-     * @return bool
->>>>>>> c91322d6
      */
     public function offsetExists(mixed $name): bool
     {
@@ -247,8 +231,6 @@
 
     /**
      * Returns true if the helper if defined.
-     *
-     * @return bool
      */
     public function has(string $name): bool
     {
@@ -279,14 +261,6 @@
 
     /**
      * Escapes a string by using the current charset.
-     *
-<<<<<<< HEAD
-     * @return mixed The escaped value
-=======
-     * @param mixed $value A variable to escape
-     *
-     * @return mixed
->>>>>>> c91322d6
      */
     public function escape(mixed $value, string $context = 'html'): mixed
     {
@@ -324,8 +298,6 @@
 
     /**
      * Gets the current charset.
-     *
-     * @return string
      */
     public function getCharset(): string
     {
@@ -343,8 +315,6 @@
 
     /**
      * Gets an escaper for a given context.
-     *
-     * @return callable
      *
      * @throws \InvalidArgumentException
      */
