--- conflicted
+++ resolved
@@ -37,16 +37,7 @@
         return $this->logger;
     }
 
-<<<<<<< HEAD
-    public function getDebugger()
-    {
-        return $this->debugger;
-    }
-
     public function isFresh(TemplateReferenceInterface $template, int $time): bool
-=======
-    public function isFresh(TemplateReferenceInterface $template, $time): bool
->>>>>>> 51a2cb6e
     {
         return false;
     }
