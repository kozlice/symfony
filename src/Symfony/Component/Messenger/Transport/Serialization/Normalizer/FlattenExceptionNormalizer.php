<?php

/*
 * This file is part of the Symfony package.
 *
 * (c) Fabien Potencier <fabien@symfony.com>
 *
 * For the full copyright and license information, please view the LICENSE
 * file that was distributed with this source code.
 */

namespace Symfony\Component\Messenger\Transport\Serialization\Normalizer;

use Symfony\Component\ErrorHandler\Exception\FlattenException;
use Symfony\Component\Messenger\Transport\Serialization\Serializer;
use Symfony\Component\Serializer\Exception\InvalidArgumentException;
use Symfony\Component\Serializer\Normalizer\ContextAwareNormalizerInterface;
use Symfony\Component\Serializer\Normalizer\DenormalizerInterface;
use Symfony\Component\Serializer\Normalizer\NormalizerAwareTrait;

/**
 * This normalizer is only used in Debug/Dev/Messenger contexts.
 *
 * @author Pascal Luna <skalpa@zetareticuli.org>
 */
final class FlattenExceptionNormalizer implements DenormalizerInterface, ContextAwareNormalizerInterface
{
    use NormalizerAwareTrait;

    /**
     * {@inheritdoc}
     *
     * @throws InvalidArgumentException
     */
<<<<<<< HEAD
    public function normalize(mixed $object, string $format = null, array $context = [])
=======
    public function normalize($object, string $format = null, array $context = [])
>>>>>>> 883766ea
    {
        $normalized = [
            'message' => $object->getMessage(),
            'code' => $object->getCode(),
            'headers' => $object->getHeaders(),
            'class' => $object->getClass(),
            'file' => $object->getFile(),
            'line' => $object->getLine(),
            'previous' => null === $object->getPrevious() ? null : $this->normalize($object->getPrevious(), $format, $context),
            'status' => $object->getStatusCode(),
            'status_text' => $object->getStatusText(),
            'trace' => $object->getTrace(),
            'trace_as_string' => $object->getTraceAsString(),
        ];

        return $normalized;
    }

    /**
     * {@inheritdoc}
     */
<<<<<<< HEAD
    public function supportsNormalization(mixed $data, string $format = null, array $context = [])
=======
    public function supportsNormalization($data, string $format = null, array $context = [])
>>>>>>> 883766ea
    {
        return $data instanceof FlattenException && ($context[Serializer::MESSENGER_SERIALIZATION_CONTEXT] ?? false);
    }

    /**
     * {@inheritdoc}
     */
<<<<<<< HEAD
    public function denormalize(mixed $data, string $type, string $format = null, array $context = [])
=======
    public function denormalize($data, string $type, string $format = null, array $context = [])
>>>>>>> 883766ea
    {
        $object = new FlattenException();

        $object->setMessage($data['message']);
        $object->setCode($data['code']);
        $object->setStatusCode($data['status'] ?? 500);
        $object->setClass($data['class']);
        $object->setFile($data['file']);
        $object->setLine($data['line']);
        $object->setStatusText($data['status_text']);
        $object->setHeaders((array) $data['headers']);

        if (isset($data['previous'])) {
            $object->setPrevious($this->denormalize($data['previous'], $type, $format, $context));
        }

        $property = new \ReflectionProperty(FlattenException::class, 'trace');
        $property->setAccessible(true);
        $property->setValue($object, (array) $data['trace']);

        $property = new \ReflectionProperty(FlattenException::class, 'traceAsString');
        $property->setAccessible(true);
        $property->setValue($object, $data['trace_as_string']);

        return $object;
    }

    /**
     * {@inheritdoc}
     */
<<<<<<< HEAD
    public function supportsDenormalization(mixed $data, string $type, string $format = null, array $context = [])
=======
    public function supportsDenormalization($data, string $type, string $format = null, array $context = [])
>>>>>>> 883766ea
    {
        return FlattenException::class === $type && ($context[Serializer::MESSENGER_SERIALIZATION_CONTEXT] ?? false);
    }
}<|MERGE_RESOLUTION|>--- conflicted
+++ resolved
@@ -29,14 +29,8 @@
 
     /**
      * {@inheritdoc}
-     *
-     * @throws InvalidArgumentException
      */
-<<<<<<< HEAD
     public function normalize(mixed $object, string $format = null, array $context = [])
-=======
-    public function normalize($object, string $format = null, array $context = [])
->>>>>>> 883766ea
     {
         $normalized = [
             'message' => $object->getMessage(),
@@ -58,11 +52,7 @@
     /**
      * {@inheritdoc}
      */
-<<<<<<< HEAD
     public function supportsNormalization(mixed $data, string $format = null, array $context = [])
-=======
-    public function supportsNormalization($data, string $format = null, array $context = [])
->>>>>>> 883766ea
     {
         return $data instanceof FlattenException && ($context[Serializer::MESSENGER_SERIALIZATION_CONTEXT] ?? false);
     }
@@ -70,11 +60,7 @@
     /**
      * {@inheritdoc}
      */
-<<<<<<< HEAD
     public function denormalize(mixed $data, string $type, string $format = null, array $context = [])
-=======
-    public function denormalize($data, string $type, string $format = null, array $context = [])
->>>>>>> 883766ea
     {
         $object = new FlattenException();
 
@@ -105,11 +91,7 @@
     /**
      * {@inheritdoc}
      */
-<<<<<<< HEAD
     public function supportsDenormalization(mixed $data, string $type, string $format = null, array $context = [])
-=======
-    public function supportsDenormalization($data, string $type, string $format = null, array $context = [])
->>>>>>> 883766ea
     {
         return FlattenException::class === $type && ($context[Serializer::MESSENGER_SERIALIZATION_CONTEXT] ?? false);
     }
