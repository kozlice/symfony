--- conflicted
+++ resolved
@@ -47,19 +47,13 @@
     {
         $this->receivers = $receivers;
         $this->bus = $bus;
-<<<<<<< HEAD
-        $this->eventDispatcher = LegacyEventDispatcherProxy::decorate($eventDispatcher);
-=======
-        $this->retryStrategies = $retryStrategies;
+        $this->logger = $logger;
 
         if (null !== $eventDispatcher && class_exists(LegacyEventDispatcherProxy::class)) {
             $this->eventDispatcher = LegacyEventDispatcherProxy::decorate($eventDispatcher);
         } else {
             $this->eventDispatcher = $eventDispatcher;
         }
-
->>>>>>> a492e721
-        $this->logger = $logger;
     }
 
     /**
