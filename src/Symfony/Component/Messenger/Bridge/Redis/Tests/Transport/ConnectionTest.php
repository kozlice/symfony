--- conflicted
+++ resolved
@@ -17,12 +17,7 @@
 use Symfony\Component\Messenger\Exception\TransportException;
 
 /**
-<<<<<<< HEAD
  * @requires extension redis
- * @group integration
-=======
- * @requires extension redis >= 4.3.0
->>>>>>> d46b34e2
  */
 class ConnectionTest extends TestCase
 {
@@ -43,27 +38,10 @@
                 'host' => 'localhost',
                 'port' => 6379,
             ], [], $this->createMock(\Redis::class)),
-            Connection::fromDsn('redis://localhost/queue?delete_after_ack=1', [], $this->createMock(\Redis::class))
-        );
-    }
-
-<<<<<<< HEAD
-    public function testFromDsnWithMultipleHosts()
-    {
-        $this->skipIfRedisClusterUnavailable();
-
-        $hosts = explode(' ', getenv('REDIS_CLUSTER_HOSTS'));
-
-        $dsn = array_map(function ($host) {
-            return 'redis://'.$host;
-        }, $hosts);
-        $dsn = implode(',', $dsn);
-
-        $this->assertInstanceOf(Connection::class, Connection::fromDsn($dsn));
-    }
-
-=======
->>>>>>> d46b34e2
+            Connection::fromDsn('redis://localhost/queue?', [], $this->createMock(\Redis::class))
+        );
+    }
+
     public function testFromDsnOnUnixSocket()
     {
         $this->assertEquals(
@@ -78,26 +56,16 @@
     public function testFromDsnWithOptions()
     {
         $this->assertEquals(
-<<<<<<< HEAD
-            Connection::fromDsn('redis://localhost', ['stream' => 'queue', 'group' => 'group1', 'consumer' => 'consumer1', 'auto_setup' => false, 'serializer' => 2]),
-            Connection::fromDsn('redis://localhost/queue/group1/consumer1?serializer=2&auto_setup=0&delete_after_ack=1')
-=======
-            Connection::fromDsn('redis://localhost', ['stream' => 'queue', 'group' => 'group1', 'consumer' => 'consumer1', 'auto_setup' => false, 'serializer' => 2, 'delete_after_ack' => true], $this->createMock(\Redis::class)),
-            Connection::fromDsn('redis://localhost/queue/group1/consumer1?serializer=2&auto_setup=0&delete_after_ack=1', [], $this->createMock(\Redis::class))
->>>>>>> d46b34e2
+            Connection::fromDsn('redis://localhost', ['stream' => 'queue', 'group' => 'group1', 'consumer' => 'consumer1', 'auto_setup' => false, 'serializer' => 2], $this->createMock(\Redis::class)),
+            Connection::fromDsn('redis://localhost/queue/group1/consumer1?serializer=2&auto_setup=0', [], $this->createMock(\Redis::class))
         );
     }
 
     public function testFromDsnWithOptionsAndTrailingSlash()
     {
         $this->assertEquals(
-<<<<<<< HEAD
-            Connection::fromDsn('redis://localhost/', ['stream' => 'queue', 'group' => 'group1', 'consumer' => 'consumer1', 'auto_setup' => false, 'serializer' => 2]),
-            Connection::fromDsn('redis://localhost/queue/group1/consumer1?serializer=2&auto_setup=0&delete_after_ack=1')
-=======
-            Connection::fromDsn('redis://localhost/', ['stream' => 'queue', 'group' => 'group1', 'consumer' => 'consumer1', 'auto_setup' => false, 'serializer' => 2, 'delete_after_ack' => true], $this->createMock(\Redis::class)),
-            Connection::fromDsn('redis://localhost/queue/group1/consumer1?serializer=2&auto_setup=0&delete_after_ack=1', [], $this->createMock(\Redis::class))
->>>>>>> d46b34e2
+            Connection::fromDsn('redis://localhost/', ['stream' => 'queue', 'group' => 'group1', 'consumer' => 'consumer1', 'auto_setup' => false, 'serializer' => 2], $this->createMock(\Redis::class)),
+            Connection::fromDsn('redis://localhost/queue/group1/consumer1?serializer=2&auto_setup=0', [], $this->createMock(\Redis::class))
         );
     }
 
@@ -109,7 +77,7 @@
             ->with('tls://127.0.0.1', 6379)
             ->willReturn(null);
 
-        Connection::fromDsn('rediss://127.0.0.1?delete_after_ack=true', [], $redis);
+        Connection::fromDsn('rediss://127.0.0.1', [], $redis);
     }
 
     public function testFromDsnWithQueryOptions()
@@ -121,45 +89,23 @@
             ], [
                 'serializer' => 2,
             ], $this->createMock(\Redis::class)),
-            Connection::fromDsn('redis://localhost/queue/group1/consumer1?serializer=2&delete_after_ack=1', [], $this->createMock(\Redis::class))
+            Connection::fromDsn('redis://localhost/queue/group1/consumer1?serializer=2', [], $this->createMock(\Redis::class))
         );
     }
 
     public function testFromDsnWithMixDsnQueryOptions()
     {
         $this->assertEquals(
-<<<<<<< HEAD
-            Connection::fromDsn('redis://localhost/queue/group1?serializer=2', ['consumer' => 'specific-consumer']),
-            Connection::fromDsn('redis://localhost/queue/group1/specific-consumer?serializer=2&delete_after_ack=1')
-        );
-
-        $this->assertEquals(
-            Connection::fromDsn('redis://localhost/queue/group1/consumer1', ['consumer' => 'specific-consumer']),
-            Connection::fromDsn('redis://localhost/queue/group1/consumer1?delete_after_ack=1')
-        );
-    }
-
-=======
-            Connection::fromDsn('redis://localhost/queue/group1?serializer=2', ['consumer' => 'specific-consumer', 'delete_after_ack' => true], $this->createMock(\Redis::class)),
-            Connection::fromDsn('redis://localhost/queue/group1/specific-consumer?serializer=2&delete_after_ack=1', [], $this->createMock(\Redis::class))
-        );
-
-        $this->assertEquals(
-            Connection::fromDsn('redis://localhost/queue/group1/consumer1', ['consumer' => 'specific-consumer', 'delete_after_ack' => true], $this->createMock(\Redis::class)),
-            Connection::fromDsn('redis://localhost/queue/group1/consumer1', ['delete_after_ack' => true], $this->createMock(\Redis::class))
-        );
-    }
-
-    /**
-     * @group legacy
-     */
-    public function testDeprecationIfInvalidOptionIsPassedWithDsn()
-    {
-        $this->expectDeprecation('Since symfony/messenger 5.1: Invalid option(s) "foo" passed to the Redis Messenger transport. Passing invalid options is deprecated.');
-        Connection::fromDsn('redis://localhost/queue?foo=bar', [], $this->createMock(\Redis::class));
-    }
-
->>>>>>> d46b34e2
+            Connection::fromDsn('redis://localhost/queue/group1?serializer=2', ['consumer' => 'specific-consumer'], $this->createMock(\Redis::class)),
+            Connection::fromDsn('redis://localhost/queue/group1/specific-consumer?serializer=2', [], $this->createMock(\Redis::class))
+        );
+
+        $this->assertEquals(
+            Connection::fromDsn('redis://localhost/queue/group1/consumer1', ['consumer' => 'specific-consumer'], $this->createMock(\Redis::class)),
+            Connection::fromDsn('redis://localhost/queue/group1/consumer1', [], $this->createMock(\Redis::class))
+        );
+    }
+
     public function testRedisClusterInstanceIsSupported()
     {
         $redis = $this->createMock(\RedisCluster::class);
@@ -248,18 +194,6 @@
         Connection::fromDsn('redis://password@localhost/queue', [], $redis);
     }
 
-<<<<<<< HEAD
-    public function testDbIndex()
-    {
-        $redis = new \Redis();
-
-        Connection::fromDsn('redis://localhost/queue?dbindex=2', [], $redis);
-
-        $this->assertSame(2, $redis->getDbNum());
-    }
-
-=======
->>>>>>> d46b34e2
     public function testGetPendingMessageFirst()
     {
         $redis = $this->createMock(\Redis::class);
@@ -338,51 +272,6 @@
         $connection->get();
     }
 
-<<<<<<< HEAD
-    public function testGetAfterReject()
-    {
-        $redis = new \Redis();
-        $connection = Connection::fromDsn('redis://localhost/messenger-rejectthenget', [], $redis);
-
-        $connection->add('1', []);
-        $connection->add('2', []);
-
-        $failing = $connection->get();
-        $connection->reject($failing['id']);
-
-        $connection = Connection::fromDsn('redis://localhost/messenger-rejectthenget');
-        $this->assertNotNull($connection->get());
-
-        $redis->del('messenger-rejectthenget');
-    }
-
-    public function testGetNonBlocking()
-    {
-        $redis = new \Redis();
-
-        $connection = Connection::fromDsn('redis://localhost/messenger-getnonblocking', [], $redis);
-
-        $this->assertNull($connection->get()); // no message, should return null immediately
-        $connection->add('1', []);
-        $this->assertNotEmpty($message = $connection->get());
-        $connection->reject($message['id']);
-        $redis->del('messenger-getnonblocking');
-    }
-
-    public function testJsonError()
-    {
-        $redis = new \Redis();
-        $connection = Connection::fromDsn('redis://localhost/json-error', [], $redis);
-        try {
-            $connection->add("\xB1\x31", []);
-        } catch (TransportException $e) {
-        }
-
-        $this->assertSame('Malformed UTF-8 characters, possibly incorrectly encoded', $e->getMessage());
-    }
-
-=======
->>>>>>> d46b34e2
     public function testMaxEntries()
     {
         $redis = $this->createMock(\Redis::class);
@@ -406,23 +295,10 @@
             ->with('queue', ['1'])
             ->willReturn(1);
 
-        $connection = Connection::fromDsn('redis://localhost/queue?delete_after_ack=true', [], $redis);
+        $connection = Connection::fromDsn('redis://localhost/queue', [], $redis);
         $connection->ack('1');
     }
 
-<<<<<<< HEAD
-=======
-    /**
-     * @group legacy
-     */
-    public function testLegacyOmitDeleteAfterAck()
-    {
-        $this->expectDeprecation('Since symfony/redis-messenger 5.4: Not setting the "delete_after_ack" boolean option explicitly is deprecated, its default value will change to true in 6.0.');
-
-        Connection::fromDsn('redis://localhost/queue', [], $this->createMock(\Redis::class));
-    }
-
->>>>>>> d46b34e2
     public function testDeleteAfterReject()
     {
         $redis = $this->createMock(\Redis::class);
@@ -464,36 +340,4 @@
 
         $this->assertSame('xack error', $e->getMessage());
     }
-<<<<<<< HEAD
-
-    public function testLazy()
-    {
-        $redis = new \Redis();
-        $connection = Connection::fromDsn('redis://localhost/messenger-lazy?lazy=1', [], $redis);
-
-        $connection->add('1', []);
-        $this->assertNotEmpty($message = $connection->get());
-        $this->assertSame('1', $message['body']);
-        $connection->reject($message['id']);
-        $redis->del('messenger-lazy');
-    }
-
-    public function testLazyCluster()
-    {
-        $this->skipIfRedisClusterUnavailable();
-
-        $connection = new Connection(
-            ['lazy' => true],
-            ['host' => explode(' ', getenv('REDIS_CLUSTER_HOSTS'))],
-            []
-        );
-
-        $connection->add('1', []);
-        $this->assertNotEmpty($message = $connection->get());
-        $this->assertSame('1', $message['body']);
-        $connection->reject($message['id']);
-        $connection->cleanup();
-    }
-=======
->>>>>>> d46b34e2
 }