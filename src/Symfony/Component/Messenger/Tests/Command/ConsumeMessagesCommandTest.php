<?php

/*
 * This file is part of the Symfony package.
 *
 * (c) Fabien Potencier <fabien@symfony.com>
 *
 * For the full copyright and license information, please view the LICENSE
 * file that was distributed with this source code.
 */

namespace Symfony\Component\Messenger\Tests\Command;

use PHPUnit\Framework\TestCase;
use Symfony\Component\Console\Application;
use Symfony\Component\Console\Tester\CommandTester;
use Symfony\Component\DependencyInjection\ContainerInterface;
use Symfony\Component\DependencyInjection\ServiceLocator;
use Symfony\Component\Messenger\Command\ConsumeMessagesCommand;
use Symfony\Component\Messenger\Envelope;
use Symfony\Component\Messenger\MessageBusInterface;
use Symfony\Component\Messenger\RoutableMessageBus;
use Symfony\Component\Messenger\Stamp\BusNameStamp;
use Symfony\Component\Messenger\Transport\Receiver\ReceiverInterface;

class ConsumeMessagesCommandTest extends TestCase
{
    public function testConfigurationWithDefaultReceiver()
    {
        $command = new ConsumeMessagesCommand($this->createMock(RoutableMessageBus::class), $this->createMock(ServiceLocator::class), null, ['amqp']);
        $inputArgument = $command->getDefinition()->getArgument('receivers');
        $this->assertFalse($inputArgument->isRequired());
        $this->assertSame(['amqp'], $inputArgument->getDefault());
    }

    public function testBasicRun()
    {
        $envelope = new Envelope(new \stdClass(), [new BusNameStamp('dummy-bus')]);

        $receiver = $this->createMock(ReceiverInterface::class);
        $receiver->expects($this->once())->method('get')->willReturn([$envelope]);

        $receiverLocator = $this->createMock(ContainerInterface::class);
        $receiverLocator->expects($this->once())->method('has')->with('dummy-receiver')->willReturn(true);
        $receiverLocator->expects($this->once())->method('get')->with('dummy-receiver')->willReturn($receiver);

        $bus = $this->createMock(MessageBusInterface::class);
        $bus->expects($this->once())->method('dispatch');

        $busLocator = $this->createMock(ContainerInterface::class);
        $busLocator->expects($this->once())->method('has')->with('dummy-bus')->willReturn(true);
        $busLocator->expects($this->once())->method('get')->with('dummy-bus')->willReturn($bus);

        $command = new ConsumeMessagesCommand(new RoutableMessageBus($busLocator), $receiverLocator);

        $application = new Application();
        $application->add($command);
        $tester = new CommandTester($application->get('messenger:consume'));
        $tester->execute([
            'receivers' => ['dummy-receiver'],
            '--limit' => 1,
        ]);

        $this->assertSame(0, $tester->getStatusCode());
        $this->assertStringContainsString('[OK] Consuming messages from transports "dummy-receiver"', $tester->getDisplay());
    }

    public function testRunWithBusOption()
    {
        $envelope = new Envelope(new \stdClass());

        $receiver = $this->createMock(ReceiverInterface::class);
        $receiver->expects($this->once())->method('get')->willReturn([$envelope]);

        $receiverLocator = $this->createMock(ContainerInterface::class);
        $receiverLocator->expects($this->once())->method('has')->with('dummy-receiver')->willReturn(true);
        $receiverLocator->expects($this->once())->method('get')->with('dummy-receiver')->willReturn($receiver);

        $bus = $this->createMock(MessageBusInterface::class);
        $bus->expects($this->once())->method('dispatch');

        $busLocator = $this->createMock(ContainerInterface::class);
        $busLocator->expects($this->once())->method('has')->with('dummy-bus')->willReturn(true);
        $busLocator->expects($this->once())->method('get')->with('dummy-bus')->willReturn($bus);

        $command = new ConsumeMessagesCommand(new RoutableMessageBus($busLocator), $receiverLocator);

        $application = new Application();
        $application->add($command);
        $tester = new CommandTester($application->get('messenger:consume'));
        $tester->execute([
            'receivers' => ['dummy-receiver'],
            '--bus' => 'dummy-bus',
            '--limit' => 1,
        ]);

        $this->assertSame(0, $tester->getStatusCode());
        $this->assertStringContainsString('[OK] Consuming messages from transports "dummy-receiver"', $tester->getDisplay());
    }
<<<<<<< HEAD
=======

    /**
     * @group legacy
     * @expectedDeprecation Passing a "Psr\Container\ContainerInterface" instance as first argument to "Symfony\Component\Messenger\Command\ConsumeMessagesCommand::__construct()" is deprecated since Symfony 4.4, pass a "Symfony\Component\Messenger\RoutableMessageBus" instance instead.
     */
    public function testBasicRunWithBusLocator()
    {
        $envelope = new Envelope(new \stdClass(), [new BusNameStamp('dummy-bus')]);

        $receiver = $this->createMock(ReceiverInterface::class);
        $receiver->expects($this->once())->method('get')->willReturn([$envelope]);

        $receiverLocator = $this->createMock(ContainerInterface::class);
        $receiverLocator->expects($this->once())->method('has')->with('dummy-receiver')->willReturn(true);
        $receiverLocator->expects($this->once())->method('get')->with('dummy-receiver')->willReturn($receiver);

        $bus = $this->createMock(MessageBusInterface::class);
        $bus->expects($this->once())->method('dispatch');

        $busLocator = $this->createMock(ContainerInterface::class);
        $busLocator->expects($this->once())->method('has')->with('dummy-bus')->willReturn(true);
        $busLocator->expects($this->once())->method('get')->with('dummy-bus')->willReturn($bus);

        $command = new ConsumeMessagesCommand($busLocator, $receiverLocator);

        $application = new Application();
        $application->add($command);
        $tester = new CommandTester($application->get('messenger:consume'));
        $tester->execute([
            'receivers' => ['dummy-receiver'],
            '--limit' => 1,
        ]);

        $this->assertSame(0, $tester->getStatusCode());
        $this->assertStringContainsString('[OK] Consuming messages from transports "dummy-receiver"', $tester->getDisplay());
    }

    /**
     * @group legacy
     * @expectedDeprecation Passing a "Psr\Container\ContainerInterface" instance as first argument to "Symfony\Component\Messenger\Command\ConsumeMessagesCommand::__construct()" is deprecated since Symfony 4.4, pass a "Symfony\Component\Messenger\RoutableMessageBus" instance instead.
     */
    public function testRunWithBusOptionAndBusLocator()
    {
        $envelope = new Envelope(new \stdClass());

        $receiver = $this->createMock(ReceiverInterface::class);
        $receiver->expects($this->once())->method('get')->willReturn([$envelope]);

        $receiverLocator = $this->createMock(ContainerInterface::class);
        $receiverLocator->expects($this->once())->method('has')->with('dummy-receiver')->willReturn(true);
        $receiverLocator->expects($this->once())->method('get')->with('dummy-receiver')->willReturn($receiver);

        $bus = $this->createMock(MessageBusInterface::class);
        $bus->expects($this->once())->method('dispatch');

        $busLocator = $this->createMock(ContainerInterface::class);
        $busLocator->expects($this->once())->method('has')->with('dummy-bus')->willReturn(true);
        $busLocator->expects($this->once())->method('get')->with('dummy-bus')->willReturn($bus);

        $command = new ConsumeMessagesCommand($busLocator, $receiverLocator);

        $application = new Application();
        $application->add($command);
        $tester = new CommandTester($application->get('messenger:consume'));
        $tester->execute([
            'receivers' => ['dummy-receiver'],
            '--bus' => 'dummy-bus',
            '--limit' => 1,
        ]);

        $this->assertSame(0, $tester->getStatusCode());
        $this->assertStringContainsString('[OK] Consuming messages from transports "dummy-receiver"', $tester->getDisplay());
    }
>>>>>>> 158482fd
}<|MERGE_RESOLUTION|>--- conflicted
+++ resolved
@@ -97,80 +97,4 @@
         $this->assertSame(0, $tester->getStatusCode());
         $this->assertStringContainsString('[OK] Consuming messages from transports "dummy-receiver"', $tester->getDisplay());
     }
-<<<<<<< HEAD
-=======
-
-    /**
-     * @group legacy
-     * @expectedDeprecation Passing a "Psr\Container\ContainerInterface" instance as first argument to "Symfony\Component\Messenger\Command\ConsumeMessagesCommand::__construct()" is deprecated since Symfony 4.4, pass a "Symfony\Component\Messenger\RoutableMessageBus" instance instead.
-     */
-    public function testBasicRunWithBusLocator()
-    {
-        $envelope = new Envelope(new \stdClass(), [new BusNameStamp('dummy-bus')]);
-
-        $receiver = $this->createMock(ReceiverInterface::class);
-        $receiver->expects($this->once())->method('get')->willReturn([$envelope]);
-
-        $receiverLocator = $this->createMock(ContainerInterface::class);
-        $receiverLocator->expects($this->once())->method('has')->with('dummy-receiver')->willReturn(true);
-        $receiverLocator->expects($this->once())->method('get')->with('dummy-receiver')->willReturn($receiver);
-
-        $bus = $this->createMock(MessageBusInterface::class);
-        $bus->expects($this->once())->method('dispatch');
-
-        $busLocator = $this->createMock(ContainerInterface::class);
-        $busLocator->expects($this->once())->method('has')->with('dummy-bus')->willReturn(true);
-        $busLocator->expects($this->once())->method('get')->with('dummy-bus')->willReturn($bus);
-
-        $command = new ConsumeMessagesCommand($busLocator, $receiverLocator);
-
-        $application = new Application();
-        $application->add($command);
-        $tester = new CommandTester($application->get('messenger:consume'));
-        $tester->execute([
-            'receivers' => ['dummy-receiver'],
-            '--limit' => 1,
-        ]);
-
-        $this->assertSame(0, $tester->getStatusCode());
-        $this->assertStringContainsString('[OK] Consuming messages from transports "dummy-receiver"', $tester->getDisplay());
-    }
-
-    /**
-     * @group legacy
-     * @expectedDeprecation Passing a "Psr\Container\ContainerInterface" instance as first argument to "Symfony\Component\Messenger\Command\ConsumeMessagesCommand::__construct()" is deprecated since Symfony 4.4, pass a "Symfony\Component\Messenger\RoutableMessageBus" instance instead.
-     */
-    public function testRunWithBusOptionAndBusLocator()
-    {
-        $envelope = new Envelope(new \stdClass());
-
-        $receiver = $this->createMock(ReceiverInterface::class);
-        $receiver->expects($this->once())->method('get')->willReturn([$envelope]);
-
-        $receiverLocator = $this->createMock(ContainerInterface::class);
-        $receiverLocator->expects($this->once())->method('has')->with('dummy-receiver')->willReturn(true);
-        $receiverLocator->expects($this->once())->method('get')->with('dummy-receiver')->willReturn($receiver);
-
-        $bus = $this->createMock(MessageBusInterface::class);
-        $bus->expects($this->once())->method('dispatch');
-
-        $busLocator = $this->createMock(ContainerInterface::class);
-        $busLocator->expects($this->once())->method('has')->with('dummy-bus')->willReturn(true);
-        $busLocator->expects($this->once())->method('get')->with('dummy-bus')->willReturn($bus);
-
-        $command = new ConsumeMessagesCommand($busLocator, $receiverLocator);
-
-        $application = new Application();
-        $application->add($command);
-        $tester = new CommandTester($application->get('messenger:consume'));
-        $tester->execute([
-            'receivers' => ['dummy-receiver'],
-            '--bus' => 'dummy-bus',
-            '--limit' => 1,
-        ]);
-
-        $this->assertSame(0, $tester->getStatusCode());
-        $this->assertStringContainsString('[OK] Consuming messages from transports "dummy-receiver"', $tester->getDisplay());
-    }
->>>>>>> 158482fd
 }