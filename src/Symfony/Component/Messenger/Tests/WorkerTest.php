--- conflicted
+++ resolved
@@ -512,7 +512,6 @@
     {
         return $this->rejectCount;
     }
-<<<<<<< HEAD
 
     public function getAcknowledgedEnvelopes(): array
     {
@@ -551,7 +550,7 @@
         foreach ($jobs as [$job, $ack]) {
             $ack->ack($job);
         }
-=======
+    }
 }
 
 class ResettableDummyReceiver extends DummyReceiver implements ResetInterface
@@ -566,6 +565,5 @@
     public function hasBeenReset(): bool
     {
         return $this->hasBeenReset;
->>>>>>> 1ffe8eff
     }
 }