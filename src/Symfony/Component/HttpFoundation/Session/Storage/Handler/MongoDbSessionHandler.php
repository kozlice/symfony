<?php

/*
 * This file is part of the Symfony package.
 *
 * (c) Fabien Potencier <fabien@symfony.com>
 *
 * For the full copyright and license information, please view the LICENSE
 * file that was distributed with this source code.
 */

namespace Symfony\Component\HttpFoundation\Session\Storage\Handler;

/**
 * MongoDB session handler
 *
 * @author Markus Bachmann <markus.bachmann@bachi.biz>
 */
class MongoDbSessionHandler implements \SessionHandlerInterface
{
    /**
     * @var \Mongo
     */
    private $mongo;

    /**
     * @var \MongoCollection
     */
    private $collection;

    /**
     * @var array
     */
    private $options;

    /**
     * Constructor.
     *
     * List of available options:
     *  * database: The name of the database [required]
     *  * collection: The name of the collection [required]
     *  * id_field: The field name for storing the session id [default: _id]
     *  * data_field: The field name for storing the session data [default: data]
     *  * time_field: The field name for storing the timestamp [default: time]
     *
     * @param \Mongo|\MongoClient $mongo   A MongoClient or Mongo instance
     * @param array               $options An associative array of field options
     *
     * @throws \InvalidArgumentException When MongoClient or Mongo instance not provided
     * @throws \InvalidArgumentException When "database" or "collection" not provided
     */
    public function __construct($mongo, array $options)
    {
        if (!($mongo instanceof \MongoClient || $mongo instanceof \Mongo)) {
            throw new \InvalidArgumentException('MongoClient or Mongo instance required');
        }

        if (!isset($options['database']) || !isset($options['collection'])) {
            throw new \InvalidArgumentException('You must provide the "database" and "collection" option for MongoDBSessionHandler');
        }

        $this->mongo = $mongo;

        $this->options = array_merge(array(
<<<<<<< HEAD
            'id_field'     => '_id',
            'data_field'   => 'data',
            'time_field'   => 'time',
            'expiry_field' => false,
=======
            'id_field' => '_id',
            'data_field' => 'data',
            'time_field' => 'time',
>>>>>>> b5b12a54
        ), $options);
    }

    /**
     * {@inheritdoc}
     */
    public function open($savePath, $sessionName)
    {
        return true;
    }

    /**
     * {@inheritdoc}
     */
    public function close()
    {
        return true;
    }

    /**
     * {@inheritdoc}
     */
    public function destroy($sessionId)
    {
        $this->getCollection()->remove(array(
            $this->options['id_field'] => $sessionId,
        ));

        return true;
    }

    /**
     * {@inheritdoc}
     */
    public function gc($maxlifetime)
    {
        /* Note: MongoDB 2.2+ supports TTL collections, which may be used in
         * place of this method by indexing the "time_field" field with an
         * "expireAfterSeconds" option. Regardless of whether TTL collections
         * are used, consider indexing this field to make the remove query more
         * efficient.
         *
         * See: http://docs.mongodb.org/manual/tutorial/expire-data/
         */
        if (false !== $this->options['expiry_field']) {
            return true;
        }
        $time = new \MongoDate(time() - $maxlifetime);

        $this->getCollection()->remove(array(
            $this->options['time_field'] => array('$lt' => $time),
        ));

        return true;
    }

    /**
     * {@inheritdoc}
     */
    public function write($sessionId, $data)
    {
        $fields = array(
            $this->options['data_field'] => new \MongoBinData($data, \MongoBinData::BYTE_ARRAY),
            $this->options['time_field'] => new \MongoDate(),
        );

        /* Note: As discussed in the gc method of this class. You can utilise
         * TTL collections in MongoDB 2.2+
         * We are setting the "expiry_field" as part of the write operation here
         * You will need to create the index on your collection that expires documents
         * at that time
         * e.g.
         * db.MySessionCollection.ensureIndex( { "expireAt": 1 }, { expireAfterSeconds: 0 } )
         */
        if (false !== $this->options['expiry_field']) {
            $expiry = new \MongoDate(time() + (int) ini_get('session.gc_maxlifetime'));
            $fields[$this->options['expiry_field']] = $expiry;
        }

        $this->getCollection()->update(
            array($this->options['id_field'] => $sessionId),
            array('$set' => $fields),
            array('upsert' => true, 'multiple' => false)
        );

        return true;
    }

    /**
     * {@inheritdoc}
     */
    public function read($sessionId)
    {
        $dbData = $this->getCollection()->findOne(array(
            $this->options['id_field'] => $sessionId,
        ));

        return null === $dbData ? '' : $dbData[$this->options['data_field']]->bin;
    }

    /**
     * Return a "MongoCollection" instance
     *
     * @return \MongoCollection
     */
    private function getCollection()
    {
        if (null === $this->collection) {
            $this->collection = $this->mongo->selectCollection($this->options['database'], $this->options['collection']);
        }

        return $this->collection;
    }

    /**
     * Return a Mongo instance
     *
     * @return \Mongo
     */
    protected function getMongo()
    {
        return $this->mongo;
    }
}<|MERGE_RESOLUTION|>--- conflicted
+++ resolved
@@ -62,16 +62,10 @@
         $this->mongo = $mongo;
 
         $this->options = array_merge(array(
-<<<<<<< HEAD
-            'id_field'     => '_id',
-            'data_field'   => 'data',
-            'time_field'   => 'time',
-            'expiry_field' => false,
-=======
             'id_field' => '_id',
             'data_field' => 'data',
             'time_field' => 'time',
->>>>>>> b5b12a54
+            'expiry_field' => false,
         ), $options);
     }
 
