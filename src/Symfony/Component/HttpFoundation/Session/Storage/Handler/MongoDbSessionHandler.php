--- conflicted
+++ resolved
@@ -171,14 +171,7 @@
         return $this->collection;
     }
 
-<<<<<<< HEAD
-    protected function getMongo(): \MongoDB\Client
-=======
-    /**
-     * @return Client
-     */
-    protected function getMongo()
->>>>>>> 1f4a43c3
+    protected function getMongo(): Client
     {
         return $this->mongo;
     }
