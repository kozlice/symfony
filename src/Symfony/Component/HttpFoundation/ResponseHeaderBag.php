<?php

/*
 * This file is part of the Symfony package.
 *
 * (c) Fabien Potencier <fabien@symfony.com>
 *
 * For the full copyright and license information, please view the LICENSE
 * file that was distributed with this source code.
 */

namespace Symfony\Component\HttpFoundation;

/**
 * ResponseHeaderBag is a container for Response HTTP headers.
 *
 * @author Fabien Potencier <fabien@symfony.com>
 */
class ResponseHeaderBag extends HeaderBag
{
    const COOKIES_FLAT = 'flat';
    const COOKIES_ARRAY = 'array';

    const DISPOSITION_ATTACHMENT = 'attachment';
    const DISPOSITION_INLINE = 'inline';

    protected $computedCacheControl = [];
    protected $cookies = [];
    protected $headerNames = [];

    public function __construct(array $headers = [])
    {
        parent::__construct($headers);

        if (!isset($this->headers['cache-control'])) {
            $this->set('Cache-Control', '');
        }

        /* RFC2616 - 14.18 says all Responses need to have a Date */
        if (!isset($this->headers['date'])) {
            $this->initDate();
        }
    }

    /**
     * Returns the headers, with original capitalizations.
     *
     * @return array An array of headers
     */
    public function allPreserveCase()
    {
        $headers = [];
        foreach ($this->all() as $name => $value) {
            $headers[$this->headerNames[$name] ?? $name] = $value;
        }

        return $headers;
    }

    public function allPreserveCaseWithoutCookies()
    {
        $headers = $this->allPreserveCase();
        if (isset($this->headerNames['set-cookie'])) {
            unset($headers[$this->headerNames['set-cookie']]);
        }

        return $headers;
    }

    /**
     * {@inheritdoc}
     */
    public function replace(array $headers = [])
    {
        $this->headerNames = [];

        parent::replace($headers);

        if (!isset($this->headers['cache-control'])) {
            $this->set('Cache-Control', '');
        }

        if (!isset($this->headers['date'])) {
            $this->initDate();
        }
    }

    /**
     * {@inheritdoc}
     *
     * @param string|null $key The name of the headers to return or null to get them all
     */
    public function all(/*string $key = null*/)
    {
        $headers = parent::all();

        if (1 <= \func_num_args() && null !== $key = func_get_arg(0)) {
            $key = strtr($key, self::UPPER, self::LOWER);

            return 'set-cookie' !== $key ? $headers[$key] ?? [] : array_map('strval', $this->getCookies());
        }

        foreach ($this->getCookies() as $cookie) {
            $headers['set-cookie'][] = (string) $cookie;
        }

        return $headers;
    }

    /**
     * {@inheritdoc}
     */
    public function set($key, $values, $replace = true)
    {
        $uniqueKey = strtr($key, self::UPPER, self::LOWER);

        if ('set-cookie' === $uniqueKey) {
            if ($replace) {
                $this->cookies = [];
            }
            foreach ((array) $values as $cookie) {
                $this->setCookie(Cookie::fromString($cookie));
            }
            $this->headerNames[$uniqueKey] = $key;

            return;
        }

        $this->headerNames[$uniqueKey] = $key;

        parent::set($key, $values, $replace);

        // ensure the cache-control header has sensible defaults
        if (\in_array($uniqueKey, ['cache-control', 'etag', 'last-modified', 'expires'], true) && '' !== $computed = $this->computeCacheControlValue()) {
            $this->headers['cache-control'] = [$computed];
            $this->headerNames['cache-control'] = 'Cache-Control';
            $this->computedCacheControl = $this->parseCacheControl($computed);
        }
    }

    /**
     * {@inheritdoc}
     */
    public function remove($key)
    {
        $uniqueKey = strtr($key, self::UPPER, self::LOWER);
        unset($this->headerNames[$uniqueKey]);

        if ('set-cookie' === $uniqueKey) {
            $this->cookies = [];

            return;
        }

        parent::remove($key);

        if ('cache-control' === $uniqueKey) {
            $this->computedCacheControl = [];
        }

        if ('date' === $uniqueKey) {
            $this->initDate();
        }
    }

    /**
     * {@inheritdoc}
     */
    public function hasCacheControlDirective($key)
    {
        return \array_key_exists($key, $this->computedCacheControl);
    }

    /**
     * {@inheritdoc}
     */
    public function getCacheControlDirective($key)
    {
        return \array_key_exists($key, $this->computedCacheControl) ? $this->computedCacheControl[$key] : null;
    }

    public function setCookie(Cookie $cookie)
    {
        $this->cookies[$cookie->getDomain()][$cookie->getPath()][$cookie->getName()] = $cookie;
        $this->headerNames['set-cookie'] = 'Set-Cookie';
    }

    /**
     * Removes a cookie from the array, but does not unset it in the browser.
     *
     * @param string $name
     * @param string $path
     * @param string $domain
     */
    public function removeCookie($name, $path = '/', $domain = null)
    {
        if (null === $path) {
            $path = '/';
        }

        unset($this->cookies[$domain][$path][$name]);

        if (empty($this->cookies[$domain][$path])) {
            unset($this->cookies[$domain][$path]);

            if (empty($this->cookies[$domain])) {
                unset($this->cookies[$domain]);
            }
        }

        if (empty($this->cookies)) {
            unset($this->headerNames['set-cookie']);
        }
    }

    /**
     * Returns an array with all cookies.
     *
     * @param string $format
     *
     * @return Cookie[]
     *
     * @throws \InvalidArgumentException When the $format is invalid
     */
    public function getCookies($format = self::COOKIES_FLAT)
    {
        if (!\in_array($format, [self::COOKIES_FLAT, self::COOKIES_ARRAY])) {
            throw new \InvalidArgumentException(sprintf('Format "%s" invalid (%s).', $format, implode(', ', [self::COOKIES_FLAT, self::COOKIES_ARRAY])));
        }

        if (self::COOKIES_ARRAY === $format) {
            return $this->cookies;
        }

        $flattenedCookies = [];
        foreach ($this->cookies as $path) {
            foreach ($path as $cookies) {
                foreach ($cookies as $cookie) {
                    $flattenedCookies[] = $cookie;
                }
            }
        }

        return $flattenedCookies;
    }

    /**
     * Clears a cookie in the browser.
     *
     * @param string $name
     * @param string $path
     * @param string $domain
     * @param bool   $secure
     * @param bool   $httpOnly
     * @param string $sameSite
     */
    public function clearCookie($name, $path = '/', $domain = null, $secure = false, $httpOnly = true/*, $sameSite = null*/)
    {
<<<<<<< HEAD
        $this->setCookie(new Cookie($name, null, 1, $path, $domain, $secure, $httpOnly, false, null));
=======
        $sameSite = \func_num_args() > 5 ? func_get_arg(5) : null;

        $this->setCookie(new Cookie($name, null, 1, $path, $domain, $secure, $httpOnly, false, $sameSite));
>>>>>>> 438d9e5f
    }

    /**
     * @see HeaderUtils::makeDisposition()
     */
    public function makeDisposition($disposition, $filename, $filenameFallback = '')
    {
        return HeaderUtils::makeDisposition((string) $disposition, (string) $filename, (string) $filenameFallback);
    }

    /**
     * Returns the calculated value of the cache-control header.
     *
     * This considers several other headers and calculates or modifies the
     * cache-control header to a sensible, conservative value.
     *
     * @return string
     */
    protected function computeCacheControlValue()
    {
        if (!$this->cacheControl) {
            if ($this->has('Last-Modified') || $this->has('Expires')) {
                return 'private, must-revalidate'; // allows for heuristic expiration (RFC 7234 Section 4.2.2) in the case of "Last-Modified"
            }

            // conservative by default
            return 'no-cache, private';
        }

        $header = $this->getCacheControlHeader();
        if (isset($this->cacheControl['public']) || isset($this->cacheControl['private'])) {
            return $header;
        }

        // public if s-maxage is defined, private otherwise
        if (!isset($this->cacheControl['s-maxage'])) {
            return $header.', private';
        }

        return $header;
    }

    private function initDate(): void
    {
        $now = \DateTime::createFromFormat('U', time());
        $now->setTimezone(new \DateTimeZone('UTC'));
        $this->set('Date', $now->format('D, d M Y H:i:s').' GMT');
    }
}<|MERGE_RESOLUTION|>--- conflicted
+++ resolved
@@ -256,13 +256,9 @@
      */
     public function clearCookie($name, $path = '/', $domain = null, $secure = false, $httpOnly = true/*, $sameSite = null*/)
     {
-<<<<<<< HEAD
-        $this->setCookie(new Cookie($name, null, 1, $path, $domain, $secure, $httpOnly, false, null));
-=======
         $sameSite = \func_num_args() > 5 ? func_get_arg(5) : null;
 
         $this->setCookie(new Cookie($name, null, 1, $path, $domain, $secure, $httpOnly, false, $sameSite));
->>>>>>> 438d9e5f
     }
 
     /**
