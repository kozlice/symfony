--- conflicted
+++ resolved
@@ -193,7 +193,6 @@
         $this->assertEquals($virtual, $response->headers->get('X-Accel-Redirect'));
     }
 
-<<<<<<< HEAD
     public function testDeleteFileAfterSend()
     {
         $request = Request::create('/');
@@ -210,16 +209,6 @@
         $response->sendContent();
 
         $this->assertFileNotExists($path);
-=======
-    public function testSplFileObject()
-    {
-        $filePath = __DIR__.'/File/Fixtures/test';
-        $file = new \SplFileObject($filePath);
-
-        $response = new BinaryFileResponse($file);
-
-        $this->assertEquals(realpath($response->getFile()->getPathname()), realpath($filePath));
->>>>>>> 405d8f98
     }
 
     public function getSampleXAccelMappings()
