--- conflicted
+++ resolved
@@ -185,7 +185,6 @@
         $this->assertEquals('foo=b+a+r; path=/', (string) $cookie);
     }
 
-<<<<<<< HEAD
     public function testGetMaxAge()
     {
         $cookie = new Cookie('foo', 'bar');
@@ -214,11 +213,11 @@
 
         $cookie = Cookie::fromString('foo=bar; expires=Fri, 20-May-2011 15:25:52 GMT; path=/; domain=.myfoodomain.com; secure');
         $this->assertFalse($cookie->isHttpOnly());
-=======
+    }
+
     public function testSameSiteAttributeIsCaseInsensitive()
     {
         $cookie = new Cookie('foo', 'bar', 0, '/', null, false, true, false, 'Lax');
         $this->assertEquals('lax', $cookie->getSameSite());
->>>>>>> 0793fe76
     }
 }