<?php

/*
 * This file is part of the Symfony package.
 *
 * (c) Fabien Potencier <fabien@symfony.com>
 *
 * For the full copyright and license information, please view the LICENSE
 * file that was distributed with this source code.
 */

namespace Symfony\Component\HttpFoundation\Tests;

use PHPUnit\Framework\TestCase;
use Symfony\Component\HttpFoundation\HeaderBag;

class HeaderBagTest extends TestCase
{
    public function testConstructor()
    {
        $bag = new HeaderBag(['foo' => 'bar']);
        $this->assertTrue($bag->has('foo'));
    }

    public function testToStringNull()
    {
        $bag = new HeaderBag();
        $this->assertEquals('', $bag->__toString());
    }

    public function testToStringNotNull()
    {
        $bag = new HeaderBag(['foo' => 'bar']);
        $this->assertEquals("Foo: bar\r\n", $bag->__toString());
    }

    public function testKeys()
    {
        $bag = new HeaderBag(['foo' => 'bar']);
        $keys = $bag->keys();
        $this->assertEquals('foo', $keys[0]);
    }

    public function testGetDate()
    {
        $bag = new HeaderBag(['foo' => 'Tue, 4 Sep 2012 20:00:00 +0200']);
        $headerDate = $bag->getDate('foo');
        $this->assertInstanceOf('DateTime', $headerDate);
    }

    public function testGetDateNull()
    {
        $bag = new HeaderBag(['foo' => null]);
        $headerDate = $bag->getDate('foo');
        $this->assertNull($headerDate);
    }

    public function testGetDateException()
    {
        $this->expectException('RuntimeException');
        $bag = new HeaderBag(['foo' => 'Tue']);
        $headerDate = $bag->getDate('foo');
    }

    public function testGetCacheControlHeader()
    {
        $bag = new HeaderBag();
        $bag->addCacheControlDirective('public', '#a');
        $this->assertTrue($bag->hasCacheControlDirective('public'));
        $this->assertEquals('#a', $bag->getCacheControlDirective('public'));
    }

    public function testAll()
    {
        $bag = new HeaderBag(['foo' => 'bar']);
        $this->assertEquals(['foo' => ['bar']], $bag->all(), '->all() gets all the input');

        $bag = new HeaderBag(['FOO' => 'BAR']);
        $this->assertEquals(['foo' => ['BAR']], $bag->all(), '->all() gets all the input key are lower case');
    }

    public function testReplace()
    {
        $bag = new HeaderBag(['foo' => 'bar']);

        $bag->replace(['NOPE' => 'BAR']);
        $this->assertEquals(['nope' => ['BAR']], $bag->all(), '->replace() replaces the input with the argument');
        $this->assertFalse($bag->has('foo'), '->replace() overrides previously set the input');
    }

    public function testGet()
    {
        $bag = new HeaderBag(['foo' => 'bar', 'fuzz' => 'bizz']);
        $this->assertEquals('bar', $bag->get('foo'), '->get return current value');
        $this->assertEquals('bar', $bag->get('FoO'), '->get key in case insensitive');
        $this->assertEquals(['bar'], $bag->all('foo'), '->get return the value as array');

        // defaults
        $this->assertNull($bag->get('none'), '->get unknown values returns null');
        $this->assertEquals('default', $bag->get('none', 'default'), '->get unknown values returns default');
        $this->assertEquals([], $bag->all('none'), '->get unknown values returns an empty array');

        $bag->set('foo', 'bor', false);
        $this->assertEquals('bar', $bag->get('foo'), '->get return first value');
        $this->assertEquals(['bar', 'bor'], $bag->all('foo'), '->get return all values as array');

        $bag->set('baz', null);
        $this->assertNull($bag->get('baz', 'nope'), '->get return null although different default value is given');
    }

<<<<<<< HEAD
=======
    /**
     * @group legacy
     * @expectedDeprecation Passing a third argument to "Symfony\Component\HttpFoundation\HeaderBag::get()" is deprecated since Symfony 4.4, use method "all()" instead
     */
    public function testGetIsEqualToNewMethod()
    {
        $bag = new HeaderBag(['foo' => 'bar', 'fuzz' => 'bizz']);
        $this->assertSame($bag->all('none'), $bag->get('none', [], false), '->get unknown values returns default as array');

        $bag->set('foo', 'bor', false);
        $this->assertSame(['bar', 'bor'], $bag->get('foo', 'nope', false), '->get return all values as array');
    }

>>>>>>> 22ed6247
    public function testSetAssociativeArray()
    {
        $bag = new HeaderBag();
        $bag->set('foo', ['bad-assoc-index' => 'value']);
        $this->assertSame('value', $bag->get('foo'));
        $this->assertSame(['value'], $bag->all('foo'), 'assoc indices of multi-valued headers are ignored');
    }

    public function testContains()
    {
        $bag = new HeaderBag(['foo' => 'bar', 'fuzz' => 'bizz']);
        $this->assertTrue($bag->contains('foo', 'bar'), '->contains first value');
        $this->assertTrue($bag->contains('fuzz', 'bizz'), '->contains second value');
        $this->assertFalse($bag->contains('nope', 'nope'), '->contains unknown value');
        $this->assertFalse($bag->contains('foo', 'nope'), '->contains unknown value');

        // Multiple values
        $bag->set('foo', 'bor', false);
        $this->assertTrue($bag->contains('foo', 'bar'), '->contains first value');
        $this->assertTrue($bag->contains('foo', 'bor'), '->contains second value');
        $this->assertFalse($bag->contains('foo', 'nope'), '->contains unknown value');
    }

    public function testCacheControlDirectiveAccessors()
    {
        $bag = new HeaderBag();
        $bag->addCacheControlDirective('public');

        $this->assertTrue($bag->hasCacheControlDirective('public'));
        $this->assertTrue($bag->getCacheControlDirective('public'));
        $this->assertEquals('public', $bag->get('cache-control'));

        $bag->addCacheControlDirective('max-age', 10);
        $this->assertTrue($bag->hasCacheControlDirective('max-age'));
        $this->assertEquals(10, $bag->getCacheControlDirective('max-age'));
        $this->assertEquals('max-age=10, public', $bag->get('cache-control'));

        $bag->removeCacheControlDirective('max-age');
        $this->assertFalse($bag->hasCacheControlDirective('max-age'));
    }

    public function testCacheControlDirectiveParsing()
    {
        $bag = new HeaderBag(['cache-control' => 'public, max-age=10']);
        $this->assertTrue($bag->hasCacheControlDirective('public'));
        $this->assertTrue($bag->getCacheControlDirective('public'));

        $this->assertTrue($bag->hasCacheControlDirective('max-age'));
        $this->assertEquals(10, $bag->getCacheControlDirective('max-age'));

        $bag->addCacheControlDirective('s-maxage', 100);
        $this->assertEquals('max-age=10, public, s-maxage=100', $bag->get('cache-control'));
    }

    public function testCacheControlDirectiveParsingQuotedZero()
    {
        $bag = new HeaderBag(['cache-control' => 'max-age="0"']);
        $this->assertTrue($bag->hasCacheControlDirective('max-age'));
        $this->assertEquals(0, $bag->getCacheControlDirective('max-age'));
    }

    public function testCacheControlDirectiveOverrideWithReplace()
    {
        $bag = new HeaderBag(['cache-control' => 'private, max-age=100']);
        $bag->replace(['cache-control' => 'public, max-age=10']);
        $this->assertTrue($bag->hasCacheControlDirective('public'));
        $this->assertTrue($bag->getCacheControlDirective('public'));

        $this->assertTrue($bag->hasCacheControlDirective('max-age'));
        $this->assertEquals(10, $bag->getCacheControlDirective('max-age'));
    }

    public function testCacheControlClone()
    {
        $headers = ['foo' => 'bar'];
        $bag1 = new HeaderBag($headers);
        $bag2 = new HeaderBag($bag1->all());

        $this->assertEquals($bag1->all(), $bag2->all());
    }

    public function testGetIterator()
    {
        $headers = ['foo' => 'bar', 'hello' => 'world', 'third' => 'charm'];
        $headerBag = new HeaderBag($headers);

        $i = 0;
        foreach ($headerBag as $key => $val) {
            ++$i;
            $this->assertEquals([$headers[$key]], $val);
        }

        $this->assertEquals(\count($headers), $i);
    }

    public function testCount()
    {
        $headers = ['foo' => 'bar', 'HELLO' => 'WORLD'];
        $headerBag = new HeaderBag($headers);

        $this->assertCount(\count($headers), $headerBag);
    }
}<|MERGE_RESOLUTION|>--- conflicted
+++ resolved
@@ -108,22 +108,6 @@
         $this->assertNull($bag->get('baz', 'nope'), '->get return null although different default value is given');
     }
 
-<<<<<<< HEAD
-=======
-    /**
-     * @group legacy
-     * @expectedDeprecation Passing a third argument to "Symfony\Component\HttpFoundation\HeaderBag::get()" is deprecated since Symfony 4.4, use method "all()" instead
-     */
-    public function testGetIsEqualToNewMethod()
-    {
-        $bag = new HeaderBag(['foo' => 'bar', 'fuzz' => 'bizz']);
-        $this->assertSame($bag->all('none'), $bag->get('none', [], false), '->get unknown values returns default as array');
-
-        $bag->set('foo', 'bor', false);
-        $this->assertSame(['bar', 'bor'], $bag->get('foo', 'nope', false), '->get return all values as array');
-    }
-
->>>>>>> 22ed6247
     public function testSetAssociativeArray()
     {
         $bag = new HeaderBag();
