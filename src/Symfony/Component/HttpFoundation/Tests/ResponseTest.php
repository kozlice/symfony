<?php

/*
 * This file is part of the Symfony package.
 *
 * (c) Fabien Potencier <fabien@symfony.com>
 *
 * For the full copyright and license information, please view the LICENSE
 * file that was distributed with this source code.
 */

namespace Symfony\Component\HttpFoundation\Tests;

use Symfony\Component\HttpFoundation\Request;
use Symfony\Component\HttpFoundation\Response;

class ResponseTest extends ResponseTestCase
{
    public function testCreate()
    {
        $response = Response::create('foo', 301, array('Foo' => 'bar'));

        $this->assertInstanceOf('Symfony\Component\HttpFoundation\Response', $response);
        $this->assertEquals(301, $response->getStatusCode());
        $this->assertEquals('bar', $response->headers->get('foo'));
    }

    public function testToString()
    {
        $response = new Response();
        $response = explode("\r\n", $response);
        $this->assertEquals("HTTP/1.0 200 OK", $response[0]);
        $this->assertEquals("Cache-Control: no-cache", $response[1]);
    }

    public function testClone()
    {
        $response = new Response();
        $responseClone = clone $response;
        $this->assertEquals($response, $responseClone);
    }

    public function testSendHeaders()
    {
        $response = new Response();
        $headers = $response->sendHeaders();
        $this->assertObjectHasAttribute('headers', $headers);
        $this->assertObjectHasAttribute('content', $headers);
        $this->assertObjectHasAttribute('version', $headers);
        $this->assertObjectHasAttribute('statusCode', $headers);
        $this->assertObjectHasAttribute('statusText', $headers);
        $this->assertObjectHasAttribute('charset', $headers);
    }

    public function testSend()
    {
        $response = new Response();
        $responseSend = $response->send();
        $this->assertObjectHasAttribute('headers', $responseSend);
        $this->assertObjectHasAttribute('content', $responseSend);
        $this->assertObjectHasAttribute('version', $responseSend);
        $this->assertObjectHasAttribute('statusCode', $responseSend);
        $this->assertObjectHasAttribute('statusText', $responseSend);
        $this->assertObjectHasAttribute('charset', $responseSend);
    }

    public function testGetCharset()
    {
        $response = new Response();
        $charsetOrigin = 'UTF-8';
        $response->setCharset($charsetOrigin);
        $charset = $response->getCharset();
        $this->assertEquals($charsetOrigin, $charset);
    }

    public function testIsCacheable()
    {
        $response = new Response();
        $this->assertFalse($response->isCacheable());
    }

    public function testIsCacheableWithErrorCode()
    {
        $response = new Response('', 500);
        $this->assertFalse($response->isCacheable());
    }

    public function testIsCacheableWithNoStoreDirective()
    {
        $response = new Response();
        $response->headers->set('cache-control', 'private');
        $this->assertFalse($response->isCacheable());
    }

    public function testIsCacheableWithSetTtl()
    {
        $response = new Response();
        $response->setTtl(10);
        $this->assertTrue($response->isCacheable());
    }

    public function testMustRevalidate()
    {
        $response = new Response();
        $this->assertFalse($response->mustRevalidate());
    }

    public function testSetNotModified()
    {
        $response = new Response();
        $modified = $response->setNotModified();
        $this->assertObjectHasAttribute('headers', $modified);
        $this->assertObjectHasAttribute('content', $modified);
        $this->assertObjectHasAttribute('version', $modified);
        $this->assertObjectHasAttribute('statusCode', $modified);
        $this->assertObjectHasAttribute('statusText', $modified);
        $this->assertObjectHasAttribute('charset', $modified);
        $this->assertEquals(304, $modified->getStatusCode());
    }

    public function testIsSuccessful()
    {
        $response = new Response();
        $this->assertTrue($response->isSuccessful());
    }

    public function testIsNotModified()
    {
        $response = new Response();
        $modified = $response->isNotModified(new Request());
        $this->assertFalse($modified);
    }

    public function testIsNotModifiedNotSafe()
    {
        $request = Request::create('/homepage', 'POST');

        $response = new Response();
        $this->assertFalse($response->isNotModified($request));
    }

    public function testIsNotModifiedLastModified()
    {
<<<<<<< HEAD
        $modified = 'Sun, 25 Aug 2013 18:33:31 GMT';
=======
        $before   = 'Sun, 25 Aug 2013 18:32:31 GMT';
        $modified = 'Sun, 25 Aug 2013 18:33:31 GMT';
        $after    = 'Sun, 25 Aug 2013 19:33:31 GMT';
>>>>>>> d671406a

        $request = new Request();
        $request->headers->set('If-Modified-Since', $modified);

        $response = new Response();
<<<<<<< HEAD
        $response->headers->set('Last-Modified', $modified);

        $this->assertTrue($response->isNotModified($request));

=======

        $response->headers->set('Last-Modified', $modified);
        $this->assertTrue($response->isNotModified($request));

        $response->headers->set('Last-Modified', $before);
        $this->assertTrue($response->isNotModified($request));

        $response->headers->set('Last-Modified', $after);
        $this->assertFalse($response->isNotModified($request));

>>>>>>> d671406a
        $response->headers->set('Last-Modified', '');
        $this->assertFalse($response->isNotModified($request));
    }

    public function testIsNotModifiedEtag()
    {
        $etagOne = 'randomly_generated_etag';
        $etagTwo = 'randomly_generated_etag_2';

        $request = new Request();
        $request->headers->set('if_none_match', sprintf('%s, %s, %s', $etagOne, $etagTwo, 'etagThree'));

        $response = new Response();

        $response->headers->set('ETag', $etagOne);
        $this->assertTrue($response->isNotModified($request));

        $response->headers->set('ETag', $etagTwo);
        $this->assertTrue($response->isNotModified($request));

        $response->headers->set('ETag', '');
        $this->assertFalse($response->isNotModified($request));
    }

<<<<<<< HEAD
=======
    public function testIsNotModifiedLastModifiedAndEtag()
    {
        $before   = 'Sun, 25 Aug 2013 18:32:31 GMT';
        $modified = 'Sun, 25 Aug 2013 18:33:31 GMT';
        $after    = 'Sun, 25 Aug 2013 19:33:31 GMT';
        $etag     = 'randomly_generated_etag';

        $request = new Request();
        $request->headers->set('if_none_match', sprintf('%s, %s', $etag, 'etagThree'));
        $request->headers->set('If-Modified-Since', $modified);

        $response = new Response();

        $response->headers->set('ETag', $etag);
        $response->headers->set('Last-Modified', $after);
        $this->assertFalse($response->isNotModified($request));

        $response->headers->set('ETag', 'non-existent-etag');
        $response->headers->set('Last-Modified', $before);
        $this->assertFalse($response->isNotModified($request));

        $response->headers->set('ETag', $etag);
        $response->headers->set('Last-Modified', $modified);
        $this->assertTrue($response->isNotModified($request));
    }

    public function testIsNotModifiedIfModifiedSinceAndEtagWithoutLastModified()
    {
        $modified = 'Sun, 25 Aug 2013 18:33:31 GMT';
        $etag     = 'randomly_generated_etag';

        $request = new Request();
        $request->headers->set('if_none_match', sprintf('%s, %s', $etag, 'etagThree'));
        $request->headers->set('If-Modified-Since', $modified);

        $response = new Response();

        $response->headers->set('ETag', $etag);
        $this->assertTrue($response->isNotModified($request));

        $response->headers->set('ETag', 'non-existent-etag');
        $this->assertFalse($response->isNotModified($request));
    }

>>>>>>> d671406a
    public function testIsValidateable()
    {
        $response = new Response('', 200, array('Last-Modified' => $this->createDateTimeOneHourAgo()->format(DATE_RFC2822)));
        $this->assertTrue($response->isValidateable(), '->isValidateable() returns true if Last-Modified is present');

        $response = new Response('', 200, array('ETag' => '"12345"'));
        $this->assertTrue($response->isValidateable(), '->isValidateable() returns true if ETag is present');

        $response = new Response();
        $this->assertFalse($response->isValidateable(), '->isValidateable() returns false when no validator is present');
    }

    public function testGetDate()
    {
        $oneHourAgo = $this->createDateTimeOneHourAgo();
        $response = new Response('', 200, array('Date' => $oneHourAgo->format(DATE_RFC2822)));
        $this->assertEquals(0, $oneHourAgo->diff($response->getDate())->format('%s'), '->getDate() returns the Date header if present');

        $response = new Response();
        $date = $response->getDate();
        $this->assertLessThan(1, $date->diff(new \DateTime(), true)->format('%s'), '->getDate() returns the current Date if no Date header present');

        $response = new Response('', 200, array('Date' => $this->createDateTimeOneHourAgo()->format(DATE_RFC2822)));
        $now = $this->createDateTimeNow();
        $response->headers->set('Date', $now->format(DATE_RFC2822));
        $this->assertLessThanOrEqual(1, $now->diff($response->getDate())->format('%s'), '->getDate() returns the date when the header has been modified');

        $response = new Response('', 200);
        $response->headers->remove('Date');
        $this->assertInstanceOf('\DateTime', $response->getDate());
    }

    public function testGetMaxAge()
    {
        $response = new Response();
        $response->headers->set('Cache-Control', 's-maxage=600, max-age=0');
        $this->assertEquals(600, $response->getMaxAge(), '->getMaxAge() uses s-maxage cache control directive when present');

        $response = new Response();
        $response->headers->set('Cache-Control', 'max-age=600');
        $this->assertEquals(600, $response->getMaxAge(), '->getMaxAge() falls back to max-age when no s-maxage directive present');

        $response = new Response();
        $response->headers->set('Cache-Control', 'must-revalidate');
        $response->headers->set('Expires', $this->createDateTimeOneHourLater()->format(DATE_RFC2822));
        $this->assertLessThanOrEqual(1, $response->getMaxAge() - 3600, '->getMaxAge() falls back to Expires when no max-age or s-maxage directive present');

        $response = new Response();
        $response->headers->set('Cache-Control', 'must-revalidate');
        $response->headers->set('Expires', -1);
        $this->assertEquals('Sat, 01 Jan 00 00:00:00 +0000', $response->getExpires()->format(DATE_RFC822));

        $response = new Response();
        $this->assertNull($response->getMaxAge(), '->getMaxAge() returns null if no freshness information available');
    }

    public function testSetSharedMaxAge()
    {
        $response = new Response();
        $response->setSharedMaxAge(20);

        $cacheControl = $response->headers->get('Cache-Control');
        $this->assertEquals('public, s-maxage=20', $cacheControl);
    }

    public function testIsPrivate()
    {
        $response = new Response();
        $response->headers->set('Cache-Control', 'max-age=100');
        $response->setPrivate();
        $this->assertEquals(100, $response->headers->getCacheControlDirective('max-age'), '->isPrivate() adds the private Cache-Control directive when set to true');
        $this->assertTrue($response->headers->getCacheControlDirective('private'), '->isPrivate() adds the private Cache-Control directive when set to true');

        $response = new Response();
        $response->headers->set('Cache-Control', 'public, max-age=100');
        $response->setPrivate();
        $this->assertEquals(100, $response->headers->getCacheControlDirective('max-age'), '->isPrivate() adds the private Cache-Control directive when set to true');
        $this->assertTrue($response->headers->getCacheControlDirective('private'), '->isPrivate() adds the private Cache-Control directive when set to true');
        $this->assertFalse($response->headers->hasCacheControlDirective('public'), '->isPrivate() removes the public Cache-Control directive');
    }

    public function testExpire()
    {
        $response = new Response();
        $response->headers->set('Cache-Control', 'max-age=100');
        $response->expire();
        $this->assertEquals(100, $response->headers->get('Age'), '->expire() sets the Age to max-age when present');

        $response = new Response();
        $response->headers->set('Cache-Control', 'max-age=100, s-maxage=500');
        $response->expire();
        $this->assertEquals(500, $response->headers->get('Age'), '->expire() sets the Age to s-maxage when both max-age and s-maxage are present');

        $response = new Response();
        $response->headers->set('Cache-Control', 'max-age=5, s-maxage=500');
        $response->headers->set('Age', '1000');
        $response->expire();
        $this->assertEquals(1000, $response->headers->get('Age'), '->expire() does nothing when the response is already stale/expired');

        $response = new Response();
        $response->expire();
        $this->assertFalse($response->headers->has('Age'), '->expire() does nothing when the response does not include freshness information');

        $response = new Response();
        $response->headers->set('Expires', -1);
        $response->expire();
        $this->assertNull($response->headers->get('Age'), '->expire() does not set the Age when the response is expired');
    }

    public function testGetTtl()
    {
        $response = new Response();
        $this->assertNull($response->getTtl(), '->getTtl() returns null when no Expires or Cache-Control headers are present');

        $response = new Response();
        $response->headers->set('Expires', $this->createDateTimeOneHourLater()->format(DATE_RFC2822));
        $this->assertLessThanOrEqual(1, 3600 - $response->getTtl(), '->getTtl() uses the Expires header when no max-age is present');

        $response = new Response();
        $response->headers->set('Expires', $this->createDateTimeOneHourAgo()->format(DATE_RFC2822));
        $this->assertLessThan(0, $response->getTtl(), '->getTtl() returns negative values when Expires is in past');

        $response = new Response();
        $response->headers->set('Expires', $response->getDate()->format(DATE_RFC2822));
        $response->headers->set('Age', 0);
        $this->assertSame(0, $response->getTtl(), '->getTtl() correctly handles zero');

        $response = new Response();
        $response->headers->set('Cache-Control', 'max-age=60');
        $this->assertLessThan(1, 60 - $response->getTtl(), '->getTtl() uses Cache-Control max-age when present');
    }

    public function testSetClientTtl()
    {
        $response = new Response();
        $response->setClientTtl(10);

        $this->assertEquals($response->getMaxAge(), $response->getAge() + 10);
    }

    public function testGetSetProtocolVersion()
    {
        $response = new Response();

        $this->assertEquals('1.0', $response->getProtocolVersion());

        $response->setProtocolVersion('1.1');

        $this->assertEquals('1.1', $response->getProtocolVersion());
    }

    public function testGetVary()
    {
        $response = new Response();
        $this->assertEquals(array(), $response->getVary(), '->getVary() returns an empty array if no Vary header is present');

        $response = new Response();
        $response->headers->set('Vary', 'Accept-Language');
        $this->assertEquals(array('Accept-Language'), $response->getVary(), '->getVary() parses a single header name value');

        $response = new Response();
        $response->headers->set('Vary', 'Accept-Language User-Agent    X-Foo');
        $this->assertEquals(array('Accept-Language', 'User-Agent', 'X-Foo'), $response->getVary(), '->getVary() parses multiple header name values separated by spaces');

        $response = new Response();
        $response->headers->set('Vary', 'Accept-Language,User-Agent,    X-Foo');
        $this->assertEquals(array('Accept-Language', 'User-Agent', 'X-Foo'), $response->getVary(), '->getVary() parses multiple header name values separated by commas');

        $vary = array('Accept-Language', 'User-Agent', 'X-foo');

        $response = new Response();
        $response->headers->set('Vary', $vary);
        $this->assertEquals($vary, $response->getVary(), '->getVary() parses multiple header name values in arrays');

        $response = new Response();
        $response->headers->set('Vary', 'Accept-Language, User-Agent, X-foo');
        $this->assertEquals($vary, $response->getVary(), '->getVary() parses multiple header name values in arrays');
    }

    public function testSetVary()
    {
        $response = new Response();
        $response->setVary('Accept-Language');
        $this->assertEquals(array('Accept-Language'), $response->getVary());

        $response->setVary('Accept-Language, User-Agent');
        $this->assertEquals(array('Accept-Language', 'User-Agent'), $response->getVary(), '->setVary() replace the vary header by default');

        $response->setVary('X-Foo', false);
        $this->assertEquals(array('Accept-Language', 'User-Agent', 'X-Foo'), $response->getVary(), '->setVary() doesn\'t wipe out earlier Vary headers if replace is set to false');
    }

    public function testDefaultContentType()
    {
        $headerMock = $this->getMock('Symfony\Component\HttpFoundation\ResponseHeaderBag', array('set'));
        $headerMock->expects($this->at(0))
            ->method('set')
            ->with('Content-Type', 'text/html');
        $headerMock->expects($this->at(1))
            ->method('set')
            ->with('Content-Type', 'text/html; charset=UTF-8');

        $response = new Response('foo');
        $response->headers = $headerMock;

        $response->prepare(new Request());
    }

    public function testContentTypeCharset()
    {
        $response = new Response();
        $response->headers->set('Content-Type', 'text/css');

        // force fixContentType() to be called
        $response->prepare(new Request());

        $this->assertEquals('text/css; charset=UTF-8', $response->headers->get('Content-Type'));
    }

    public function testPrepareDoesNothingIfContentTypeIsSet()
    {
        $response = new Response('foo');
        $response->headers->set('Content-Type', 'text/plain');

        $response->prepare(new Request());

        $this->assertEquals('text/plain; charset=UTF-8', $response->headers->get('content-type'));
    }

    public function testPrepareDoesNothingIfRequestFormatIsNotDefined()
    {
        $response = new Response('foo');

        $response->prepare(new Request());

        $this->assertEquals('text/html; charset=UTF-8', $response->headers->get('content-type'));
    }

    public function testPrepareSetContentType()
    {
        $response = new Response('foo');
        $request = Request::create('/');
        $request->setRequestFormat('json');

        $response->prepare($request);

        $this->assertEquals('application/json', $response->headers->get('content-type'));
    }

    public function testPrepareRemovesContentForHeadRequests()
    {
        $response = new Response('foo');
        $request = Request::create('/', 'HEAD');

        $length = 12345;
        $response->headers->set('Content-Length', $length);
        $response->prepare($request);

        $this->assertEquals('', $response->getContent());
        $this->assertEquals($length, $response->headers->get('Content-Length'), 'Content-Length should be as if it was GET; see RFC2616 14.13');
    }

    public function testPrepareRemovesContentForInformationalResponse()
    {
        $response = new Response('foo');
        $request = Request::create('/');

        $response->setContent('content');
        $response->setStatusCode(101);
        $response->prepare($request);
        $this->assertEquals('', $response->getContent());
        $this->assertFalse($response->headers->has('Content-Type'));
        $this->assertFalse($response->headers->has('Content-Type'));

        $response->setContent('content');
        $response->setStatusCode(304);
        $response->prepare($request);
        $this->assertEquals('', $response->getContent());
        $this->assertFalse($response->headers->has('Content-Type'));
        $this->assertFalse($response->headers->has('Content-Length'));
    }

    public function testPrepareRemovesContentLength()
    {
        $response = new Response('foo');
        $request = Request::create('/');

        $response->headers->set('Content-Length', 12345);
        $response->prepare($request);
        $this->assertEquals(12345, $response->headers->get('Content-Length'));

        $response->headers->set('Transfer-Encoding', 'chunked');
        $response->prepare($request);
        $this->assertFalse($response->headers->has('Content-Length'));
    }

    public function testPrepareSetsPragmaOnHttp10Only()
    {
        $request = Request::create('/', 'GET');
        $request->server->set('SERVER_PROTOCOL', 'HTTP/1.0');

        $response = new Response('foo');
        $response->prepare($request);
        $this->assertEquals('no-cache', $response->headers->get('pragma'));
        $this->assertEquals('-1', $response->headers->get('expires'));

        $request->server->set('SERVER_PROTOCOL', 'HTTP/1.1');
        $response = new Response('foo');
        $response->prepare($request);
        $this->assertFalse($response->headers->has('pragma'));
        $this->assertFalse($response->headers->has('expires'));
    }

    public function testSetCache()
    {
        $response = new Response();
        //array('etag', 'last_modified', 'max_age', 's_maxage', 'private', 'public')
        try {
            $response->setCache(array("wrong option" => "value"));
            $this->fail('->setCache() throws an InvalidArgumentException if an option is not supported');
        } catch (\Exception $e) {
            $this->assertInstanceOf('InvalidArgumentException', $e, '->setCache() throws an InvalidArgumentException if an option is not supported');
            $this->assertContains('"wrong option"', $e->getMessage());
        }

        $options = array('etag' => '"whatever"');
        $response->setCache($options);
        $this->assertEquals($response->getEtag(), '"whatever"');

        $now = new \DateTime();
        $options = array('last_modified' => $now);
        $response->setCache($options);
        $this->assertEquals($response->getLastModified()->getTimestamp(), $now->getTimestamp());

        $options = array('max_age' => 100);
        $response->setCache($options);
        $this->assertEquals($response->getMaxAge(), 100);

        $options = array('s_maxage' => 200);
        $response->setCache($options);
        $this->assertEquals($response->getMaxAge(), 200);

        $this->assertTrue($response->headers->hasCacheControlDirective('public'));
        $this->assertFalse($response->headers->hasCacheControlDirective('private'));

        $response->setCache(array('public' => true));
        $this->assertTrue($response->headers->hasCacheControlDirective('public'));
        $this->assertFalse($response->headers->hasCacheControlDirective('private'));

        $response->setCache(array('public' => false));
        $this->assertFalse($response->headers->hasCacheControlDirective('public'));
        $this->assertTrue($response->headers->hasCacheControlDirective('private'));

        $response->setCache(array('private' => true));
        $this->assertFalse($response->headers->hasCacheControlDirective('public'));
        $this->assertTrue($response->headers->hasCacheControlDirective('private'));

        $response->setCache(array('private' => false));
        $this->assertTrue($response->headers->hasCacheControlDirective('public'));
        $this->assertFalse($response->headers->hasCacheControlDirective('private'));
    }

    public function testSendContent()
    {
        $response = new Response('test response rendering', 200);

        ob_start();
        $response->sendContent();
        $string = ob_get_clean();
        $this->assertContains('test response rendering', $string);
    }

    public function testSetPublic()
    {
        $response = new Response();
        $response->setPublic();

        $this->assertTrue($response->headers->hasCacheControlDirective('public'));
        $this->assertFalse($response->headers->hasCacheControlDirective('private'));
    }

    public function testSetExpires()
    {
        $response = new Response();
        $response->setExpires(null);

        $this->assertNull($response->getExpires(), '->setExpires() remove the header when passed null');

        $now = new \DateTime();
        $response->setExpires($now);

        $this->assertEquals($response->getExpires()->getTimestamp(), $now->getTimestamp());
    }

    public function testSetLastModified()
    {
        $response = new Response();
        $response->setLastModified(new \DateTime());
        $this->assertNotNull($response->getLastModified());

        $response->setLastModified(null);
        $this->assertNull($response->getLastModified());
    }

    public function testIsInvalid()
    {
        $response = new Response();

        try {
            $response->setStatusCode(99);
            $this->fail();
        } catch (\InvalidArgumentException $e) {
            $this->assertTrue($response->isInvalid());
        }

        try {
            $response->setStatusCode(650);
            $this->fail();
        } catch (\InvalidArgumentException $e) {
            $this->assertTrue($response->isInvalid());
        }

        $response = new Response('', 200);
        $this->assertFalse($response->isInvalid());
    }

    /**
     * @dataProvider getStatusCodeFixtures
     */
    public function testSetStatusCode($code, $text, $expectedText)
    {
        $response = new Response();

        $response->setStatusCode($code, $text);

        $statusText = new \ReflectionProperty($response, 'statusText');
        $statusText->setAccessible(true);

        $this->assertEquals($expectedText, $statusText->getValue($response));
    }

    public function getStatusCodeFixtures()
    {
        return array(
            array('200', null, 'OK'),
            array('200', false, ''),
            array('200', 'foo', 'foo'),
            array('199', null, ''),
            array('199', false, ''),
            array('199', 'foo', 'foo'),
        );
    }

    public function testIsInformational()
    {
        $response = new Response('', 100);
        $this->assertTrue($response->isInformational());

        $response = new Response('', 200);
        $this->assertFalse($response->isInformational());
    }

    public function testIsRedirectRedirection()
    {
        foreach (array(301, 302, 303, 307) as $code) {
            $response = new Response('', $code);
            $this->assertTrue($response->isRedirection());
            $this->assertTrue($response->isRedirect());
        }

        $response = new Response('', 304);
        $this->assertTrue($response->isRedirection());
        $this->assertFalse($response->isRedirect());

        $response = new Response('', 200);
        $this->assertFalse($response->isRedirection());
        $this->assertFalse($response->isRedirect());

        $response = new Response('', 404);
        $this->assertFalse($response->isRedirection());
        $this->assertFalse($response->isRedirect());

        $response = new Response('', 301, array('Location' => '/good-uri'));
        $this->assertFalse($response->isRedirect('/bad-uri'));
        $this->assertTrue($response->isRedirect('/good-uri'));
    }

    public function testIsNotFound()
    {
        $response = new Response('', 404);
        $this->assertTrue($response->isNotFound());

        $response = new Response('', 200);
        $this->assertFalse($response->isNotFound());
    }

    public function testIsEmpty()
    {
        foreach (array(204, 304) as $code) {
            $response = new Response('', $code);
            $this->assertTrue($response->isEmpty());
        }

        $response = new Response('', 200);
        $this->assertFalse($response->isEmpty());
    }

    public function testIsForbidden()
    {
        $response = new Response('', 403);
        $this->assertTrue($response->isForbidden());

        $response = new Response('', 200);
        $this->assertFalse($response->isForbidden());
    }

    public function testIsOk()
    {
        $response = new Response('', 200);
        $this->assertTrue($response->isOk());

        $response = new Response('', 404);
        $this->assertFalse($response->isOk());
    }

    public function testIsServerOrClientError()
    {
        $response = new Response('', 404);
        $this->assertTrue($response->isClientError());
        $this->assertFalse($response->isServerError());

        $response = new Response('', 500);
        $this->assertFalse($response->isClientError());
        $this->assertTrue($response->isServerError());
    }

    public function testHasVary()
    {
        $response = new Response();
        $this->assertFalse($response->hasVary());

        $response->setVary('User-Agent');
        $this->assertTrue($response->hasVary());
    }

    public function testSetEtag()
    {
        $response = new Response('', 200, array('ETag' => '"12345"'));
        $response->setEtag();

        $this->assertNull($response->headers->get('Etag'), '->setEtag() removes Etags when call with null');
    }

    /**
     * @dataProvider validContentProvider
     */
    public function testSetContent($content)
    {
        $response = new Response();
        $response->setContent($content);
        $this->assertEquals((string) $content, $response->getContent());
    }

    /**
     * @expectedException \UnexpectedValueException
     * @dataProvider invalidContentProvider
     */
    public function testSetContentInvalid($content)
    {
        $response = new Response();
        $response->setContent($content);
    }

    public function testSettersAreChainable()
    {
        $response = new Response();

        $setters = array(
            'setProtocolVersion' => '1.0',
            'setCharset' => 'UTF-8',
            'setPublic' => null,
            'setPrivate' => null,
            'setDate' => new \DateTime(),
            'expire' => null,
            'setMaxAge' => 1,
            'setSharedMaxAge' => 1,
            'setTtl' => 1,
            'setClientTtl' => 1,
        );

        foreach ($setters as $setter => $arg) {
            $this->assertEquals($response, $response->{$setter}($arg));
        }
    }

    public function validContentProvider()
    {
        return array(
            'obj'    => array(new StringableObject()),
            'string' => array('Foo'),
            'int'    => array(2),
        );
    }

    public function invalidContentProvider()
    {
        return array(
            'obj'   => array(new \stdClass()),
            'array' => array(array()),
            'bool'   => array(true, '1'),
        );
    }

    protected function createDateTimeOneHourAgo()
    {
        $date = new \DateTime();

        return $date->sub(new \DateInterval('PT1H'));
    }

    protected function createDateTimeOneHourLater()
    {
        $date = new \DateTime();

        return $date->add(new \DateInterval('PT1H'));
    }

    protected function createDateTimeNow()
    {
        return new \DateTime();
    }

    protected function provideResponse()
    {
        return new Response();
    }
}

class StringableObject
{
    public function __toString()
    {
        return 'Foo';
    }
}<|MERGE_RESOLUTION|>--- conflicted
+++ resolved
@@ -141,24 +141,14 @@
 
     public function testIsNotModifiedLastModified()
     {
-<<<<<<< HEAD
-        $modified = 'Sun, 25 Aug 2013 18:33:31 GMT';
-=======
         $before   = 'Sun, 25 Aug 2013 18:32:31 GMT';
         $modified = 'Sun, 25 Aug 2013 18:33:31 GMT';
         $after    = 'Sun, 25 Aug 2013 19:33:31 GMT';
->>>>>>> d671406a
 
         $request = new Request();
         $request->headers->set('If-Modified-Since', $modified);
 
         $response = new Response();
-<<<<<<< HEAD
-        $response->headers->set('Last-Modified', $modified);
-
-        $this->assertTrue($response->isNotModified($request));
-
-=======
 
         $response->headers->set('Last-Modified', $modified);
         $this->assertTrue($response->isNotModified($request));
@@ -169,7 +159,6 @@
         $response->headers->set('Last-Modified', $after);
         $this->assertFalse($response->isNotModified($request));
 
->>>>>>> d671406a
         $response->headers->set('Last-Modified', '');
         $this->assertFalse($response->isNotModified($request));
     }
@@ -194,8 +183,6 @@
         $this->assertFalse($response->isNotModified($request));
     }
 
-<<<<<<< HEAD
-=======
     public function testIsNotModifiedLastModifiedAndEtag()
     {
         $before   = 'Sun, 25 Aug 2013 18:32:31 GMT';
@@ -240,7 +227,6 @@
         $this->assertFalse($response->isNotModified($request));
     }
 
->>>>>>> d671406a
     public function testIsValidateable()
     {
         $response = new Response('', 200, array('Last-Modified' => $this->createDateTimeOneHourAgo()->format(DATE_RFC2822)));
