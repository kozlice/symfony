--- conflicted
+++ resolved
@@ -16,19 +16,6 @@
 
 class JsonResponseTest extends TestCase
 {
-<<<<<<< HEAD
-    use ForwardCompatTestTrait;
-=======
-    protected function setUp()
-    {
-        parent::setUp();
-
-        if (!\defined('HHVM_VERSION')) {
-            $this->iniSet('serialize_precision', 14);
-        }
-    }
->>>>>>> ce30848f
-
     public function testConstructorEmptyCreatesJsonObject()
     {
         $response = new JsonResponse();
