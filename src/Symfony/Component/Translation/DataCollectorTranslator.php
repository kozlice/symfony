--- conflicted
+++ resolved
@@ -35,11 +35,7 @@
     public function __construct(TranslatorInterface $translator)
     {
         if (!$translator instanceof TranslatorBagInterface) {
-<<<<<<< HEAD
-            throw new InvalidArgumentException(sprintf('The Translator "%s" must implement TranslatorInterface and TranslatorBagInterface.', get_class($translator)));
-=======
-            throw new \InvalidArgumentException(sprintf('The Translator "%s" must implement TranslatorInterface and TranslatorBagInterface.', \get_class($translator)));
->>>>>>> 82d13dae
+            throw new InvalidArgumentException(sprintf('The Translator "%s" must implement TranslatorInterface and TranslatorBagInterface.', \get_class($translator)));
         }
 
         $this->translator = $translator;
