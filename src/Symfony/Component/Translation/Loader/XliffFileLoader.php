--- conflicted
+++ resolved
@@ -58,7 +58,7 @@
 
         $xliffVersion = XliffUtils::getVersionNumber($dom);
         if ($errors = XliffUtils::validateSchema($dom)) {
-            throw new InvalidResourceException(sprintf('Invalid resource provided: "%s"; Errors: '.XliffUtils::getErrorsAsString($errors), $resource));
+            throw new InvalidResourceException(sprintf('Invalid resource provided: "%s"; Errors: ', $resource).XliffUtils::getErrorsAsString($errors));
         }
 
         if ('1.2' === $xliffVersion) {
@@ -180,147 +180,7 @@
         return $content;
     }
 
-<<<<<<< HEAD
     private function parseNotesMetadata(\SimpleXMLElement $noteElement = null, string $encoding = null): array
-=======
-    /**
-     * Validates and parses the given file into a DOMDocument.
-     *
-     * @param string $file
-     * @param string $schema source of the schema
-     *
-     * @throws InvalidResourceException
-     */
-    private function validateSchema($file, \DOMDocument $dom, $schema)
-    {
-        $internalErrors = libxml_use_internal_errors(true);
-
-        $disableEntities = libxml_disable_entity_loader(false);
-
-        if (!@$dom->schemaValidateSource($schema)) {
-            libxml_disable_entity_loader($disableEntities);
-
-            throw new InvalidResourceException(sprintf('Invalid resource provided: "%s"; Errors: ', $file).implode("\n", $this->getXmlErrors($internalErrors)));
-        }
-
-        libxml_disable_entity_loader($disableEntities);
-
-        $dom->normalizeDocument();
-
-        libxml_clear_errors();
-        libxml_use_internal_errors($internalErrors);
-    }
-
-    private function getSchema($xliffVersion)
-    {
-        if ('1.2' === $xliffVersion) {
-            $schemaSource = file_get_contents(__DIR__.'/schema/dic/xliff-core/xliff-core-1.2-strict.xsd');
-            $xmlUri = 'http://www.w3.org/2001/xml.xsd';
-        } elseif ('2.0' === $xliffVersion) {
-            $schemaSource = file_get_contents(__DIR__.'/schema/dic/xliff-core/xliff-core-2.0.xsd');
-            $xmlUri = 'informativeCopiesOf3rdPartySchemas/w3c/xml.xsd';
-        } else {
-            throw new InvalidArgumentException(sprintf('No support implemented for loading XLIFF version "%s".', $xliffVersion));
-        }
-
-        return $this->fixXmlLocation($schemaSource, $xmlUri);
-    }
-
-    /**
-     * Internally changes the URI of a dependent xsd to be loaded locally.
-     *
-     * @param string $schemaSource Current content of schema file
-     * @param string $xmlUri       External URI of XML to convert to local
-     *
-     * @return string
-     */
-    private function fixXmlLocation($schemaSource, $xmlUri)
-    {
-        $newPath = str_replace('\\', '/', __DIR__).'/schema/dic/xliff-core/xml.xsd';
-        $parts = explode('/', $newPath);
-        $locationstart = 'file:///';
-        if (0 === stripos($newPath, 'phar://')) {
-            $tmpfile = tempnam(sys_get_temp_dir(), 'symfony');
-            if ($tmpfile) {
-                copy($newPath, $tmpfile);
-                $parts = explode('/', str_replace('\\', '/', $tmpfile));
-            } else {
-                array_shift($parts);
-                $locationstart = 'phar:///';
-            }
-        }
-
-        $drive = '\\' === \DIRECTORY_SEPARATOR ? array_shift($parts).'/' : '';
-        $newPath = $locationstart.$drive.implode('/', array_map('rawurlencode', $parts));
-
-        return str_replace($xmlUri, $newPath, $schemaSource);
-    }
-
-    /**
-     * Returns the XML errors of the internal XML parser.
-     *
-     * @param bool $internalErrors
-     *
-     * @return array An array of errors
-     */
-    private function getXmlErrors($internalErrors)
-    {
-        $errors = [];
-        foreach (libxml_get_errors() as $error) {
-            $errors[] = sprintf('[%s %s] %s (in %s - line %d, column %d)',
-                LIBXML_ERR_WARNING == $error->level ? 'WARNING' : 'ERROR',
-                $error->code,
-                trim($error->message),
-                $error->file ?: 'n/a',
-                $error->line,
-                $error->column
-            );
-        }
-
-        libxml_clear_errors();
-        libxml_use_internal_errors($internalErrors);
-
-        return $errors;
-    }
-
-    /**
-     * Gets xliff file version based on the root "version" attribute.
-     * Defaults to 1.2 for backwards compatibility.
-     *
-     * @throws InvalidArgumentException
-     *
-     * @return string
-     */
-    private function getVersionNumber(\DOMDocument $dom)
-    {
-        /** @var \DOMNode $xliff */
-        foreach ($dom->getElementsByTagName('xliff') as $xliff) {
-            $version = $xliff->attributes->getNamedItem('version');
-            if ($version) {
-                return $version->nodeValue;
-            }
-
-            $namespace = $xliff->attributes->getNamedItem('xmlns');
-            if ($namespace) {
-                if (0 !== substr_compare('urn:oasis:names:tc:xliff:document:', $namespace->nodeValue, 0, 34)) {
-                    throw new InvalidArgumentException(sprintf('Not a valid XLIFF namespace "%s".', $namespace));
-                }
-
-                return substr($namespace, 34);
-            }
-        }
-
-        // Falls back to v1.2
-        return '1.2';
-    }
-
-    /**
-     * @param string|null $encoding
-     *
-     * @return array
-     */
-    private function parseNotesMetadata(\SimpleXMLElement $noteElement = null, $encoding = null)
->>>>>>> d8f282ed
     {
         $notes = [];
 
