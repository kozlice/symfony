<?php

/*
 * This file is part of the Symfony package.
 *
 * (c) Fabien Potencier <fabien@symfony.com>
 *
 * For the full copyright and license information, please view the LICENSE
 * file that was distributed with this source code.
 */

namespace Symfony\Component\Notifier\Bridge\Twilio\Tests;

use Symfony\Component\HttpClient\MockHttpClient;
use Symfony\Component\Notifier\Bridge\Twilio\TwilioTransport;
use Symfony\Component\Notifier\Exception\InvalidArgumentException;
use Symfony\Component\Notifier\Message\ChatMessage;
use Symfony\Component\Notifier\Message\MessageInterface;
use Symfony\Component\Notifier\Message\SmsMessage;
use Symfony\Component\Notifier\Test\TransportTestCase;
use Symfony\Contracts\HttpClient\HttpClientInterface;
use Symfony\Contracts\HttpClient\ResponseInterface;

final class TwilioTransportTest extends TransportTestCase
{
<<<<<<< HEAD
    public function createTransport(HttpClientInterface $client = null): TwilioTransport
=======
    /**
     * @return TwilioTransport
     */
    public function createTransport(HttpClientInterface $client = null, string $from = 'from'): TransportInterface
>>>>>>> 7a7240f0
    {
        return new TwilioTransport('accountSid', 'authToken', $from, $client ?? $this->createMock(HttpClientInterface::class));
    }

    public function toStringProvider(): iterable
    {
        yield ['twilio://api.twilio.com?from=from', $this->createTransport()];
    }

    public function supportedMessagesProvider(): iterable
    {
        yield [new SmsMessage('0611223344', 'Hello!')];
    }

    public function unsupportedMessagesProvider(): iterable
    {
        yield [new ChatMessage('Hello!')];
        yield [$this->createMock(MessageInterface::class)];
    }

    /**
     * @dataProvider invalidFromProvider
     */
    public function testInvalidArgumentExceptionIsThrownIfFromIsInvalid(string $from)
    {
        $transport = $this->createTransport(null, $from);

        $this->expectException(InvalidArgumentException::class);
        $this->expectExceptionMessage(sprintf('The "From" number "%s" is not a valid phone number, shortcode, or alphanumeric sender ID.', $from));

        $transport->send(new SmsMessage('+33612345678', 'Hello!'));
    }

    public function invalidFromProvider(): iterable
    {
        // alphanumeric sender ids
        yield 'too short' => ['a'];
        yield 'too long' => ['abcdefghijkl'];

        // phone numbers
        yield 'no zero at start if phone number' => ['+0'];
        yield 'phone number to short' => ['+1'];
    }

    /**
     * @dataProvider validFromProvider
     */
    public function testNoInvalidArgumentExceptionIsThrownIfFromIsValid(string $from)
    {
        $message = new SmsMessage('+33612345678', 'Hello!');

        $response = $this->createMock(ResponseInterface::class);
        $response->expects($this->exactly(2))
            ->method('getStatusCode')
            ->willReturn(201);
        $response->expects($this->once())
            ->method('getContent')
            ->willReturn(json_encode([
                'sid' => '123',
                'message' => 'foo',
                'more_info' => 'bar',
            ]));

        $client = new MockHttpClient(function (string $method, string $url, array $options = []) use ($response): ResponseInterface {
            $this->assertSame('POST', $method);
            $this->assertSame('https://api.twilio.com/2010-04-01/Accounts/accountSid/Messages.json', $url);

            return $response;
        });

        $transport = $this->createTransport($client, $from);

        $sentMessage = $transport->send($message);

        $this->assertSame('123', $sentMessage->getMessageId());
    }

    public function validFromProvider(): iterable
    {
        // alphanumeric sender ids
        yield ['ab'];
        yield ['abc'];
        yield ['abcd'];
        yield ['abcde'];
        yield ['abcdef'];
        yield ['abcdefg'];
        yield ['abcdefgh'];
        yield ['abcdefghi'];
        yield ['abcdefghij'];
        yield ['abcdefghijk'];
        yield ['abcdef ghij'];
        yield [' abcdefghij'];
        yield ['abcdefghij '];

        // phone numbers
        yield ['+11'];
        yield ['+112'];
        yield ['+1123'];
        yield ['+11234'];
        yield ['+112345'];
        yield ['+1123456'];
        yield ['+11234567'];
        yield ['+112345678'];
        yield ['+1123456789'];
        yield ['+11234567891'];
        yield ['+112345678912'];
        yield ['+1123456789123'];
        yield ['+11234567891234'];
        yield ['+112345678912345'];
    }
}<|MERGE_RESOLUTION|>--- conflicted
+++ resolved
@@ -23,14 +23,7 @@
 
 final class TwilioTransportTest extends TransportTestCase
 {
-<<<<<<< HEAD
-    public function createTransport(HttpClientInterface $client = null): TwilioTransport
-=======
-    /**
-     * @return TwilioTransport
-     */
-    public function createTransport(HttpClientInterface $client = null, string $from = 'from'): TransportInterface
->>>>>>> 7a7240f0
+    public function createTransport(HttpClientInterface $client = null, string $from = 'from'): TwilioTransport
     {
         return new TwilioTransport('accountSid', 'authToken', $from, $client ?? $this->createMock(HttpClientInterface::class));
     }
