--- conflicted
+++ resolved
@@ -431,7 +431,17 @@
         }
     }
 
-<<<<<<< HEAD
+    public function testGetVariablesValueFromGetenv()
+    {
+        putenv('Foo=Bar');
+
+        $dotenv = new Dotenv(true);
+        $values = $dotenv->parse('Foo=${Foo}');
+        $this->assertSame('Bar', $values['Foo']);
+
+        putenv('Foo');
+    }
+
     /**
      * @group legacy
      * @expectedDeprecation The default value of "$usePutenv" argument of "%s" will be changed from "true" to "false" in Symfony 5.0. You should define its value explicitly.
@@ -457,16 +467,5 @@
         $this->assertSame('no', $_SERVER['TEST_USE_PUTENV']);
         $this->assertSame('no', $_ENV['TEST_USE_PUTENV']);
         $this->assertFalse(getenv('TEST_USE_PUTENV'));
-=======
-    public function testGetVariablesValueFromGetenv()
-    {
-        putenv('Foo=Bar');
-
-        $dotenv = new Dotenv(true);
-        $values = $dotenv->parse('Foo=${Foo}');
-        $this->assertSame('Bar', $values['Foo']);
-
-        putenv('Foo');
->>>>>>> 135c6f7d
     }
 }