--- conflicted
+++ resolved
@@ -187,11 +187,11 @@
         }
 
         if (!$transitionExist) {
-            throw new UndefinedTransitionException($subject, $transitionName, $this);
+            throw new UndefinedTransitionException($subject, $transitionName, $this, $context);
         }
 
         if (!$approvedTransitions) {
-            throw new NotEnabledTransitionException($subject, $transitionName, $this, $bestTransitionBlockerList);
+            throw new NotEnabledTransitionException($subject, $transitionName, $this, $bestTransitionBlockerList, $context);
         }
 
         foreach ($approvedTransitions as $transition) {
@@ -210,17 +210,6 @@
             $this->announce($subject, $transition, $marking);
         }
 
-<<<<<<< HEAD
-        if (!$transitionBlockerList) {
-            throw new UndefinedTransitionException($subject, $transitionName, $this, $context);
-        }
-
-        if (!$applied) {
-            throw new NotEnabledTransitionException($subject, $transitionName, $this, $transitionBlockerList, $context);
-        }
-
-=======
->>>>>>> e5f0e60a
         return $marking;
     }
 
