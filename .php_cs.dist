--- conflicted
+++ resolved
@@ -13,14 +13,6 @@
         'array_syntax' => array('syntax' => 'long'),
         'ordered_imports' => true,
         'protected_to_private' => false,
-<<<<<<< HEAD
-        // TODO remove the disabling once https://github.com/FriendsOfPHP/PHP-CS-Fixer/pull/3876 is merged and released
-        'native_constant_invocation' => false,
-=======
-        // rule disabled due to https://bugs.php.net/bug.php?id=60573 bug;
-        // to be re-enabled (by dropping next line, rule is part of @Symfony already) on branch that requires PHP 5.4+
-        'self_accessor' => false,
->>>>>>> 2ba0fa4a
         // Part of @Symfony:risky in PHP-CS-Fixer 2.13.0. To be removed from the config file once upgrading
         'native_function_invocation' => array('include' => array('@compiler_optimized'), 'scope' => 'namespaced'),
     ))
