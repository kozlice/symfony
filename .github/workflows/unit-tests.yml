name: PHPUnit

on:
  push:
  pull_request:

defaults:
  run:
    shell: bash

jobs:

  tests:
    name: Tests
    runs-on: Ubuntu-20.04

    env:
      extensions: amqp,apcu,igbinary,intl,mbstring,memcached,redis-5.3.4

    strategy:
      matrix:
        include:
          - php: '8.1'
          - php: '8.0'
            mode: high-deps
          - php: '8.0'
            mode: low-deps
          - php: '8.2'
            mode: experimental
      fail-fast: false

    steps:
      - name: Checkout
        uses: actions/checkout@v2
        with:
          fetch-depth: 2

      - name: Configure for PHP >= 8.2
        if: "matrix.php >= '8.2'"
        run: |
          composer config platform.php 8.1.99

      - name: Setup PHP
        uses: shivammathur/setup-php@v2
        with:
          coverage: "none"
          ini-values: date.timezone=Europe/Paris,memory_limit=-1,default_socket_timeout=10,session.gc_probability=0,apc.enable_cli=1,zend.assertions=1
          php-version: "${{ matrix.php }}"
          extensions: "${{ env.extensions }}"
          tools: flex

      - name: Configure environment
        run: |
          git config --global user.email ""
          git config --global user.name "Symfony"
          git config --global init.defaultBranch main
          git config --global advice.detachedHead false

          COMPOSER_HOME="$(composer config home)"
          ([ -d "$COMPOSER_HOME" ] || mkdir "$COMPOSER_HOME") && cp .github/composer-config.json "$COMPOSER_HOME/config.json"

          echo COLUMNS=120 >> $GITHUB_ENV
          echo PHPUNIT="$(readlink -f ./phpunit) --exclude-group tty,benchmark,intl-data" >> $GITHUB_ENV
          echo COMPOSER_UP='composer update --no-progress --ansi' >> $GITHUB_ENV

          SYMFONY_VERSIONS=$(git ls-remote -q --heads | cut -f2 | grep -o '/[1-9][0-9]*\.[0-9].*' | sort -V)
          SYMFONY_VERSION=$(grep ' VERSION = ' src/Symfony/Component/HttpKernel/Kernel.php | grep -P -o '[0-9]+\.[0-9]+')
          SYMFONY_FEATURE_BRANCH=$(curl -s https://flex.symfony.com/versions.json | jq -r '."dev-name"')

          # Install the phpunit-bridge from a PR if required
          #
          # To run a PR with a patched phpunit-bridge, first submit the patch for the
          # phpunit-bridge as a separate PR against the next feature-branch then
          # uncomment and update the following line with that PR number
          #SYMFONY_PHPUNIT_BRIDGE_PR=32886

          if [[ $SYMFONY_PHPUNIT_BRIDGE_PR ]]; then
            git fetch --depth=2 origin refs/pull/$SYMFONY_PHPUNIT_BRIDGE_PR/head
            git rm -rq src/Symfony/Bridge/PhpUnit
            git checkout -q FETCH_HEAD -- src/Symfony/Bridge/PhpUnit
            SYMFONY_PHPUNIT_BRIDGE_REF=$(curl -s https://api.github.com/repos/symfony/symfony/pulls/$SYMFONY_PHPUNIT_BRIDGE_PR | jq -r .base.ref)
            sed -i 's/"symfony\/phpunit-bridge": ".*"/"symfony\/phpunit-bridge": "'$SYMFONY_PHPUNIT_BRIDGE_REF'.x@dev"/' composer.json
            rm -rf .phpunit
          fi

          # Create local composer packages for each patched components and reference them in composer.json files when cross-testing components
          if [[ ! "${{ matrix.mode }}" = *-deps ]]; then
              php .github/build-packages.php HEAD^ $SYMFONY_VERSION src/Symfony/Bridge/PhpUnit
          else
            echo SYMFONY_DEPRECATIONS_HELPER=weak >> $GITHUB_ENV
            cp composer.json composer.json.orig
            echo -e '{\n"require":{'"$(grep phpunit-bridge composer.json)"'"php":"*"},"minimum-stability":"dev"}' > composer.json
            php .github/build-packages.php HEAD^ $SYMFONY_VERSION $(find src/Symfony -mindepth 2 -type f -name composer.json -printf '%h\n')
            mv composer.json composer.json.phpunit
            mv composer.json.orig composer.json
          fi
          if [[ $SYMFONY_PHPUNIT_BRIDGE_PR ]]; then
            git rm -fq -- src/Symfony/Bridge/PhpUnit/composer.json
            git diff --staged -- src/Symfony/Bridge/PhpUnit/ | git apply -R --index
          fi

          # For the highest branch, in high-deps mode, the version before it is checked out and tested with the locally patched components
          if [[ "${{ matrix.mode }}" = high-deps && $SYMFONY_VERSION = $(echo "$SYMFONY_VERSIONS" | tail -n 1 | sed s/.//) ]]; then
            echo FLIP='^' >> $GITHUB_ENV
            SYMFONY_VERSION=$(echo "$SYMFONY_VERSIONS" | grep -FB1 /$SYMFONY_VERSION | head -n 1 | sed s/.//)
            git fetch --depth=2 origin $SYMFONY_VERSION
            git checkout -m FETCH_HEAD
            echo COMPONENTS=$(find src/Symfony -mindepth 2 -type f -name phpunit.xml.dist -printf '%h ') >> $GITHUB_ENV
          fi

          # Skip the phpunit-bridge on bugfix-branches when not in *-deps mode
          if [[ ! "${{ matrix.mode }}" = *-deps && $SYMFONY_VERSION != $SYMFONY_FEATURE_BRANCH ]]; then
            echo COMPONENTS=$(find src/Symfony -mindepth 2 -type f -name phpunit.xml.dist -not -wholename '*/Bridge/PhpUnit/*' -printf '%h ') >> $GITHUB_ENV
          else
            echo COMPONENTS=$(find src/Symfony -mindepth 2 -type f -name phpunit.xml.dist -printf '%h ') >> $GITHUB_ENV
          fi

          # Legacy tests are skipped when deps=high and when the current branch version has not the same major version number as the next one
          [[ "${{ matrix.mode }}" = high-deps && $SYMFONY_VERSION = *.4 ]] && echo LEGACY=,legacy >> $GITHUB_ENV || true

          echo SYMFONY_VERSION=$SYMFONY_VERSION >> $GITHUB_ENV
          echo COMPOSER_ROOT_VERSION=$SYMFONY_VERSION.x-dev >> $GITHUB_ENV
          echo SYMFONY_REQUIRE=">=$([ '${{ matrix.mode }}' = low-deps ] && echo 3.4 || echo $SYMFONY_VERSION)" >> $GITHUB_ENV
          [[ "${{ matrix.mode }}" = *-deps ]] && mv composer.json.phpunit composer.json || true

      - name: Install dependencies
        run: |
          echo "::group::composer update"
          $COMPOSER_UP
          echo "::endgroup::"

          echo "::group::install phpunit"
          ./phpunit install
          echo "::endgroup::"

      - name: Patch return types
        if: "matrix.php == '8.1' && ! matrix.mode"
        run: |
          patch -sp1 < .github/expected-missing-return-types.diff
          git add .
          composer install -q --optimize-autoloader
          SYMFONY_PATCH_TYPE_DECLARATIONS='force=2&php=8.0' php .github/patch-types.php
          SYMFONY_PATCH_TYPE_DECLARATIONS='force=2&php=8.0' php .github/patch-types.php # ensure the script is idempotent
          git diff --exit-code

      - name: Run tests
        run: |
          _run_tests() {
            local ok=0
            local title="$1$FLIP"
            local start=$(date -u +%s)
            OUTPUT=$(bash -xc "$2" 2>&1) || ok=1
            local end=$(date -u +%s)

            if [[ $ok -ne 0 ]]; then
              printf "\n%-70s%10s\n" $title $(($end-$start))s
              echo "$OUTPUT"
              echo -e "\n::error::KO $title\\n"
            else
              printf "::group::%-68s%10s\n" $title $(($end-$start))s
              echo "$OUTPUT"
              echo -e "\n\\e[32mOK\\e[0m $title\\n\\n::endgroup::"
            fi

            [[ "${{ matrix.mode }}" = experimental ]] || (exit $ok)
          }
          export -f _run_tests

          if [[ ! "${{ matrix.mode }}" = *-deps ]]; then
            echo "$COMPONENTS" | xargs -n1 | parallel -j +3 "_run_tests {} '$PHPUNIT {}'"

            exit 0
          fi

          (cd src/Symfony/Component/HttpFoundation; cp composer.json composer.bak; composer require --dev --no-update mongodb/mongodb)

          if [[ "${{ matrix.mode }}" = low-deps ]]; then
            echo "$COMPONENTS" | xargs -n1 | parallel -j +3 "_run_tests {} 'cd {} && $COMPOSER_UP --prefer-lowest --prefer-stable && $PHPUNIT'"

            exit 0
          fi

          # matrix.mode = high-deps
          echo "$COMPONENTS" | xargs -n1 | parallel -j +3 "_run_tests {} 'cd {} && $COMPOSER_UP && $PHPUNIT$LEGACY'" || X=1

          # get a list of the patched components (relies on .github/build-packages.php being called in the previous step)
          (cd src/Symfony/Component/HttpFoundation; mv composer.bak composer.json)
          PATCHED_COMPONENTS=$(git diff --name-only src/ | grep composer.json || true)

          # for x.4 branches, checkout and test previous major with the patched components (only for patched components)
          if [[ $PATCHED_COMPONENTS && $SYMFONY_VERSION = *.4 ]]; then
              export FLIP='^'
              SYMFONY_VERSION=$(echo $SYMFONY_VERSION | awk '{print $1 - 1}')
              echo -e "\\n\\e[33;1mChecking out Symfony $SYMFONY_VERSION and running tests with patched components as deps\\e[0m"
              export COMPOSER_ROOT_VERSION=$SYMFONY_VERSION.x-dev
              export SYMFONY_REQUIRE=">=$SYMFONY_VERSION"
              git fetch --depth=2 origin $SYMFONY_VERSION
              git checkout -m FETCH_HEAD
              PATCHED_COMPONENTS=$(echo "$PATCHED_COMPONENTS" | xargs dirname | xargs -n1 -I{} bash -c "[ -e '{}/phpunit.xml.dist' ] && echo '{}'" | sort || true)
              (cd src/Symfony/Component/HttpFoundation; composer require --dev --no-update mongodb/mongodb)
              if [[ $PATCHED_COMPONENTS ]]; then
                echo "::group::install phpunit"
                ./phpunit install
                echo "::endgroup::"
                echo "$PATCHED_COMPONENTS" | parallel -j +3 "_run_tests {} 'cd {} && rm composer.lock vendor/ -Rf && $COMPOSER_UP && $PHPUNIT$LEGACY'" || X=1
              fi
          fi

          [[ ! $X ]] || (exit 1)

      - name: Run tests with SIGCHLD enabled PHP
<<<<<<< HEAD
        if: "${{ matrix.php == '8.0' && ! matrix.mode }}"
=======
        if: "matrix.php == '7.2' && ! matrix.mode"
>>>>>>> e227a523
        run: |
          mkdir build
          cd build
          wget -q https://github.com/symfony/binary-utils/releases/download/v0.1/php-8.0.2-pcntl-sigchild.tar.bz2
          tar -xjf php-8.0.2-pcntl-sigchild.tar.bz2
          cd ..

          ./build/php/bin/php ./phpunit --colors=always src/Symfony/Component/Process<|MERGE_RESOLUTION|>--- conflicted
+++ resolved
@@ -209,11 +209,7 @@
           [[ ! $X ]] || (exit 1)
 
       - name: Run tests with SIGCHLD enabled PHP
-<<<<<<< HEAD
-        if: "${{ matrix.php == '8.0' && ! matrix.mode }}"
-=======
-        if: "matrix.php == '7.2' && ! matrix.mode"
->>>>>>> e227a523
+        if: "matrix.php == '8.0' && ! matrix.mode"
         run: |
           mkdir build
           cd build
