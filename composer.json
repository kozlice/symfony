{
    "name": "symfony/symfony",
    "type": "library",
    "description": "The Symfony PHP framework",
    "keywords": ["framework"],
    "homepage": "https://symfony.com",
    "license": "MIT",
    "authors": [
        {
            "name": "Fabien Potencier",
            "email": "fabien@symfony.com"
        },
        {
            "name": "Symfony Community",
            "homepage": "https://symfony.com/contributors"
        }
    ],
    "provide": {
        "php-http/async-client-implementation": "*",
        "php-http/client-implementation": "*",
        "psr/cache-implementation": "2.0|3.0",
        "psr/container-implementation": "1.1|2.0",
        "psr/event-dispatcher-implementation": "1.0",
        "psr/http-client-implementation": "1.0",
<<<<<<< HEAD
        "psr/link-implementation": "1.0|2.0",
        "psr/log-implementation": "1.0|2.0|3.0",
        "psr/simple-cache-implementation": "1.0",
        "symfony/cache-implementation": "1.1|2.0|3.0",
        "symfony/event-dispatcher-implementation": "2.0|3.0",
        "symfony/http-client-implementation": "3.0",
        "symfony/service-implementation": "1.1|2.0|3.0",
        "symfony/translation-implementation": "2.3|3.0"
=======
        "psr/link-implementation": "1.0",
        "psr/log-implementation": "1.0|2.0",
        "psr/simple-cache-implementation": "1.0|2.0",
        "symfony/cache-implementation": "1.0|2.0",
        "symfony/event-dispatcher-implementation": "2.0",
        "symfony/http-client-implementation": "2.4",
        "symfony/service-implementation": "1.0|2.0",
        "symfony/translation-implementation": "2.3"
>>>>>>> 52c05a5f
    },
    "require": {
        "php": ">=8.0.2",
        "ext-xml": "*",
        "friendsofphp/proxy-manager-lts": "^1.0.2",
        "doctrine/event-manager": "~1.0",
        "doctrine/persistence": "^2",
        "twig/twig": "^2.13|^3.0.4",
        "psr/cache": "^2.0|^3.0",
        "psr/container": "^1.1|^2.0",
        "psr/event-dispatcher": "^1.0",
        "psr/link": "^1.1|^2.0",
        "psr/log": "^1|^2|^3",
        "symfony/contracts": "^2.5|^3.0",
        "symfony/polyfill-ctype": "~1.8",
        "symfony/polyfill-intl-grapheme": "~1.0",
        "symfony/polyfill-intl-icu": "~1.0",
        "symfony/polyfill-intl-idn": "^1.10",
        "symfony/polyfill-intl-normalizer": "~1.0",
        "symfony/polyfill-mbstring": "~1.0",
        "symfony/polyfill-php81": "^1.23",
        "symfony/polyfill-uuid": "^1.15"
    },
    "replace": {
        "symfony/asset": "self.version",
        "symfony/browser-kit": "self.version",
        "symfony/cache": "self.version",
        "symfony/config": "self.version",
        "symfony/console": "self.version",
        "symfony/css-selector": "self.version",
        "symfony/dependency-injection": "self.version",
        "symfony/debug-bundle": "self.version",
        "symfony/doctrine-bridge": "self.version",
        "symfony/dom-crawler": "self.version",
        "symfony/dotenv": "self.version",
        "symfony/error-handler": "self.version",
        "symfony/event-dispatcher": "self.version",
        "symfony/expression-language": "self.version",
        "symfony/filesystem": "self.version",
        "symfony/finder": "self.version",
        "symfony/form": "self.version",
        "symfony/framework-bundle": "self.version",
        "symfony/http-client": "self.version",
        "symfony/http-foundation": "self.version",
        "symfony/http-kernel": "self.version",
        "symfony/intl": "self.version",
        "symfony/ldap": "self.version",
        "symfony/lock": "self.version",
        "symfony/mailer": "self.version",
        "symfony/messenger": "self.version",
        "symfony/mime": "self.version",
        "symfony/monolog-bridge": "self.version",
        "symfony/notifier": "self.version",
        "symfony/options-resolver": "self.version",
        "symfony/password-hasher": "self.version",
        "symfony/process": "self.version",
        "symfony/property-access": "self.version",
        "symfony/property-info": "self.version",
        "symfony/proxy-manager-bridge": "self.version",
        "symfony/rate-limiter": "self.version",
        "symfony/routing": "self.version",
        "symfony/security-bundle": "self.version",
        "symfony/security-core": "self.version",
        "symfony/security-csrf": "self.version",
        "symfony/security-guard": "self.version",
        "symfony/security-http": "self.version",
        "symfony/semaphore": "self.version",
        "symfony/serializer": "self.version",
        "symfony/stopwatch": "self.version",
        "symfony/string": "self.version",
        "symfony/templating": "self.version",
        "symfony/translation": "self.version",
        "symfony/twig-bridge": "self.version",
        "symfony/twig-bundle": "self.version",
        "symfony/uid": "self.version",
        "symfony/validator": "self.version",
        "symfony/var-dumper": "self.version",
        "symfony/var-exporter": "self.version",
        "symfony/web-link": "self.version",
        "symfony/web-profiler-bundle": "self.version",
        "symfony/workflow": "self.version",
        "symfony/yaml": "self.version"
    },
    "require-dev": {
        "amphp/amp": "^2.5",
        "amphp/http-client": "^4.2.1",
        "amphp/http-tunnel": "^1.0",
        "async-aws/ses": "^1.0",
        "async-aws/sqs": "^1.0",
        "async-aws/sns": "^1.0",
        "cache/integration-tests": "dev-master",
        "composer/package-versions-deprecated": "^1.8",
        "doctrine/annotations": "^1.13.1",
        "doctrine/collections": "~1.0",
        "doctrine/data-fixtures": "^1.1",
        "doctrine/dbal": "^2.13.1|^3.0",
        "doctrine/orm": "^2.7.3",
        "guzzlehttp/promises": "^1.4",
        "masterminds/html5": "^2.6",
        "monolog/monolog": "^1.25.1|^2",
        "nyholm/psr7": "^1.0",
        "paragonie/sodium_compat": "^1.8",
        "pda/pheanstalk": "^4.0",
        "php-http/httplug": "^1.0|^2.0",
        "predis/predis": "~1.1",
        "psr/http-client": "^1.0",
        "psr/simple-cache": "^1.0|^2.0",
        "egulias/email-validator": "^2.1.10|^3.1",
        "symfony/mercure-bundle": "^0.3",
        "symfony/phpunit-bridge": "^5.4|^6.0",
        "symfony/runtime": "self.version",
        "symfony/security-acl": "~2.8|~3.0",
        "phpdocumentor/reflection-docblock": "^3.0|^4.0|^5.0",
        "twig/cssinliner-extra": "^2.12|^3",
        "twig/inky-extra": "^2.12|^3",
        "twig/markdown-extra": "^2.12|^3"
    },
    "conflict": {
        "ext-psr": "<1.1|>=2",
        "async-aws/core": "<1.5",
        "doctrine/annotations": "<1.13.1",
        "doctrine/dbal": "<2.13.1",
        "egulias/email-validator": "~3.0.0",
        "masterminds/html5": "<2.6",
        "phpdocumentor/reflection-docblock": "<3.2.2",
        "phpdocumentor/type-resolver": "<1.4.0",
        "ocramius/proxy-manager": "<2.1",
        "phpunit/phpunit": "<5.4.3"
    },
    "autoload": {
        "psr-4": {
            "Symfony\\Bridge\\Doctrine\\": "src/Symfony/Bridge/Doctrine/",
            "Symfony\\Bridge\\Monolog\\": "src/Symfony/Bridge/Monolog/",
            "Symfony\\Bridge\\ProxyManager\\": "src/Symfony/Bridge/ProxyManager/",
            "Symfony\\Bridge\\Twig\\": "src/Symfony/Bridge/Twig/",
            "Symfony\\Bundle\\": "src/Symfony/Bundle/",
            "Symfony\\Component\\": "src/Symfony/Component/"
        },
        "files": [
            "src/Symfony/Component/String/Resources/functions.php"
        ],
        "exclude-from-classmap": [
            "**/Tests/"
        ]
    },
    "autoload-dev": {
        "files": [
            "src/Symfony/Component/VarDumper/Resources/functions/dump.php"
        ]
    },
    "repositories": [
        {
            "type": "path",
            "url": "src/Symfony/Contracts",
            "options": {
                "versions": {
                    "symfony/contracts": "3.0.x-dev"
                }
            }
        },
        {
            "type": "path",
            "url": "src/Symfony/Component/Runtime"
        }
    ],
    "minimum-stability": "dev"
}<|MERGE_RESOLUTION|>--- conflicted
+++ resolved
@@ -22,25 +22,14 @@
         "psr/container-implementation": "1.1|2.0",
         "psr/event-dispatcher-implementation": "1.0",
         "psr/http-client-implementation": "1.0",
-<<<<<<< HEAD
         "psr/link-implementation": "1.0|2.0",
         "psr/log-implementation": "1.0|2.0|3.0",
-        "psr/simple-cache-implementation": "1.0",
+        "psr/simple-cache-implementation": "1.0|2.0|3.0",
         "symfony/cache-implementation": "1.1|2.0|3.0",
         "symfony/event-dispatcher-implementation": "2.0|3.0",
         "symfony/http-client-implementation": "3.0",
         "symfony/service-implementation": "1.1|2.0|3.0",
         "symfony/translation-implementation": "2.3|3.0"
-=======
-        "psr/link-implementation": "1.0",
-        "psr/log-implementation": "1.0|2.0",
-        "psr/simple-cache-implementation": "1.0|2.0",
-        "symfony/cache-implementation": "1.0|2.0",
-        "symfony/event-dispatcher-implementation": "2.0",
-        "symfony/http-client-implementation": "2.4",
-        "symfony/service-implementation": "1.0|2.0",
-        "symfony/translation-implementation": "2.3"
->>>>>>> 52c05a5f
     },
     "require": {
         "php": ">=8.0.2",
@@ -147,7 +136,7 @@
         "php-http/httplug": "^1.0|^2.0",
         "predis/predis": "~1.1",
         "psr/http-client": "^1.0",
-        "psr/simple-cache": "^1.0|^2.0",
+        "psr/simple-cache": "^1.0|^2.0|^3.0",
         "egulias/email-validator": "^2.1.10|^3.1",
         "symfony/mercure-bundle": "^0.3",
         "symfony/phpunit-bridge": "^5.4|^6.0",
