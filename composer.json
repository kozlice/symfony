{
    "name": "symfony/symfony",
    "type": "library",
    "description": "The Symfony PHP framework",
    "keywords": ["framework"],
    "homepage": "https://symfony.com",
    "license": "MIT",
    "authors": [
        {
            "name": "Fabien Potencier",
            "email": "fabien@symfony.com"
        },
        {
            "name": "Symfony Community",
            "homepage": "https://symfony.com/contributors"
        }
    ],
    "provide": {
        "php-http/async-client-implementation": "*",
        "php-http/client-implementation": "*",
        "psr/cache-implementation": "2.0|3.0",
        "psr/container-implementation": "1.1|2.0",
        "psr/event-dispatcher-implementation": "1.0",
        "psr/http-client-implementation": "1.0",
        "psr/link-implementation": "1.0",
        "psr/log-implementation": "1.0|2.0|3.0",
        "psr/simple-cache-implementation": "1.0",
        "symfony/cache-implementation": "1.1|2.0|3.0",
        "symfony/event-dispatcher-implementation": "2.0|3.0",
        "symfony/http-client-implementation": "2.5|3.0",
        "symfony/service-implementation": "1.1|2.0|3.0",
        "symfony/translation-implementation": "2.3|3.0"
    },
    "require": {
        "php": ">=8.0.2",
        "ext-xml": "*",
        "friendsofphp/proxy-manager-lts": "^1.0.2",
        "doctrine/event-manager": "~1.0",
        "doctrine/persistence": "^2",
        "twig/twig": "^2.13|^3.0.4",
        "psr/cache": "^2.0|^3.0",
        "psr/container": "^1.1|^2.0",
        "psr/event-dispatcher": "^1.0",
        "psr/link": "^1.1",
        "psr/log": "^1|^2|^3",
        "symfony/contracts": "^2.5|^3.0",
        "symfony/polyfill-ctype": "~1.8",
        "symfony/polyfill-intl-grapheme": "~1.0",
        "symfony/polyfill-intl-icu": "~1.0",
        "symfony/polyfill-intl-idn": "^1.10",
        "symfony/polyfill-intl-normalizer": "~1.0",
        "symfony/polyfill-mbstring": "~1.0",
<<<<<<< HEAD
        "symfony/polyfill-php81": "^1.22",
=======
        "symfony/polyfill-php73": "^1.11",
        "symfony/polyfill-php80": "^1.16",
        "symfony/polyfill-php81": "^1.23",
>>>>>>> 4d7501e9
        "symfony/polyfill-uuid": "^1.15"
    },
    "replace": {
        "symfony/asset": "self.version",
        "symfony/browser-kit": "self.version",
        "symfony/cache": "self.version",
        "symfony/config": "self.version",
        "symfony/console": "self.version",
        "symfony/css-selector": "self.version",
        "symfony/dependency-injection": "self.version",
        "symfony/debug-bundle": "self.version",
        "symfony/doctrine-bridge": "self.version",
        "symfony/dom-crawler": "self.version",
        "symfony/dotenv": "self.version",
        "symfony/error-handler": "self.version",
        "symfony/event-dispatcher": "self.version",
        "symfony/expression-language": "self.version",
        "symfony/filesystem": "self.version",
        "symfony/finder": "self.version",
        "symfony/form": "self.version",
        "symfony/framework-bundle": "self.version",
        "symfony/http-client": "self.version",
        "symfony/http-foundation": "self.version",
        "symfony/http-kernel": "self.version",
        "symfony/intl": "self.version",
        "symfony/ldap": "self.version",
        "symfony/lock": "self.version",
        "symfony/mailer": "self.version",
        "symfony/messenger": "self.version",
        "symfony/mime": "self.version",
        "symfony/monolog-bridge": "self.version",
        "symfony/notifier": "self.version",
        "symfony/options-resolver": "self.version",
        "symfony/password-hasher": "self.version",
        "symfony/process": "self.version",
        "symfony/property-access": "self.version",
        "symfony/property-info": "self.version",
        "symfony/proxy-manager-bridge": "self.version",
        "symfony/rate-limiter": "self.version",
        "symfony/routing": "self.version",
        "symfony/security-bundle": "self.version",
        "symfony/security-core": "self.version",
        "symfony/security-csrf": "self.version",
        "symfony/security-guard": "self.version",
        "symfony/security-http": "self.version",
        "symfony/semaphore": "self.version",
        "symfony/serializer": "self.version",
        "symfony/stopwatch": "self.version",
        "symfony/string": "self.version",
        "symfony/templating": "self.version",
        "symfony/translation": "self.version",
        "symfony/twig-bridge": "self.version",
        "symfony/twig-bundle": "self.version",
        "symfony/uid": "self.version",
        "symfony/validator": "self.version",
        "symfony/var-dumper": "self.version",
        "symfony/var-exporter": "self.version",
        "symfony/web-link": "self.version",
        "symfony/web-profiler-bundle": "self.version",
        "symfony/workflow": "self.version",
        "symfony/yaml": "self.version"
    },
    "require-dev": {
        "amphp/amp": "^2.5",
        "amphp/http-client": "^4.2.1",
        "amphp/http-tunnel": "^1.0",
        "async-aws/ses": "^1.0",
        "async-aws/sqs": "^1.0",
        "async-aws/sns": "^1.0",
        "cache/integration-tests": "dev-master",
        "composer/package-versions-deprecated": "^1.8",
        "doctrine/annotations": "^1.13.1",
        "doctrine/collections": "~1.0",
        "doctrine/data-fixtures": "^1.1",
        "doctrine/dbal": "^2.10|^3.0",
        "doctrine/orm": "^2.7.3",
        "guzzlehttp/promises": "^1.4",
        "masterminds/html5": "^2.6",
        "monolog/monolog": "^1.25.1|^2",
        "nyholm/psr7": "^1.0",
        "paragonie/sodium_compat": "^1.8",
        "pda/pheanstalk": "^4.0",
        "php-http/httplug": "^1.0|^2.0",
        "predis/predis": "~1.1",
        "psr/http-client": "^1.0",
        "psr/simple-cache": "^1.0",
        "egulias/email-validator": "^2.1.10|^3.1",
        "symfony/mercure-bundle": "^0.3",
        "symfony/phpunit-bridge": "^5.4|^6.0",
        "symfony/runtime": "self.version",
        "symfony/security-acl": "~2.8|~3.0",
        "phpdocumentor/reflection-docblock": "^3.0|^4.0|^5.0",
        "twig/cssinliner-extra": "^2.12|^3",
        "twig/inky-extra": "^2.12|^3",
        "twig/markdown-extra": "^2.12|^3"
    },
    "conflict": {
        "ext-psr": "<1.1|>=2",
        "async-aws/core": "<1.5",
        "doctrine/annotations": "<1.13.1",
        "doctrine/dbal": "<2.10",
        "egulias/email-validator": "~3.0.0",
        "masterminds/html5": "<2.6",
        "phpdocumentor/reflection-docblock": "<3.2.2",
        "phpdocumentor/type-resolver": "<1.4.0",
        "ocramius/proxy-manager": "<2.1",
        "phpunit/phpunit": "<5.4.3"
    },
    "autoload": {
        "psr-4": {
            "Symfony\\Bridge\\Doctrine\\": "src/Symfony/Bridge/Doctrine/",
            "Symfony\\Bridge\\Monolog\\": "src/Symfony/Bridge/Monolog/",
            "Symfony\\Bridge\\ProxyManager\\": "src/Symfony/Bridge/ProxyManager/",
            "Symfony\\Bridge\\Twig\\": "src/Symfony/Bridge/Twig/",
            "Symfony\\Bundle\\": "src/Symfony/Bundle/",
            "Symfony\\Component\\": "src/Symfony/Component/"
        },
        "files": [
            "src/Symfony/Component/String/Resources/functions.php"
        ],
        "exclude-from-classmap": [
            "**/Tests/"
        ]
    },
    "autoload-dev": {
        "files": [
            "src/Symfony/Component/VarDumper/Resources/functions/dump.php"
        ]
    },
    "repositories": [
        {
            "type": "path",
            "url": "src/Symfony/Contracts",
            "options": {
                "versions": {
                    "symfony/contracts": "3.0.x-dev"
                }
            }
        },
        {
            "type": "path",
            "url": "src/Symfony/Component/Runtime"
        }
    ],
    "minimum-stability": "dev"
}<|MERGE_RESOLUTION|>--- conflicted
+++ resolved
@@ -50,13 +50,7 @@
         "symfony/polyfill-intl-idn": "^1.10",
         "symfony/polyfill-intl-normalizer": "~1.0",
         "symfony/polyfill-mbstring": "~1.0",
-<<<<<<< HEAD
-        "symfony/polyfill-php81": "^1.22",
-=======
-        "symfony/polyfill-php73": "^1.11",
-        "symfony/polyfill-php80": "^1.16",
         "symfony/polyfill-php81": "^1.23",
->>>>>>> 4d7501e9
         "symfony/polyfill-uuid": "^1.15"
     },
     "replace": {
