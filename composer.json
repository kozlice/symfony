--- conflicted
+++ resolved
@@ -140,12 +140,8 @@
         "predis/predis": "~1.1",
         "psr/http-client": "^1.0",
         "psr/simple-cache": "^1.0",
-<<<<<<< HEAD
-        "egulias/email-validator": "^2.1.10",
+        "egulias/email-validator": "^2.1.10|^3.1",
         "symfony/mercure-bundle": "^0.2",
-=======
-        "egulias/email-validator": "^2.1.10|^3.1",
->>>>>>> ce8be3c0
         "symfony/phpunit-bridge": "^5.2",
         "symfony/security-acl": "~2.8|~3.0",
         "phpdocumentor/reflection-docblock": "^3.0|^4.0|^5.0",
