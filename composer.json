--- conflicted
+++ resolved
@@ -45,12 +45,7 @@
         "symfony/locale": "self.version",
         "symfony/monolog-bridge": "self.version",
         "symfony/options-resolver": "self.version",
-<<<<<<< HEAD
         "symfony/process": "2.99.99",
-        "symfony/propel1-bridge": "self.version",
-=======
-        "symfony/process": "self.version",
->>>>>>> fd745076
         "symfony/property-access": "self.version",
         "symfony/proxy-manager-bridge": "self.version",
         "symfony/routing": "self.version",
