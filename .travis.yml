language: php

dist: xenial

git:
    depth: 2

addons:
    apt_packages:
        - parallel
        - language-pack-fr-base
        - ldap-utils
        - slapd
        - zookeeperd
        - libzookeeper-mt-dev

env:
    global:
        - MIN_PHP=7.2.5
        - SYMFONY_PROCESS_PHP_TEST_BINARY=~/.phpenv/shims/php
        - SYMFONY_PHPUNIT_DISABLE_RESULT_CACHE=1

matrix:
    include:
        - php: 7.2
          env: php_extra="7.4"
        - php: 7.3
          env: deps=high
        - php: 7.4
          env: deps=low
        - php: nightly
          services: [memcached]
    fast_finish: true
    allow_failures:
        - php: nightly
          services: [memcached]

cache:
    directories:
        - .phpunit
        - php-$MIN_PHP
        - ~/php-ext

before_install:
    - |
      # Enable extra ppa
      sudo apt-key adv --keyserver keyserver.ubuntu.com --recv-keys 6B05F25D762E3157
      sudo add-apt-repository -y ppa:ondrej/php
      sudo rm /etc/apt/sources.list.d/google-chrome.list
      sudo rm /etc/apt/sources.list.d/mongodb-3.4.list
      sudo apt update
      sudo apt install -y librabbitmq-dev libsodium-dev php-uuid zlib1g-dev

    - |
      # General configuration
      set -e
      stty cols 120
      mkdir /tmp/slapd
      if [ ! -e /tmp/slapd-modules ]; then
          [ -d /usr/lib/openldap ] && ln -s /usr/lib/openldap /tmp/slapd-modules || ln -s /usr/lib/ldap /tmp/slapd-modules
      fi
      slapd -f src/Symfony/Component/Ldap/Tests/Fixtures/conf/slapd.conf -h ldap://localhost:3389 &
      [ -d ~/.composer ] || mkdir ~/.composer
      cp .github/composer-config.json ~/.composer/config.json
      export PHPUNIT=$(readlink -f ./phpunit)
      export PHPUNIT_X="$PHPUNIT --exclude-group tty,benchmark,intl-data"
      export COMPOSER_UP='composer update --no-progress --no-suggest --ansi'
      export COMPONENTS=$(find src/Symfony -mindepth 2 -type f -name phpunit.xml.dist -printf '%h\n' | sort)
      find ~/.phpenv -name xdebug.ini -delete

      nanoseconds () {
          local cmd="date"
          local format="+%s%N"
          local os=$(uname)
          if hash gdate > /dev/null 2>&1; then
            cmd="gdate"
          elif [[ "$os" = Darwin ]]; then
            format="+%s000000000"
          fi
          $cmd -u $format
      }
      export -f nanoseconds

      # tfold is a helper to create folded reports
      tfold () {
          local title="🐘 $PHP $1 $FLIP"
          local fold=$(echo $title | sed -r 's/[^-_A-Za-z0-9]+/./g')
          shift
          local id=$(printf %08x $(( RANDOM * RANDOM )))
          local start=$(nanoseconds)
          echo -e "travis_fold:start:$fold"
          echo -e "travis_time:start:$id"
          echo -e "\\e[1;34m$title\\e[0m"

          bash -xc "$*" 2>&1
          local ok=$?
          local end=$(nanoseconds)
          echo -e "\\ntravis_time:end:$id:start=$start,finish=$end,duration=$(($end-$start))"
          (exit $ok) &&
              echo -e "\\e[32mOK\\e[0m $title\\n\\ntravis_fold:end:$fold" ||
              echo -e "\\e[41mKO\\e[0m $title\\n"
          (exit $ok)
      }
      export -f tfold

      # tpecl is a helper to compile and cache php extensions
      tpecl () {
          local ext_name=$1
          local ext_so=$2
          local INI=$3
          local input=${4:-yes}
          local ext_dir=$(php -r "echo ini_get('extension_dir');")
          local ext_cache=~/php-ext/$(basename $ext_dir)/$ext_name

          if [[ -e $ext_cache/$ext_so ]]; then
              echo extension = $ext_cache/$ext_so >> $INI
          else
              rm ~/.pearrc /tmp/pear 2>/dev/null || true
              mkdir -p $ext_cache
              echo $input | pecl install -f $ext_name &&
              cp $ext_dir/$ext_so $ext_cache
          fi
      }
      export -f tpecl

    - |
      # Install sigchild-enabled PHP to test the Process component on the lowest PHP matrix line
      if [[ ! $deps && $TRAVIS_PHP_VERSION = ${MIN_PHP%.*} && ! -d php-$MIN_PHP/sapi ]]; then
          wget http://php.net/get/php-$MIN_PHP.tar.bz2/from/this/mirror -O - | tar -xj &&
          (cd php-$MIN_PHP && ./configure --enable-sigchild --enable-pcntl && make -j2)
      fi

    - |
      # php.ini configuration
      for PHP in $TRAVIS_PHP_VERSION $php_extra; do
          phpenv global $PHP 2>/dev/null || (cd / && wget https://storage.googleapis.com/travis-ci-language-archives/php/binaries/ubuntu/16.04/x86_64/php-$PHP.tar.bz2 -O - | tar -xj)
          INI=~/.phpenv/versions/$PHP/etc/conf.d/travis.ini
          echo date.timezone = Europe/Paris >> $INI
          echo memory_limit = -1 >> $INI
          echo default_socket_timeout = 10 >> $INI
          echo session.gc_probability = 0 >> $INI
          echo opcache.enable_cli = 1 >> $INI
          echo apc.enable_cli = 1 >> $INI
          if [[ $PHP != nightly ]]; then
              echo extension = memcached.so >> $INI
          fi
      done

    - |
      # Install extra PHP extensions
      for PHP in $TRAVIS_PHP_VERSION $php_extra; do
          export PHP=$PHP
          phpenv global $PHP
          INI=~/.phpenv/versions/$PHP/etc/conf.d/travis.ini
          if ! php --ri sodium > /dev/null; then
              tfold ext.libsodium tpecl libsodium sodium.so $INI
          fi
          if [[ $PHP = nightly ]]; then
              tfold ext.memcached tpecl memcached-3.1.5 memcached.so $INI
          else
              tfold ext.mongodb tpecl mongodb-1.6.16 mongodb.so $INI
              tfold ext.zookeeper tpecl zookeeper-0.7.2 zookeeper.so $INI
              tfold ext.amqp tpecl amqp-1.10.2 amqp.so $INI
              tfold ext.redis tpecl redis-5.2.2 redis.so $INI "no"
          fi

          tfold ext.apcu tpecl apcu-5.1.19 apcu.so $INI
          tfold ext.igbinary tpecl igbinary-3.1.6 igbinary.so $INI
      done
    - |
      # List all php extensions with versions
      php -r 'foreach (get_loaded_extensions() as $extension) echo $extension . " " . phpversion($extension) . PHP_EOL;'

    - |
      # Load fixtures
      if [[ ! $skip ]]; then
          ldapadd -h localhost:3389 -D cn=admin,dc=symfony,dc=com -w symfony -f src/Symfony/Component/Ldap/Tests/Fixtures/data/base.ldif &&
          ldapadd -h localhost:3389 -D cn=admin,dc=symfony,dc=com -w symfony -f src/Symfony/Component/Ldap/Tests/Fixtures/data/fixtures.ldif
      fi

install:
    - |
      # Install the phpunit-bridge from a PR if required
      #
      # To run a PR with a patched phpunit-bridge, first submit the patch for the
      # phpunit-bridge as a separate PR against the next feature-branch then
      # uncomment and update the following line with that PR number
      #SYMFONY_PHPUNIT_BRIDGE_PR=32886

      if [[ $SYMFONY_PHPUNIT_BRIDGE_PR ]]; then
          git fetch --depth=2 origin refs/pull/$SYMFONY_PHPUNIT_BRIDGE_PR/head
          git rm -rq src/Symfony/Bridge/PhpUnit
          git checkout -q FETCH_HEAD -- src/Symfony/Bridge/PhpUnit
          export SYMFONY_VERSION=$(curl -s https://api.github.com/repos/symfony/symfony/pulls/$SYMFONY_PHPUNIT_BRIDGE_PR | jq -r .base.ref)
          sed -i 's/"symfony\/phpunit-bridge": ".*"/"symfony\/phpunit-bridge": "'$SYMFONY_VERSION'.x@dev"/' composer.json
          rm -rf .phpunit
      fi

    - |
      # Create local composer packages for each patched components and reference them in composer.json files when cross-testing components
      git config --global user.email ""
      git config --global user.name "Symfony"

      if [[ ! $deps ]]; then
<<<<<<< HEAD
          php .github/build-packages.php HEAD^ src/Symfony/Bridge/PhpUnit src/Symfony/Contracts
=======
          php .github/build-packages.php HEAD^ $TRAVIS_BRANCH src/Symfony/Bridge/PhpUnit src/Symfony/Contracts
          composer remove --dev --no-update paragonie/sodium_compat
>>>>>>> 2c4dff84
      else
          export SYMFONY_DEPRECATIONS_HELPER=weak &&
          cp composer.json composer.json.orig &&
          echo -e '{\n"require":{'"$(grep phpunit-bridge composer.json)"'"php":"*"},"minimum-stability":"dev"}' > composer.json &&
          php .github/build-packages.php HEAD^ $TRAVIS_BRANCH $(find src/Symfony -mindepth 2 -type f -name composer.json -printf '%h\n' | sort) &&
          mv composer.json composer.json.phpunit &&
          mv composer.json.orig composer.json
      fi
      if [[ $SYMFONY_PHPUNIT_BRIDGE_PR ]]; then
          git rm -fq -- src/Symfony/Bridge/PhpUnit/composer.json
          git diff --staged -- src/Symfony/Bridge/PhpUnit/ | git apply -R --index
      fi

    - |
      # For the feature-branch, when deps=high, the version before it is checked out and tested with the locally patched components
      if [[ $deps = high && $TRAVIS_BRANCH = *.x ]]; then
          export FLIP='🙃'
          export SYMFONY_VERSION=$(git ls-remote -q --heads | grep -o '/[1-9]\.[0-9].*' | tail -n 1 | sed s/.//) &&
          git fetch --depth=2 origin $SYMFONY_VERSION &&
          git checkout -m FETCH_HEAD &&
          export COMPONENTS=$(find src/Symfony -mindepth 2 -type f -name phpunit.xml.dist -printf '%h\n' | sort)
      else
        export SYMFONY_VERSION=$TRAVIS_BRANCH
      fi

    - |
      # Skip the phpunit-bridge on bugfix-branches when $deps is empty
      if [[ ! $deps && ! $TRAVIS_BRANCH = *.x ]]; then
          export COMPONENTS=$(find src/Symfony -mindepth 2 -type f -name phpunit.xml.dist -not -wholename '*/Bridge/PhpUnit/*' -printf '%h\n' | sort)
      fi

    - |
      # Set composer's platform to php 7.4 if we're on php 8.
      if [[ $PHP = nightly ]]; then
          composer config platform.php 7.4.99
          export SYMFONY_DEPRECATIONS_HELPER=max[total]=999
      fi

    - |
      # Install symfony/flex
      if [[ $deps = low ]]; then
          export SYMFONY_REQUIRE='>=3.4'
      else
          export SYMFONY_REQUIRE=">=$SYMFONY_VERSION"
      fi
      composer global require --no-progress --no-scripts --no-plugins symfony/flex

    - |
      # Legacy tests are skipped when deps=high and when the current branch version has not the same major version number as the next one
      [[ $deps = high && ${SYMFONY_VERSION%.*} != $(git ls-remote -q --heads | cut -f2 | grep -FA1 /$SYMFONY_VERSION | tail -n 1 | grep -o '[0-9]*') ]] && export LEGACY=,legacy

      export COMPOSER_ROOT_VERSION=$SYMFONY_VERSION.x-dev
      if [[ $deps ]]; then mv composer.json.phpunit composer.json; fi

    - php -i

    - |
      run_tests () {
          set -e
          export PHP=$1

          if [[ $PHP != 7.4* && $PHP != $TRAVIS_PHP_VERSION && $TRAVIS_PULL_REQUEST != false ]]; then
              echo -e "\\n\\e[33;1mIntermediate PHP version $PHP is skipped for pull requests.\\e[0m"
              return
          fi
          phpenv global $PHP

          ([[ $deps ]] && cd src/Symfony/Component/HttpFoundation; cp composer.json composer.bak; composer config platform.ext-mongodb 1.6.99; composer require --dev --no-update mongodb/mongodb ~1.5.0)
          tfold 'composer update' $COMPOSER_UP
          tfold 'phpunit install' ./phpunit install
          if [[ $deps = high ]]; then
              echo "$COMPONENTS" | parallel --gnu "tfold {} 'cd {} && $COMPOSER_UP && $PHPUNIT_X$LEGACY'" || X=1
              (cd src/Symfony/Component/HttpFoundation; mv composer.bak composer.json)
              COMPONENTS=$(git diff --name-only src/ | grep composer.json || true)

              if [[ $COMPONENTS && $LEGACY && ! $TRAVIS_BRANCH = *.x && $TRAVIS_PULL_REQUEST != false ]]; then
                  export FLIP='🙃'
                  SYMFONY_VERSION=$(echo $SYMFONY_VERSION | awk '{print $1 - 1}')
                  echo -e "\\n\\e[33;1mChecking out Symfony $SYMFONY_VERSION and running tests with patched components as deps\\e[0m"
                  export SYMFONY_REQUIRE=">=$SYMFONY_VERSION"
                  export COMPOSER_ROOT_VERSION=$SYMFONY_VERSION.x-dev
                  git fetch --depth=2 origin $SYMFONY_VERSION
                  git checkout -m FETCH_HEAD
                  COMPONENTS=$(echo "$COMPONENTS" | xargs dirname | xargs -n1 -I{} bash -c "[ -e '{}/phpunit.xml.dist' ] && echo '{}'" | sort)
                  (cd src/Symfony/Component/HttpFoundation; composer config platform.ext-mongodb 1.6.99; composer require --dev --no-update mongodb/mongodb)
                  [[ ! $COMPONENTS ]] || tfold 'phpunit install' SYMFONY_PHPUNIT_REMOVE_RETURN_TYPEHINT=1 ./phpunit install
                  [[ ! $COMPONENTS ]] || echo "$COMPONENTS" | parallel --gnu "tfold {} 'cd {} && rm composer.lock vendor/ -Rf && $COMPOSER_UP && $PHPUNIT_X$LEGACY'" || X=1
              fi

              [[ ! $X ]] || (exit 1)
          elif [[ $deps = low ]]; then
              [[ -e ~/php-ext/composer-lowest.lock.tar ]] && tar -xf ~/php-ext/composer-lowest.lock.tar
              tar -cf ~/php-ext/composer-lowest.lock.tar --files-from /dev/null
              php .github/rm-invalid-lowest-lock-files.php $COMPONENTS
              echo "$COMPONENTS" | parallel --gnu "tfold {} 'cd {} && ([ -e composer.lock ] && ${COMPOSER_UP/update/install} || $COMPOSER_UP --prefer-lowest --prefer-stable) && $PHPUNIT_X'"
              echo "$COMPONENTS" | xargs -n1 -I{} tar --append -f ~/php-ext/composer-lowest.lock.tar {}/composer.lock
          else
              if [[ $PHP = 7.4* ]]; then
                  # add return types before running the test suite
                  rm src/Symfony/Contracts -Rf && mv vendor/symfony/contracts src/Symfony/Contracts
                  ln -sd $(realpath src/Symfony/Contracts) vendor/symfony/contracts
                  sed -i 's/"\*\*\/Tests\/"//' composer.json
                  composer install --optimize-autoloader
                  SYMFONY_PATCH_TYPE_DECLARATIONS=force=object php .github/patch-types.php
                  SYMFONY_PATCH_TYPE_DECLARATIONS=force=object php .github/patch-types.php # ensure the script is idempotent
                  PHPUNIT_X="$PHPUNIT_X,legacy"
              fi

              echo "$COMPONENTS" | parallel --gnu "tfold {} $PHPUNIT_X {}"

              tfold src/Symfony/Component/Console.tty $PHPUNIT src/Symfony/Component/Console --group tty
              tfold src/Symfony/Bridge/Twig.tty $PHPUNIT src/Symfony/Bridge/Twig --group tty

              if [[ $PHP = ${MIN_PHP%.*} ]]; then
                  export PHP=$MIN_PHP
                  tfold src/Symfony/Component/Process.sigchild SYMFONY_DEPRECATIONS_HELPER=weak php-$MIN_PHP/sapi/cli/php ./phpunit --colors=always src/Symfony/Component/Process/
              fi
          fi
      }
      export -f run_tests

script:
    echo $TRAVIS_PHP_VERSION $php_extra | xargs -n1 bash -c '(</dev/tty run_tests $0)' || false<|MERGE_RESOLUTION|>--- conflicted
+++ resolved
@@ -202,12 +202,7 @@
       git config --global user.name "Symfony"
 
       if [[ ! $deps ]]; then
-<<<<<<< HEAD
-          php .github/build-packages.php HEAD^ src/Symfony/Bridge/PhpUnit src/Symfony/Contracts
-=======
           php .github/build-packages.php HEAD^ $TRAVIS_BRANCH src/Symfony/Bridge/PhpUnit src/Symfony/Contracts
-          composer remove --dev --no-update paragonie/sodium_compat
->>>>>>> 2c4dff84
       else
           export SYMFONY_DEPRECATIONS_HELPER=weak &&
           cp composer.json composer.json.orig &&
