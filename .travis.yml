--- conflicted
+++ resolved
@@ -96,14 +96,6 @@
       echo apc.enable_cli = 1 >> $INI
       echo extension = redis.so >> $INI
       echo extension = memcached.so >> $INI
-<<<<<<< HEAD
-      echo extension = mongodb.so >> $INI
-=======
-      [[ $PHP = 5.* ]] && echo extension = memcache.so >> $INI
-      if [[ $PHP = 5.* ]]; then
-          echo extension = mongo.so >> $INI
-      fi
->>>>>>> 18510f83
 
       # Matrix lines for intermediate PHP versions are skipped for pull requests
       if [[ ! $deps && ! $PHP = $MIN_PHP && $TRAVIS_PULL_REQUEST != false ]]; then
@@ -122,7 +114,7 @@
 
     - |
       # Install extra PHP extensions
-      if [[ ! $skip && $PHP = 7.* ]]; then
+      if [[ ! $skip ]]; then
           tfold ext.apcu5 'echo yes | pecl install -f apcu-5.1.6'
           tfold ext.mongodb pecl install -f mongodb-1.4.0RC1
       fi
