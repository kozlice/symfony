language: php

dist: bionic

git:
    depth: 1

addons:
    apt_packages:
        - parallel
        - zookeeperd
        - libzookeeper-mt-dev
<<<<<<< HEAD
        - librabbitmq-dev
        - libsodium-dev
        - libtidy-dev
        - zlib1g-dev

env:
    global:
        - SYMFONY_VERSION=5.4
        - MIN_PHP=7.2.5
        - SYMFONY_PROCESS_PHP_TEST_BINARY=~/.phpenv/shims/php
        - SYMFONY_PHPUNIT_DISABLE_RESULT_CACHE=1

matrix:
    include:
        - php: 7.2
          env: php_extra="7.3 7.4"
        - php: 8.0
          env: deps=high
        - php: 8.0
          env: deps=low
=======

matrix:
    include:
        - php: 7.4
>>>>>>> f75eee2a
    fast_finish: true

cache:
    directories:
        - .phpunit
        - ~/php-ext

before_install:
    - |
      # General configuration
      set -e
      stty cols 120
      sudo sed -i 's/127\.0\.1\.1 localhost/127.0.0.1 localhost/' /etc/hosts
      cp .github/composer-config.json "$(composer config home)/config.json"

      nanoseconds () {
          local cmd="date"
          local format="+%s%N"
          local os=$(uname)
          if hash gdate > /dev/null 2>&1; then
            cmd="gdate"
          elif [[ "$os" = Darwin ]]; then
            format="+%s000000000"
          fi
          $cmd -u $format
      }
      export -f nanoseconds

      # tfold is a helper to create folded reports
      tfold () {
          local title="$PHP $1 $FLIP"
          local fold=$(echo $title | sed -r 's/[^-_A-Za-z0-9]+/./g')
          shift
          local id=$(printf %08x $(( RANDOM * RANDOM )))
          local start=$(nanoseconds)
          echo -e "travis_fold:start:$fold"
          echo -e "travis_time:start:$id"
          echo -e "\\e[1;34m$title\\e[0m"

          bash -xc "$*" 2>&1
          local ok=$?
          local end=$(nanoseconds)
          echo -e "\\ntravis_time:end:$id:start=$start,finish=$end,duration=$(($end-$start))"
          (exit $ok) &&
              echo -e "\\e[32mOK\\e[0m $title\\n\\ntravis_fold:end:$fold" ||
              echo -e "\\e[41mKO\\e[0m $title\\n"
          (exit $ok)
      }
      export -f tfold

      # tpecl is a helper to compile and cache php extensions
      tpecl () {
          local ext_name=$1
          local ext_so=$2
          local INI=$3
          local input=${4:-yes}
          local ext_dir=$(php -r "echo ini_get('extension_dir');")
          local ext_cache=~/php-ext/$(basename $ext_dir)/$ext_name

          if [[ -e $ext_cache/$ext_so ]]; then
              echo extension = $ext_cache/$ext_so >> $INI
          else
              rm ~/.pearrc /tmp/pear 2>/dev/null || true
              mkdir -p $ext_cache
              echo $input | pecl -q install -f $ext_name &&
              cp $ext_dir/$ext_so $ext_cache
          fi
      }
      export -f tpecl

    - |
      # php.ini configuration
      for PHP in $TRAVIS_PHP_VERSION $php_extra; do
          INI=~/.phpenv/versions/$PHP/etc/conf.d/travis.ini
          echo date.timezone = Europe/Paris >> $INI
          echo memory_limit = -1 >> $INI
          echo default_socket_timeout = 10 >> $INI
          echo session.gc_probability = 0 >> $INI
          echo opcache.enable_cli = 1 >> $INI
          echo apc.enable_cli = 1 >> $INI
      done
      find ~/.phpenv -name xdebug.ini -delete

      composer self-update
      composer self-update --2

    - |
      # Install extra PHP extensions
      for PHP in $TRAVIS_PHP_VERSION $php_extra; do
          export PHP=$PHP
          phpenv global $PHP
          INI=~/.phpenv/versions/$PHP/etc/conf.d/travis.ini
          if [[ $PHP != 8.* ]]; then
              tfold ext.zookeeper tpecl zookeeper-0.7.2 zookeeper.so $INI
          fi
      done

install:
    - export COMPONENTS=$(find src/Symfony -mindepth 2 -type f -name phpunit.xml.dist -not -wholename '*/Bridge/PhpUnit/*' -printf '%h\n' | sort)
    - export COMPOSER_ROOT_VERSION=$(grep ' VERSION = ' src/Symfony/Component/HttpKernel/Kernel.php | grep -P -o '[0-9]+\.[0-9]+').x-dev
    - composer update --no-progress --ansi
    - ./phpunit install

script:
    - echo "$COMPONENTS" | parallel --gnu "tfold {} ./phpunit --exclude-group tty,benchmark,intl-data {}"
    - tfold src/Symfony/Component/Console.tty ./phpunit src/Symfony/Component/Console --group tty
    - tfold src/Symfony/Bridge/Twig.tty ./phpunit src/Symfony/Bridge/Twig --group tty<|MERGE_RESOLUTION|>--- conflicted
+++ resolved
@@ -10,33 +10,10 @@
         - parallel
         - zookeeperd
         - libzookeeper-mt-dev
-<<<<<<< HEAD
-        - librabbitmq-dev
-        - libsodium-dev
-        - libtidy-dev
-        - zlib1g-dev
-
-env:
-    global:
-        - SYMFONY_VERSION=5.4
-        - MIN_PHP=7.2.5
-        - SYMFONY_PROCESS_PHP_TEST_BINARY=~/.phpenv/shims/php
-        - SYMFONY_PHPUNIT_DISABLE_RESULT_CACHE=1
-
-matrix:
-    include:
-        - php: 7.2
-          env: php_extra="7.3 7.4"
-        - php: 8.0
-          env: deps=high
-        - php: 8.0
-          env: deps=low
-=======
 
 matrix:
     include:
         - php: 7.4
->>>>>>> f75eee2a
     fast_finish: true
 
 cache:
