--- conflicted
+++ resolved
@@ -13,15 +13,10 @@
         - php: 5.5.9
         - php: 5.5
         - php: 5.6
-          env: deps=low
-<<<<<<< HEAD
         - php: 5.6
           env: deps=2.8
-        - php: nightly
-=======
         - php: 7.0
-          env: deps=high
->>>>>>> 43531349
+          env: deps=low
     fast_finish: true
 
 services: mongodb
@@ -47,24 +42,13 @@
     - if [ "$TRAVIS_BRANCH" = "master" ]; then export COMPOSER_ROOT_VERSION=dev-master; else export COMPOSER_ROOT_VERSION="$TRAVIS_BRANCH".x-dev; fi;
     - if [ "$deps" = "no" ]; then export SYMFONY_DEPRECATIONS_HELPER=strict; fi;
     - if [ "$deps" = "no" ]; then composer --prefer-source install; fi;
-<<<<<<< HEAD
-    - components=$(find src/Symfony -mindepth 3 -type f -name phpunit.xml.dist -printf '%h\n')
-    - if [ "$deps" != "no" ]; then php .travis.php $TRAVIS_COMMIT_RANGE $TRAVIS_BRANCH $components; fi;
-    - if [ "$deps" = "2.8" ]; then git fetch origin 2.8; git checkout -m FETCH_HEAD; export COMPOSER_ROOT_VERSION=2.8.x-dev; fi;
-
-script:
-    - if [ "$deps" = "no" ]; then echo "$components" | parallel --gnu --keep-order 'echo -e "\\nRunning {} tests"; $PHPUNIT --exclude-group tty,benchmark,intl-data {} || (echo -e "\\e[41mKO\\e[0m {}" && $(exit 1));'; fi;
-    - if [ "$deps" = "no" ]; then echo -e "\\nRunning tests requiring tty"; $PHPUNIT --group tty || (echo -e "\\e[41mKO\\e[0m tty group" && $(exit 1)); fi;
-    - if [ "$deps" = "high" ]; then echo "$components" | parallel --gnu --keep-order -j10% 'echo -e "\\nRunning {} tests"; cd {}; composer --prefer-source update; $PHPUNIT --exclude-group tty,benchmark,intl-data || (echo -e "\\e[41mKO\\e[0m {}" && $(exit 1));'; fi;
-    - if [ "$deps" = "low" ]; then echo "$components" | parallel --gnu --keep-order -j10% 'echo -e "\\nRunning {} tests"; cd {}; composer --prefer-source --prefer-lowest --prefer-stable update; $PHPUNIT --exclude-group tty,benchmark,intl-data || (echo -e "\\e[41mKO\\e[0m {}" && $(exit 1));'; fi;
-    - if [ "$deps" = "2.8" ]; then echo "$components" | parallel --gnu --keep-order -j10% 'echo -e "\\nRunning {} tests"; cd {}; composer --prefer-source update; $PHPUNIT --exclude-group tty,benchmark,intl-data,legacy || (echo -e "\\e[41mKO\\e[0m {}" && $(exit 1));'; fi;
-=======
     - COMPONENTS=$(find src/Symfony -mindepth 3 -type f -name phpunit.xml.dist -printf '%h\n')
     - if [ "$deps" != "no" ]; then php .travis.php $TRAVIS_COMMIT_RANGE $TRAVIS_BRANCH $COMPONENTS; fi;
+    - if [ "$deps" = "2.8" ]; then git fetch origin 2.8; git checkout -m FETCH_HEAD; export COMPOSER_ROOT_VERSION=2.8.x-dev; fi;
 
 script:
     - if [ "$deps" = "no" ]; then echo "$COMPONENTS" | parallel --gnu --keep-order 'echo -e "\\nRunning {} tests"; $PHPUNIT --exclude-group tty,benchmark,intl-data {}'; fi;
     - if [ "$deps" = "no" ]; then echo -e "\\nRunning tests requiring tty"; $PHPUNIT --group tty; fi;
-    - if [ "$deps" = "high" ]; then echo "$COMPONENTS" | parallel --gnu --keep-order -j10% 'echo -e "\\nRunning {} tests"; cd {}; composer --prefer-source update; $PHPUNIT --exclude-group tty,benchmark,intl-data,legacy'; fi;
+    - if [ "$deps" = "high" ]; then echo "$COMPONENTS" | parallel --gnu --keep-order -j10% 'echo -e "\\nRunning {} tests"; cd {}; composer --prefer-source update; $PHPUNIT --exclude-group tty,benchmark,intl-data'; fi;
     - if [ "$deps" = "low" ]; then echo "$COMPONENTS" | parallel --gnu --keep-order -j10% 'echo -e "\\nRunning {} tests"; cd {}; composer --prefer-source --prefer-lowest --prefer-stable update; $PHPUNIT --exclude-group tty,benchmark,intl-data'; fi;
->>>>>>> 43531349
+    - if [ "$deps" = "2.8" ]; then echo "$COMPONENTS" | parallel --gnu --keep-order -j10% 'echo -e "\\nRunning {} tests"; cd {}; composer --prefer-source update; $PHPUNIT --exclude-group tty,benchmark,intl-data,legacy'; fi;