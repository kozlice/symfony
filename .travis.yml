language: php

sudo: false

git:
    depth: 1

addons:
    apt_packages:
        - parallel
        - language-pack-fr-base
        - ldap-utils
        - slapd

env:
    global:
        - MIN_PHP=5.5.9
        - SYMFONY_PROCESS_PHP_TEST_BINARY=~/.phpenv/versions/5.6/bin/php

matrix:
    include:
        # Use the newer stack for HHVM as HHVM does not support Precise anymore since a long time and so Precise has an outdated version
        - php: hhvm-3.12
          sudo: required
          dist: trusty
          group: edge
        - php: 5.5
        - php: 5.6
        - php: 7.0
          env: deps=high
        - php: 7.1
          env: deps=low
    fast_finish: true

cache:
    directories:
        - .phpunit
        - php-$MIN_PHP

services:
    - mongodb
    - redis-server

before_install:
    - stty cols 120
    - mkdir /tmp/slapd
    - slapd -f src/Symfony/Component/Ldap/Tests/Fixtures/conf/slapd.conf -h ldap://localhost:3389 &
    - PHP=$TRAVIS_PHP_VERSION
    # Matrix lines for intermediate PHP versions are skipped for pull requests
    - if [[ ! $deps && ! $PHP = ${MIN_PHP%.*} && ! $PHP = hhvm* && $TRAVIS_PULL_REQUEST != false ]]; then deps=skip; skip=1; fi
    # A sigchild-enabled-PHP is used to test the Process component on the lowest PHP matrix line
    - if [[ ! $deps && $PHP = ${MIN_PHP%.*} && ! -d php-$MIN_PHP/sapi ]]; then wget http://museum.php.net/php5/php-$MIN_PHP.tar.bz2 -O - | tar -xj; (cd php-$MIN_PHP; ./configure --enable-sigchild --enable-pcntl; make -j2); fi
    - if [[ ! $PHP = hhvm* ]]; then INI_FILE=~/.phpenv/versions/$(phpenv version-name)/etc/conf.d/travis.ini; else INI_FILE=/etc/hhvm/php.ini; fi
    - if [[ ! $skip ]]; then echo memory_limit = -1 >> $INI_FILE; fi
    - if [[ ! $skip ]]; then echo session.gc_probability = 0 >> $INI_FILE; fi
    - if [[ ! $skip && $PHP = 5.* ]]; then echo extension = mongo.so >> $INI_FILE; fi
    - if [[ ! $skip && $PHP = 5.* ]]; then echo extension = memcache.so >> $INI_FILE; fi
    - if [[ ! $skip && $PHP = 5.* ]]; then (echo yes | pecl install -f apcu-4.0.11 && echo apc.enable_cli = 1 >> $INI_FILE); fi
    - if [[ ! $skip && $PHP = 7.0 ]]; then (echo yes | pecl install -f apcu-5.1.5 && echo apc.enable_cli = 1 >> $INI_FILE); fi
    - if [[ ! $deps && $PHP = 5.* ]]; then (cd src/Symfony/Component/Debug/Resources/ext && phpize && ./configure && make && echo extension = $(pwd)/modules/symfony_debug.so >> $INI_FILE); fi
    - if [[ ! $skip && $PHP = 5.* ]]; then pecl install -f memcached-2.1.0; fi
    - if [[ ! $skip && ! $PHP = hhvm* ]]; then echo extension = ldap.so >> $INI_FILE; fi
    - if [[ ! $skip && ! $PHP = hhvm* ]]; then echo extension = redis.so >> $INI_FILE; fi;
    - if [[ ! $skip && ! $PHP = hhvm* ]]; then phpenv config-rm xdebug.ini || echo "xdebug not available"; fi
<<<<<<< HEAD
    - if [[ ! $skip ]]; then composer self-update --stable; fi
    - if [[ ! $skip ]]; then cp .composer/* ~/.composer/; fi
=======
    - if [[ ! $skip ]]; then [ -d ~/.composer ] || mkdir ~/.composer; cp .composer/* ~/.composer/; fi
>>>>>>> b974c203
    - if [[ ! $skip ]]; then ./phpunit install; fi
    - if [[ ! $skip ]]; then export PHPUNIT=$(readlink -f ./phpunit); fi
    - if [[ ! $skip ]]; then ldapadd -h localhost:3389 -D cn=admin,dc=symfony,dc=com -w symfony -f src/Symfony/Component/Ldap/Tests/Fixtures/data/base.ldif; fi
    - if [[ ! $skip ]]; then ldapadd -h localhost:3389 -D cn=admin,dc=symfony,dc=com -w symfony -f src/Symfony/Component/Ldap/Tests/Fixtures/data/fixtures.ldif; fi

install:
    - if [[ ! $skip ]]; then COMPONENTS=$(find src/Symfony -mindepth 3 -type f -name phpunit.xml.dist -printf '%h\n'); fi
    # Create local composer packages for each patched components and reference them in composer.json files when cross-testing components
    - if [[ ! $skip && $deps ]]; then git fetch origin $TRAVIS_BRANCH && php .github/travis.php FETCH_HEAD $TRAVIS_BRANCH $COMPONENTS; fi
    # For the master branch when deps=high, the version before master is checked out and tested with the locally patched components
    - if [[ $deps = high && $TRAVIS_BRANCH = master ]]; then SYMFONY_VERSION=$(git ls-remote --heads | grep -o '/[1-9].*' | tail -n 1 | sed s/.//); else SYMFONY_VERSION=$(cat composer.json | grep '^ *"dev-master". *"[1-9]' | grep -o '[0-9.]*'); fi
    - if [[ $deps = high && $TRAVIS_BRANCH = master ]]; then git fetch origin $SYMFONY_VERSION; git checkout -m FETCH_HEAD; COMPONENTS=$(find src/Symfony -mindepth 3 -type f -name phpunit.xml.dist -printf '%h\n'); ./phpunit install; fi
    # Legacy tests are skipped when deps=high and when the current branch version has not the same major version number than the next one
    - if [[ $deps = high && ${SYMFONY_VERSION%.*} != $(git show $(git ls-remote --heads | grep -FA1 /$SYMFONY_VERSION | tail -n 1):composer.json | grep '^ *"dev-master". *"[1-9]' | grep -o '[0-9]*' | head -n 1) ]]; then LEGACY=,legacy; fi
    - export COMPOSER_ROOT_VERSION=$SYMFONY_VERSION.x-dev
    - if [[ ! $deps ]]; then composer update; else export SYMFONY_DEPRECATIONS_HELPER=weak; fi
    - if [[ $TRAVIS_BRANCH = master ]]; then export SYMFONY_PHPUNIT_OVERLOAD=1; fi
    - if [[ ! $PHP = hhvm* ]]; then php -i; else hhvm --php -r 'print_r($_SERVER);print_r(ini_get_all());'; fi

script:
    - if [[ $skip ]]; then echo -e "\\n\\e[1;34mIntermediate PHP version $PHP is skipped for pull requests.\\e[0m"; fi
    - if [[ ! $deps && ! $PHP = hhvm* ]]; then echo "$COMPONENTS" | parallel --gnu '$PHPUNIT --exclude-group tty,benchmark,intl-data {}'; fi
    - if [[ ! $deps && ! $PHP = hhvm* ]]; then echo -e "\\nRunning tests requiring tty"; $PHPUNIT --group tty; fi
    - if [[ ! $deps && $PHP = hhvm* ]]; then $PHPUNIT --exclude-group benchmark,intl-data; fi
    - if [[ ! $deps && $PHP = ${MIN_PHP%.*} ]]; then echo -e "1\\n0" | xargs -I{} sh -c 'echo "\\nPHP --enable-sigchild enhanced={}" && ENHANCE_SIGCHLD={} php-$MIN_PHP/sapi/cli/php .phpunit/phpunit-4.8/phpunit --colors=always src/Symfony/Component/Process/'; fi
    - if [[ $deps = high ]]; then echo "$COMPONENTS" | parallel --gnu -j10% 'cd {}; composer update --no-progress --ansi; $PHPUNIT --exclude-group tty,benchmark,intl-data'$LEGACY; fi
    - if [[ $deps = low ]]; then echo "$COMPONENTS" | parallel --gnu -j10% 'cd {}; composer update --no-progress --ansi --prefer-lowest --prefer-stable; $PHPUNIT --exclude-group tty,benchmark,intl-data'; fi
    # Test the PhpUnit bridge using the original phpunit script
    - if [[ $deps = low ]]; then (cd src/Symfony/Bridge/PhpUnit && phpenv global 5.3 && php --version && composer update && phpunit); fi<|MERGE_RESOLUTION|>--- conflicted
+++ resolved
@@ -62,12 +62,7 @@
     - if [[ ! $skip && ! $PHP = hhvm* ]]; then echo extension = ldap.so >> $INI_FILE; fi
     - if [[ ! $skip && ! $PHP = hhvm* ]]; then echo extension = redis.so >> $INI_FILE; fi;
     - if [[ ! $skip && ! $PHP = hhvm* ]]; then phpenv config-rm xdebug.ini || echo "xdebug not available"; fi
-<<<<<<< HEAD
-    - if [[ ! $skip ]]; then composer self-update --stable; fi
-    - if [[ ! $skip ]]; then cp .composer/* ~/.composer/; fi
-=======
     - if [[ ! $skip ]]; then [ -d ~/.composer ] || mkdir ~/.composer; cp .composer/* ~/.composer/; fi
->>>>>>> b974c203
     - if [[ ! $skip ]]; then ./phpunit install; fi
     - if [[ ! $skip ]]; then export PHPUNIT=$(readlink -f ./phpunit); fi
     - if [[ ! $skip ]]; then ldapadd -h localhost:3389 -D cn=admin,dc=symfony,dc=com -w symfony -f src/Symfony/Component/Ldap/Tests/Fixtures/data/base.ldif; fi
